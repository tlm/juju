--- conflicted
+++ resolved
@@ -32,15 +32,9 @@
 		Name:    name,
 		Version: 1,
 		Members: []Member{{
-<<<<<<< HEAD
-			Id: 1,
-			Address: address,
-			Tags: tags,
-=======
 			Id:      1,
 			Address: address,
 			Tags:    tags,
->>>>>>> 04143396
 		}},
 	}
 	logger.Infof("Initiating replicaset with config %#v", cfg)
