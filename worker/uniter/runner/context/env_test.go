// Copyright 2012-2014 Canonical Ltd.
// Licensed under the AGPLv3, see LICENCE file for details.

package context_test

import (
	"sort"

	"github.com/golang/mock/gomock"
	"github.com/juju/names/v4"
	osseries "github.com/juju/os/v2/series"
	"github.com/juju/proxy"
	jc "github.com/juju/testing/checkers"
	"github.com/juju/utils/v3/keyvalues"
	"github.com/juju/version/v2"
	gc "gopkg.in/check.v1"

	jujuos "github.com/juju/juju/core/os"
<<<<<<< HEAD
	"github.com/juju/juju/core/secrets"
	"github.com/juju/juju/storage"
=======
	"github.com/juju/juju/rpc/params"
>>>>>>> 243fd66d
	"github.com/juju/juju/testing"
	jujuversion "github.com/juju/juju/version"
	"github.com/juju/juju/worker/uniter/runner/context"
	"github.com/juju/juju/worker/uniter/runner/context/mocks"
)

type EnvSuite struct {
	testing.BaseSuite
}

var _ = gc.Suite(&EnvSuite{})

func (s *EnvSuite) assertVars(c *gc.C, actual []string, expect ...[]string) {
	var fullExpect []string
	for _, someExpect := range expect {
		fullExpect = append(fullExpect, someExpect...)
	}
	sort.Strings(actual)
	sort.Strings(fullExpect)
	c.Assert(actual, jc.DeepEquals, fullExpect)
}

func (s *EnvSuite) getPaths() (paths context.Paths, expectVars []string) {
	// note: path-munging is os-dependent, not included in expectVars
	return MockEnvPaths{}, []string{
		"CHARM_DIR=path-to-charm",
		"JUJU_CHARM_DIR=path-to-charm",
		"JUJU_AGENT_SOCKET_ADDRESS=path-to-jujuc.socket",
		"JUJU_AGENT_SOCKET_NETWORK=unix",
	}
}

func (s *EnvSuite) getContext(newProxyOnly bool, state context.State, unit context.HookUnit) (ctx *context.HookContext, expectVars []string) {
	var (
		legacyProxy proxy.Settings
		jujuProxy   proxy.Settings
		proxy       = proxy.Settings{
			Http:    "some-http-proxy",
			Https:   "some-https-proxy",
			Ftp:     "some-ftp-proxy",
			NoProxy: "some-no-proxy",
		}
	)
	if newProxyOnly {
		jujuProxy = proxy
	} else {
		legacyProxy = proxy
	}

	expected := []string{
		"JUJU_CONTEXT_ID=some-context-id",
		"JUJU_HOOK_NAME=some-hook-name",
		"JUJU_MODEL_UUID=model-uuid-deadbeef",
		"JUJU_PRINCIPAL_UNIT=this-unit/123",
		"JUJU_MODEL_NAME=some-model-name",
		"JUJU_UNIT_NAME=this-unit/123",
		"JUJU_METER_STATUS=PURPLE",
		"JUJU_METER_INFO=proceed with care",
		"JUJU_SLA=essential",
		"JUJU_API_ADDRESSES=he.re:12345 the.re:23456",
		"JUJU_MACHINE_ID=42",
		"JUJU_AVAILABILITY_ZONE=some-zone",
		"JUJU_VERSION=1.2.3",
		"CLOUD_API_VERSION=6.66",
	}
	if newProxyOnly {
		expected = append(expected,
			"JUJU_CHARM_HTTP_PROXY=some-http-proxy",
			"JUJU_CHARM_HTTPS_PROXY=some-https-proxy",
			"JUJU_CHARM_FTP_PROXY=some-ftp-proxy",
			"JUJU_CHARM_NO_PROXY=some-no-proxy",
		)
	} else {
		expected = append(expected,
			"http_proxy=some-http-proxy",
			"HTTP_PROXY=some-http-proxy",
			"https_proxy=some-https-proxy",
			"HTTPS_PROXY=some-https-proxy",
			"ftp_proxy=some-ftp-proxy",
			"FTP_PROXY=some-ftp-proxy",
			"no_proxy=some-no-proxy",
			"NO_PROXY=some-no-proxy",
			// JUJU_CHARM prefixed proxy values are always specified
			// even if empty.
			"JUJU_CHARM_HTTP_PROXY=",
			"JUJU_CHARM_HTTPS_PROXY=",
			"JUJU_CHARM_FTP_PROXY=",
			"JUJU_CHARM_NO_PROXY=",
		)
	}
	// It doesn't make sense that we set both legacy and juju proxy
	// settings, but by setting both to different values, we can see
	// what the environment values are.
	return context.NewModelHookContext(context.ModelHookContextParams{
		ID:                  "some-context-id",
		HookName:            "some-hook-name",
		ModelUUID:           "model-uuid-deadbeef",
		ModelName:           "some-model-name",
		UnitName:            "this-unit/123",
		MeterCode:           "PURPLE",
		MeterInfo:           "proceed with care",
		SLALevel:            "essential",
		AvailZone:           "some-zone",
		APIAddresses:        []string{"he.re:12345", "the.re:23456"},
		LegacyProxySettings: legacyProxy,
		JujuProxySettings:   jujuProxy,
		MachineTag:          names.NewMachineTag("42"),
		State:               state,
		Unit:                unit,
	}), expected
}

func (s *EnvSuite) setSecret(ctx *context.HookContext) (expectVars []string) {
	url := secrets.NewURI()
	context.SetEnvironmentHookContextSecret(ctx, url.String(), nil, nil, nil)
	return []string{
		"JUJU_SECRET_ID=" + url.String(),
		"JUJU_SECRET_LABEL=label-" + url.String(),
		"JUJU_SECRET_REVISION=666",
	}
}

func (s *EnvSuite) setRelation(ctx *context.HookContext) (expectVars []string) {
	context.SetEnvironmentHookContextRelation(ctx, 22, "an-endpoint", "that-unit/456", "that-app", "")
	return []string{
		"JUJU_RELATION=an-endpoint",
		"JUJU_RELATION_ID=an-endpoint:22",
		"JUJU_REMOTE_UNIT=that-unit/456",
		"JUJU_REMOTE_APP=that-app",
	}
}

func (s *EnvSuite) setDepartingRelation(ctx *context.HookContext) (expectVars []string) {
	context.SetEnvironmentHookContextRelation(ctx, 22, "an-endpoint", "that-unit/456", "that-app", "that-unit/456")
	return []string{
		"JUJU_RELATION=an-endpoint",
		"JUJU_RELATION_ID=an-endpoint:22",
		"JUJU_REMOTE_UNIT=that-unit/456",
		"JUJU_REMOTE_APP=that-app",
		"JUJU_DEPARTING_UNIT=that-unit/456",
	}
}

func (s *EnvSuite) setStorage(ctx *context.HookContext) (expectVars []string) {
	tag := names.NewStorageTag("data/0")
	context.SetEnvironmentHookContextStorage(ctx, tag)
	return []string{
		"JUJU_STORAGE_ID=data/0",
		"JUJU_STORAGE_KIND=block",
		"JUJU_STORAGE_LOCATION=/dev/sdb",
	}
}

func (s *EnvSuite) TestEnvSetsPath(c *gc.C) {
	paths := context.OSDependentEnvVars(MockEnvPaths{}, context.NewHostEnvironmenter())
	c.Assert(paths, gc.Not(gc.HasLen), 0)
	vars, err := keyvalues.Parse(paths, true)
	c.Assert(err, jc.ErrorIsNil)
	key := "PATH"
	c.Assert(vars[key], gc.Not(gc.Equals), "")
}

<<<<<<< HEAD
func (s *EnvSuite) TestEnvUbuntu(c *gc.C) {
	s.PatchValue(&jujuos.HostOS, func() jujuos.OSType { return jujuos.Ubuntu })
=======
func (s *EnvSuite) TestEnvWindows(c *gc.C) {
	ctrl := gomock.NewController(c)
	defer ctrl.Finish()

	state := mocks.NewMockState(ctrl)
	state.EXPECT().StorageAttachment(names.NewStorageTag("data/0"), names.NewUnitTag("this-unit/123")).Return(params.StorageAttachment{
		Kind:     params.StorageKindBlock,
		Location: "/dev/sdb",
	}, nil).AnyTimes()
	unit := mocks.NewMockHookUnit(ctrl)
	unit.EXPECT().Tag().Return(names.NewUnitTag("this-unit/123")).AnyTimes()

	s.PatchValue(&jujuos.HostOS, func() jujuos.OSType { return jujuos.Windows })
>>>>>>> 243fd66d
	s.PatchValue(&jujuversion.Current, version.MustParse("1.2.3"))

	ubuntuVars := []string{
		"APT_LISTCHANGES_FRONTEND=none",
		"DEBIAN_FRONTEND=noninteractive",
		"LANG=C.UTF-8",
		"TERM=tmux-256color",
		"PATH=path-to-tools:foo:bar",
	}

	environmenter := context.NewRemoteEnvironmenter(
		func() []string { return []string{} },
		func(k string) string {
			switch k {
			case "PATH":
				return "foo:bar"
			}
			return ""
		},
		func(k string) (string, bool) {
			switch k {
			case "PATH":
				return "foo:bar", true
			}
			return "", false
		},
	)

	ctx, contextVars := s.getContext(false, state, unit)
	paths, pathsVars := s.getPaths()
	actualVars, err := ctx.HookVars(paths, false, environmenter)
	c.Assert(err, jc.ErrorIsNil)
	s.assertVars(c, actualVars, contextVars, pathsVars, ubuntuVars)

	relationVars := s.setDepartingRelation(ctx)
	secretVars := s.setSecret(ctx)
	storageVars := s.setStorage(ctx)
	actualVars, err = ctx.HookVars(paths, false, environmenter)
	c.Assert(err, jc.ErrorIsNil)
<<<<<<< HEAD
	s.assertVars(c, actualVars, contextVars, pathsVars, ubuntuVars, relationVars, secretVars, storageVars)
=======
	s.assertVars(c, actualVars, contextVars, pathsVars, windowsVars, relationVars, storageVars)
}

func (s *EnvSuite) TestEnvUbuntu(c *gc.C) {
	ctrl := gomock.NewController(c)
	defer ctrl.Finish()

	state := mocks.NewMockState(ctrl)
	state.EXPECT().StorageAttachment(names.NewStorageTag("data/0"), names.NewUnitTag("this-unit/123")).Return(params.StorageAttachment{
		Kind:     params.StorageKindBlock,
		Location: "/dev/sdb",
	}, nil).AnyTimes()
	unit := mocks.NewMockHookUnit(ctrl)
	unit.EXPECT().Tag().Return(names.NewUnitTag("this-unit/123")).AnyTimes()

	s.PatchValue(&jujuos.HostOS, func() jujuos.OSType { return jujuos.Ubuntu })
	s.PatchValue(&jujuversion.Current, version.MustParse("1.2.3"))

	// TERM is different for trusty.
	for _, testSeries := range []string{"trusty", "focal"} {
		s.PatchValue(&osseries.HostSeries, func() (string, error) { return testSeries, nil })
		ubuntuVars := []string{
			"APT_LISTCHANGES_FRONTEND=none",
			"DEBIAN_FRONTEND=noninteractive",
			"LANG=C.UTF-8",
			"PATH=path-to-tools:foo:bar",
		}

		if testSeries == "trusty" {
			ubuntuVars = append(ubuntuVars, "TERM=screen-256color")
		} else {
			ubuntuVars = append(ubuntuVars, "TERM=tmux-256color")
		}

		environmenter := context.NewRemoteEnvironmenter(
			func() []string { return []string{} },
			func(k string) string {
				switch k {
				case "PATH":
					return "foo:bar"
				}
				return ""
			},
			func(k string) (string, bool) {
				switch k {
				case "PATH":
					return "foo:bar", true
				}
				return "", false
			},
		)

		ctx, contextVars := s.getContext(false, state, unit)
		paths, pathsVars := s.getPaths()
		actualVars, err := ctx.HookVars(paths, false, environmenter)
		c.Assert(err, jc.ErrorIsNil)
		s.assertVars(c, actualVars, contextVars, pathsVars, ubuntuVars)

		relationVars := s.setDepartingRelation(ctx)
		storageVars := s.setStorage(ctx)
		actualVars, err = ctx.HookVars(paths, false, environmenter)
		c.Assert(err, jc.ErrorIsNil)
		s.assertVars(c, actualVars, contextVars, pathsVars, ubuntuVars, relationVars, storageVars)
	}
>>>>>>> 243fd66d
}

func (s *EnvSuite) TestEnvCentos(c *gc.C) {
	ctrl := gomock.NewController(c)
	defer ctrl.Finish()

	state := mocks.NewMockState(ctrl)
	state.EXPECT().StorageAttachment(names.NewStorageTag("data/0"), names.NewUnitTag("this-unit/123")).Return(params.StorageAttachment{
		Kind:     params.StorageKindBlock,
		Location: "/dev/sdb",
	}, nil).AnyTimes()
	unit := mocks.NewMockHookUnit(ctrl)
	unit.EXPECT().Tag().Return(names.NewUnitTag("this-unit/123")).AnyTimes()

	s.PatchValue(&jujuos.HostOS, func() jujuos.OSType { return jujuos.CentOS })
	s.PatchValue(&jujuversion.Current, version.MustParse("1.2.3"))

	// TERM is different for centos7.
	for _, testSeries := range []string{"centos7", "centos8"} {
		s.PatchValue(&osseries.HostSeries, func() (string, error) { return testSeries, nil })
		centosVars := []string{
			"LANG=C.UTF-8",
			"PATH=path-to-tools:foo:bar",
		}

		if testSeries == "centos7" {
			centosVars = append(centosVars, "TERM=screen-256color")
		} else {
			centosVars = append(centosVars, "TERM=tmux-256color")
		}

		environmenter := context.NewRemoteEnvironmenter(
			func() []string { return []string{} },
			func(k string) string {
				switch k {
				case "PATH":
					return "foo:bar"
				}
				return ""
			},
			func(k string) (string, bool) {
				switch k {
				case "PATH":
					return "foo:bar", true
				}
				return "", false
			},
		)

		ctx, contextVars := s.getContext(false, state, unit)
		paths, pathsVars := s.getPaths()
		actualVars, err := ctx.HookVars(paths, false, environmenter)
		c.Assert(err, jc.ErrorIsNil)
		s.assertVars(c, actualVars, contextVars, pathsVars, centosVars)

		relationVars := s.setRelation(ctx)
		secretVars := s.setSecret(ctx)
		actualVars, err = ctx.HookVars(paths, false, environmenter)
		c.Assert(err, jc.ErrorIsNil)
		s.assertVars(c, actualVars, contextVars, pathsVars, centosVars, relationVars, secretVars)
	}
}

func (s *EnvSuite) TestEnvOpenSUSE(c *gc.C) {
	ctrl := gomock.NewController(c)
	defer ctrl.Finish()

	state := mocks.NewMockState(ctrl)
	state.EXPECT().StorageAttachment(names.NewStorageTag("data/0"), names.NewUnitTag("this-unit/123")).Return(params.StorageAttachment{
		Kind:     params.StorageKindBlock,
		Location: "/dev/sdb",
	}, nil).AnyTimes()
	unit := mocks.NewMockHookUnit(ctrl)
	unit.EXPECT().Tag().Return(names.NewUnitTag("this-unit/123")).AnyTimes()

	s.PatchValue(&jujuos.HostOS, func() jujuos.OSType { return jujuos.OpenSUSE })
	s.PatchValue(&jujuversion.Current, version.MustParse("1.2.3"))

	// TERM is different for opensuseleap.
	for _, testSeries := range []string{"opensuseleap", "opensuse"} {
		s.PatchValue(&osseries.HostSeries, func() (string, error) { return testSeries, nil })
		openSUSEVars := []string{
			"LANG=C.UTF-8",
			"PATH=path-to-tools:foo:bar",
		}

		if testSeries == "opensuseleap" {
			openSUSEVars = append(openSUSEVars, "TERM=screen-256color")
		} else {
			openSUSEVars = append(openSUSEVars, "TERM=tmux-256color")
		}

		environmenter := context.NewRemoteEnvironmenter(
			func() []string { return []string{} },
			func(k string) string {
				switch k {
				case "PATH":
					return "foo:bar"
				}
				return ""
			},
			func(k string) (string, bool) {
				switch k {
				case "PATH":
					return "foo:bar", true
				}
				return "", false
			},
		)

		ctx, contextVars := s.getContext(false, state, unit)
		paths, pathsVars := s.getPaths()
		actualVars, err := ctx.HookVars(paths, false, environmenter)
		c.Assert(err, jc.ErrorIsNil)
		s.assertVars(c, actualVars, contextVars, pathsVars, openSUSEVars)

		relationVars := s.setRelation(ctx)
		secretVars := s.setSecret(ctx)
		actualVars, err = ctx.HookVars(paths, false, environmenter)
		c.Assert(err, jc.ErrorIsNil)
		s.assertVars(c, actualVars, contextVars, pathsVars, openSUSEVars, relationVars, secretVars)
	}
}

func (s *EnvSuite) TestEnvGenericLinux(c *gc.C) {
	ctrl := gomock.NewController(c)
	defer ctrl.Finish()

	state := mocks.NewMockState(ctrl)
	state.EXPECT().StorageAttachment(names.NewStorageTag("data/0"), names.NewUnitTag("this-unit/123")).Return(params.StorageAttachment{
		Kind:     params.StorageKindBlock,
		Location: "/dev/sdb",
	}, nil).AnyTimes()
	unit := mocks.NewMockHookUnit(ctrl)
	unit.EXPECT().Tag().Return(names.NewUnitTag("this-unit/123")).AnyTimes()

	s.PatchValue(&jujuos.HostOS, func() jujuos.OSType { return jujuos.GenericLinux })
	s.PatchValue(&jujuversion.Current, version.MustParse("1.2.3"))

	genericLinuxVars := []string{
		"LANG=C.UTF-8",
		"PATH=path-to-tools:foo:bar",
		"TERM=screen",
	}

	environmenter := context.NewRemoteEnvironmenter(
		func() []string { return []string{} },
		func(k string) string {
			switch k {
			case "PATH":
				return "foo:bar"
			}
			return ""
		},
		func(k string) (string, bool) {
			switch k {
			case "PATH":
				return "foo:bar", true
			}
			return "", false
		},
	)

	ctx, contextVars := s.getContext(false, state, unit)
	paths, pathsVars := s.getPaths()
	actualVars, err := ctx.HookVars(paths, false, environmenter)
	c.Assert(err, jc.ErrorIsNil)
	s.assertVars(c, actualVars, contextVars, pathsVars, genericLinuxVars)

	relationVars := s.setRelation(ctx)
	secretVars := s.setSecret(ctx)
	actualVars, err = ctx.HookVars(paths, false, environmenter)
	c.Assert(err, jc.ErrorIsNil)
	s.assertVars(c, actualVars, contextVars, pathsVars, genericLinuxVars, relationVars, secretVars)
}

func (s *EnvSuite) TestHostEnv(c *gc.C) {
	ctrl := gomock.NewController(c)
	defer ctrl.Finish()

	state := mocks.NewMockState(ctrl)
	state.EXPECT().StorageAttachment(names.NewStorageTag("data/0"), names.NewUnitTag("this-unit/123")).Return(params.StorageAttachment{
		Kind:     params.StorageKindBlock,
		Location: "/dev/sdb",
	}, nil).AnyTimes()
	unit := mocks.NewMockHookUnit(ctrl)
	unit.EXPECT().Tag().Return(names.NewUnitTag("this-unit/123")).AnyTimes()

	s.PatchValue(&jujuos.HostOS, func() jujuos.OSType { return jujuos.GenericLinux })
	s.PatchValue(&jujuversion.Current, version.MustParse("1.2.3"))

	genericLinuxVars := []string{
		"LANG=C.UTF-8",
		"PATH=path-to-tools:foo:bar",
		"TERM=screen",
	}

	environmenter := context.NewRemoteEnvironmenter(
		func() []string { return []string{"KUBERNETES_SERVICE=test"} },
		func(k string) string {
			switch k {
			case "PATH":
				return "foo:bar"
			}
			return ""
		},
		func(k string) (string, bool) {
			switch k {
			case "KUBERNETES_SERVICE":
				return "test", true
			case "PATH":
				return "foo:bar", true
			}
			return "", false
		},
	)

	ctx, contextVars := s.getContext(false, state, unit)
	paths, pathsVars := s.getPaths()
	actualVars, err := ctx.HookVars(paths, false, environmenter)
	c.Assert(err, jc.ErrorIsNil)
	s.assertVars(c, actualVars, contextVars, pathsVars, genericLinuxVars, []string{"KUBERNETES_SERVICE=test"})

	relationVars := s.setRelation(ctx)
	secretVars := s.setSecret(ctx)
	actualVars, err = ctx.HookVars(paths, false, environmenter)
	c.Assert(err, jc.ErrorIsNil)
	s.assertVars(c, actualVars, contextVars, pathsVars, genericLinuxVars, relationVars, secretVars, []string{"KUBERNETES_SERVICE=test"})
}

func (s *EnvSuite) TestContextDependentDoesNotIncludeUnSet(c *gc.C) {
	environmenter := context.NewRemoteEnvironmenter(
		func() []string { return []string{} },
		func(_ string) string { return "" },
		func(_ string) (string, bool) { return "", false },
	)

	c.Assert(len(context.ContextDependentEnvVars(environmenter)), gc.Equals, 0)
}

func (s *EnvSuite) TestContextDependentDoesIncludeAll(c *gc.C) {
	counter := 0
	environmenter := context.NewRemoteEnvironmenter(
		func() []string { return []string{} },
		func(_ string) string { return "" },
		func(_ string) (string, bool) {
			counter = counter + 1
			return "dummy-val", true
		},
	)
	c.Assert(len(context.ContextDependentEnvVars(environmenter)), gc.Equals, counter)
}

func (s *EnvSuite) TestContextDependentParitalInclude(c *gc.C) {
	counter := 0
	environmenter := context.NewRemoteEnvironmenter(
		func() []string { return []string{} },
		func(_ string) string { return "" },
		func(_ string) (string, bool) {
			// We are just going to include the first two env vars here to make
			// sure that both true and false statements work
			if counter < 2 {
				counter = counter + 1
				return "dummy-val", true
			}
			return "", false
		},
	)

	c.Assert(len(context.ContextDependentEnvVars(environmenter)), gc.Equals, counter)
	c.Assert(counter, gc.Equals, 2)
}

func (s *EnvSuite) TestContextDependentCallsAllVarKeys(c *gc.C) {
	queriedVars := map[string]bool{}
	environmenter := context.NewRemoteEnvironmenter(
		func() []string { return []string{} },
		func(_ string) string { return "" },
		func(k string) (string, bool) {
			for _, envKey := range context.ContextAllowedEnvVars {
				if envKey == k && queriedVars[k] == false {
					queriedVars[k] = true
					return "dummy-val", true
				} else if envKey == k && queriedVars[envKey] == true {
					c.Errorf("key %q has been queried more than once", k)
					return "", false
				}
			}
			c.Errorf("unexpected key %q has been queried for", k)
			return "", false
		},
	)

	rval := context.ContextDependentEnvVars(environmenter)
	c.Assert(len(rval), gc.Equals, len(queriedVars))
	c.Assert(len(queriedVars), gc.Equals, len(context.ContextAllowedEnvVars))
}<|MERGE_RESOLUTION|>--- conflicted
+++ resolved
@@ -16,12 +16,9 @@
 	gc "gopkg.in/check.v1"
 
 	jujuos "github.com/juju/juju/core/os"
-<<<<<<< HEAD
 	"github.com/juju/juju/core/secrets"
+	"github.com/juju/juju/rpc/params"
 	"github.com/juju/juju/storage"
-=======
-	"github.com/juju/juju/rpc/params"
->>>>>>> 243fd66d
 	"github.com/juju/juju/testing"
 	jujuversion "github.com/juju/juju/version"
 	"github.com/juju/juju/worker/uniter/runner/context"
@@ -184,11 +181,51 @@
 	c.Assert(vars[key], gc.Not(gc.Equals), "")
 }
 
-<<<<<<< HEAD
 func (s *EnvSuite) TestEnvUbuntu(c *gc.C) {
 	s.PatchValue(&jujuos.HostOS, func() jujuos.OSType { return jujuos.Ubuntu })
-=======
-func (s *EnvSuite) TestEnvWindows(c *gc.C) {
+	s.PatchValue(&jujuversion.Current, version.MustParse("1.2.3"))
+
+	ubuntuVars := []string{
+		"APT_LISTCHANGES_FRONTEND=none",
+		"DEBIAN_FRONTEND=noninteractive",
+		"LANG=C.UTF-8",
+		"TERM=tmux-256color",
+		"PATH=path-to-tools:foo:bar",
+	}
+
+	environmenter := context.NewRemoteEnvironmenter(
+		func() []string { return []string{} },
+		func(k string) string {
+			switch k {
+			case "PATH":
+				return "foo:bar"
+			}
+			return ""
+		},
+		func(k string) (string, bool) {
+			switch k {
+			case "PATH":
+				return "foo:bar", true
+			}
+			return "", false
+		},
+	)
+
+	ctx, contextVars := s.getContext(false, state, unit)
+	paths, pathsVars := s.getPaths()
+	actualVars, err := ctx.HookVars(paths, false, environmenter)
+	c.Assert(err, jc.ErrorIsNil)
+	s.assertVars(c, actualVars, contextVars, pathsVars, ubuntuVars)
+
+	relationVars := s.setDepartingRelation(ctx)
+	secretVars := s.setSecret(ctx)
+	storageVars := s.setStorage(ctx)
+	actualVars, err = ctx.HookVars(paths, false, environmenter)
+	c.Assert(err, jc.ErrorIsNil)
+	s.assertVars(c, actualVars, contextVars, pathsVars, ubuntuVars, relationVars, secretVars, storageVars)
+}
+
+func (s *EnvSuite) TestEnvCentos(c *gc.C) {
 	ctrl := gomock.NewController(c)
 	defer ctrl.Finish()
 
@@ -200,82 +237,21 @@
 	unit := mocks.NewMockHookUnit(ctrl)
 	unit.EXPECT().Tag().Return(names.NewUnitTag("this-unit/123")).AnyTimes()
 
-	s.PatchValue(&jujuos.HostOS, func() jujuos.OSType { return jujuos.Windows })
->>>>>>> 243fd66d
+	s.PatchValue(&jujuos.HostOS, func() jujuos.OSType { return jujuos.CentOS })
 	s.PatchValue(&jujuversion.Current, version.MustParse("1.2.3"))
 
-	ubuntuVars := []string{
-		"APT_LISTCHANGES_FRONTEND=none",
-		"DEBIAN_FRONTEND=noninteractive",
-		"LANG=C.UTF-8",
-		"TERM=tmux-256color",
-		"PATH=path-to-tools:foo:bar",
-	}
-
-	environmenter := context.NewRemoteEnvironmenter(
-		func() []string { return []string{} },
-		func(k string) string {
-			switch k {
-			case "PATH":
-				return "foo:bar"
-			}
-			return ""
-		},
-		func(k string) (string, bool) {
-			switch k {
-			case "PATH":
-				return "foo:bar", true
-			}
-			return "", false
-		},
-	)
-
-	ctx, contextVars := s.getContext(false, state, unit)
-	paths, pathsVars := s.getPaths()
-	actualVars, err := ctx.HookVars(paths, false, environmenter)
-	c.Assert(err, jc.ErrorIsNil)
-	s.assertVars(c, actualVars, contextVars, pathsVars, ubuntuVars)
-
-	relationVars := s.setDepartingRelation(ctx)
-	secretVars := s.setSecret(ctx)
-	storageVars := s.setStorage(ctx)
-	actualVars, err = ctx.HookVars(paths, false, environmenter)
-	c.Assert(err, jc.ErrorIsNil)
-<<<<<<< HEAD
-	s.assertVars(c, actualVars, contextVars, pathsVars, ubuntuVars, relationVars, secretVars, storageVars)
-=======
-	s.assertVars(c, actualVars, contextVars, pathsVars, windowsVars, relationVars, storageVars)
-}
-
-func (s *EnvSuite) TestEnvUbuntu(c *gc.C) {
-	ctrl := gomock.NewController(c)
-	defer ctrl.Finish()
-
-	state := mocks.NewMockState(ctrl)
-	state.EXPECT().StorageAttachment(names.NewStorageTag("data/0"), names.NewUnitTag("this-unit/123")).Return(params.StorageAttachment{
-		Kind:     params.StorageKindBlock,
-		Location: "/dev/sdb",
-	}, nil).AnyTimes()
-	unit := mocks.NewMockHookUnit(ctrl)
-	unit.EXPECT().Tag().Return(names.NewUnitTag("this-unit/123")).AnyTimes()
-
-	s.PatchValue(&jujuos.HostOS, func() jujuos.OSType { return jujuos.Ubuntu })
-	s.PatchValue(&jujuversion.Current, version.MustParse("1.2.3"))
-
-	// TERM is different for trusty.
-	for _, testSeries := range []string{"trusty", "focal"} {
+	// TERM is different for centos7.
+	for _, testSeries := range []string{"centos7", "centos8"} {
 		s.PatchValue(&osseries.HostSeries, func() (string, error) { return testSeries, nil })
-		ubuntuVars := []string{
-			"APT_LISTCHANGES_FRONTEND=none",
-			"DEBIAN_FRONTEND=noninteractive",
+		centosVars := []string{
 			"LANG=C.UTF-8",
 			"PATH=path-to-tools:foo:bar",
 		}
 
-		if testSeries == "trusty" {
-			ubuntuVars = append(ubuntuVars, "TERM=screen-256color")
+		if testSeries == "centos7" {
+			centosVars = append(centosVars, "TERM=screen-256color")
 		} else {
-			ubuntuVars = append(ubuntuVars, "TERM=tmux-256color")
+			centosVars = append(centosVars, "TERM=tmux-256color")
 		}
 
 		environmenter := context.NewRemoteEnvironmenter(
@@ -300,18 +276,17 @@
 		paths, pathsVars := s.getPaths()
 		actualVars, err := ctx.HookVars(paths, false, environmenter)
 		c.Assert(err, jc.ErrorIsNil)
-		s.assertVars(c, actualVars, contextVars, pathsVars, ubuntuVars)
-
-		relationVars := s.setDepartingRelation(ctx)
-		storageVars := s.setStorage(ctx)
+		s.assertVars(c, actualVars, contextVars, pathsVars, centosVars)
+
+		relationVars := s.setRelation(ctx)
+		secretVars := s.setSecret(ctx)
 		actualVars, err = ctx.HookVars(paths, false, environmenter)
 		c.Assert(err, jc.ErrorIsNil)
-		s.assertVars(c, actualVars, contextVars, pathsVars, ubuntuVars, relationVars, storageVars)
-	}
->>>>>>> 243fd66d
-}
-
-func (s *EnvSuite) TestEnvCentos(c *gc.C) {
+		s.assertVars(c, actualVars, contextVars, pathsVars, centosVars, relationVars, secretVars)
+	}
+}
+
+func (s *EnvSuite) TestEnvOpenSUSE(c *gc.C) {
 	ctrl := gomock.NewController(c)
 	defer ctrl.Finish()
 
@@ -323,21 +298,21 @@
 	unit := mocks.NewMockHookUnit(ctrl)
 	unit.EXPECT().Tag().Return(names.NewUnitTag("this-unit/123")).AnyTimes()
 
-	s.PatchValue(&jujuos.HostOS, func() jujuos.OSType { return jujuos.CentOS })
+	s.PatchValue(&jujuos.HostOS, func() jujuos.OSType { return jujuos.OpenSUSE })
 	s.PatchValue(&jujuversion.Current, version.MustParse("1.2.3"))
 
-	// TERM is different for centos7.
-	for _, testSeries := range []string{"centos7", "centos8"} {
+	// TERM is different for opensuseleap.
+	for _, testSeries := range []string{"opensuseleap", "opensuse"} {
 		s.PatchValue(&osseries.HostSeries, func() (string, error) { return testSeries, nil })
-		centosVars := []string{
+		openSUSEVars := []string{
 			"LANG=C.UTF-8",
 			"PATH=path-to-tools:foo:bar",
 		}
 
-		if testSeries == "centos7" {
-			centosVars = append(centosVars, "TERM=screen-256color")
+		if testSeries == "opensuseleap" {
+			openSUSEVars = append(openSUSEVars, "TERM=screen-256color")
 		} else {
-			centosVars = append(centosVars, "TERM=tmux-256color")
+			openSUSEVars = append(openSUSEVars, "TERM=tmux-256color")
 		}
 
 		environmenter := context.NewRemoteEnvironmenter(
@@ -362,67 +337,6 @@
 		paths, pathsVars := s.getPaths()
 		actualVars, err := ctx.HookVars(paths, false, environmenter)
 		c.Assert(err, jc.ErrorIsNil)
-		s.assertVars(c, actualVars, contextVars, pathsVars, centosVars)
-
-		relationVars := s.setRelation(ctx)
-		secretVars := s.setSecret(ctx)
-		actualVars, err = ctx.HookVars(paths, false, environmenter)
-		c.Assert(err, jc.ErrorIsNil)
-		s.assertVars(c, actualVars, contextVars, pathsVars, centosVars, relationVars, secretVars)
-	}
-}
-
-func (s *EnvSuite) TestEnvOpenSUSE(c *gc.C) {
-	ctrl := gomock.NewController(c)
-	defer ctrl.Finish()
-
-	state := mocks.NewMockState(ctrl)
-	state.EXPECT().StorageAttachment(names.NewStorageTag("data/0"), names.NewUnitTag("this-unit/123")).Return(params.StorageAttachment{
-		Kind:     params.StorageKindBlock,
-		Location: "/dev/sdb",
-	}, nil).AnyTimes()
-	unit := mocks.NewMockHookUnit(ctrl)
-	unit.EXPECT().Tag().Return(names.NewUnitTag("this-unit/123")).AnyTimes()
-
-	s.PatchValue(&jujuos.HostOS, func() jujuos.OSType { return jujuos.OpenSUSE })
-	s.PatchValue(&jujuversion.Current, version.MustParse("1.2.3"))
-
-	// TERM is different for opensuseleap.
-	for _, testSeries := range []string{"opensuseleap", "opensuse"} {
-		s.PatchValue(&osseries.HostSeries, func() (string, error) { return testSeries, nil })
-		openSUSEVars := []string{
-			"LANG=C.UTF-8",
-			"PATH=path-to-tools:foo:bar",
-		}
-
-		if testSeries == "opensuseleap" {
-			openSUSEVars = append(openSUSEVars, "TERM=screen-256color")
-		} else {
-			openSUSEVars = append(openSUSEVars, "TERM=tmux-256color")
-		}
-
-		environmenter := context.NewRemoteEnvironmenter(
-			func() []string { return []string{} },
-			func(k string) string {
-				switch k {
-				case "PATH":
-					return "foo:bar"
-				}
-				return ""
-			},
-			func(k string) (string, bool) {
-				switch k {
-				case "PATH":
-					return "foo:bar", true
-				}
-				return "", false
-			},
-		)
-
-		ctx, contextVars := s.getContext(false, state, unit)
-		paths, pathsVars := s.getPaths()
-		actualVars, err := ctx.HookVars(paths, false, environmenter)
-		c.Assert(err, jc.ErrorIsNil)
 		s.assertVars(c, actualVars, contextVars, pathsVars, openSUSEVars)
 
 		relationVars := s.setRelation(ctx)
