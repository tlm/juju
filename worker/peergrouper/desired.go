--- conflicted
+++ resolved
@@ -60,10 +60,10 @@
 	// TODO There are some other possibilities
 	// for what to do in that case.
 	// 1) leave them untouched, but deal
-	// but make sure the extras aren't eligible to
-	// be primary.
-	// 3) remove them "get rid of bad rubbish"
-	// 4) do nothing "nothing to see here"
+	// with others as usual "i didn't see that bit".
+	// Make sure the extras aren't eligible to be primary.
+	// 2) remove them "get rid of bad rubbish"
+	// 3) do nothing "nothing to see here"
 	for _, member := range extra {
 		if member.Votes == nil || *member.Votes > 0 {
 			return nil, nil, fmt.Errorf("voting non-machine member %#v found in peer group", member)
@@ -227,29 +227,11 @@
 	mongoSpace network.SpaceName,
 ) {
 	for _, m := range toKeep {
-<<<<<<< HEAD
-		hasAddress := m.SelectMongoHostPort(mongoPort, mongoSpace) != ""
-		if members[m] == nil && hasAddress {
-			// This machine was not previously in the members list,
-			// so add it (as non-voting). We maintain the
-			// id manually to make it easier for tests.
-			maxId++
-			member := &replicaset.Member{
-				Tags: map[string]string{
-					jujuMachineKey: m.Id(),
-				},
-				Id: maxId,
-			}
-			members[m] = member
-			setVoting(m, false)
-		} else if !hasAddress {
-=======
 		if members[m] != nil {
 			continue
 		}
-		hasAddress := m.SelectMongoHostPort(mongoSpace) != ""
+		hasAddress := m.SelectMongoHostPort(mongoPort, mongoSpace) != ""
 		if !hasAddress {
->>>>>>> a419616d
 			logger.Debugf("ignoring machine %q with no address", m.Id())
 			continue
 		}
