--- conflicted
+++ resolved
@@ -381,55 +381,8 @@
 	// Requests on both ports work.
 	c.Assert(request(controllerURL), jc.ErrorIsNil)
 	c.Assert(request(normalURL), jc.ErrorIsNil)
-<<<<<<< HEAD
-=======
 
 	delete(reportPorts, "status")
 	reportPorts["agent"] = fmt.Sprintf("[::]:%d", s.config.APIPort)
 	c.Check(worker.Report(), jc.DeepEquals, report)
-}
-
-type WorkerAutocertSuite struct {
-	workerFixture
-	stub   testing.Stub
-	worker *httpserver.Worker
-	url    string
-}
-
-var _ = gc.Suite(&WorkerAutocertSuite{})
-
-func (s *WorkerAutocertSuite) SetUpTest(c *gc.C) {
-	s.workerFixture.SetUpTest(c)
-	s.config.AutocertHandler = http.HandlerFunc(func(w http.ResponseWriter, r *http.Request) {
-		s.stub.AddCall("AutocertHandler")
-		w.WriteHeader(http.StatusOK)
-		w.Write([]byte("yay\n"))
-	})
-	listener, err := net.Listen("tcp", ":0")
-	c.Assert(err, jc.ErrorIsNil)
-	s.AddCleanup(func(c *gc.C) { listener.Close() })
-	s.config.AutocertListener = listener
-	s.url = fmt.Sprintf("http://%s/whatever/", listener.Addr())
-	worker, err := httpserver.NewWorker(s.config)
-	c.Assert(err, jc.ErrorIsNil)
-	s.AddCleanup(func(c *gc.C) {
-		workertest.DirtyKill(c, worker)
-	})
-	s.worker = worker
-}
-
-func (s *WorkerAutocertSuite) TestAutocertHandler(c *gc.C) {
-	client := &http.Client{}
-	response, err := client.Get(s.url)
-	c.Assert(err, jc.ErrorIsNil)
-	c.Assert(response.StatusCode, gc.Equals, http.StatusOK)
-	content, err := ioutil.ReadAll(response.Body)
-	c.Assert(err, jc.ErrorIsNil)
-	c.Assert(string(content), gc.Equals, "yay\n")
-
-	workertest.CleanKill(c, s.worker)
-
-	_, err = client.Get(s.url)
-	c.Assert(err, gc.ErrorMatches, ".*connection refused$")
->>>>>>> bc96a4df
 }