--- conflicted
+++ resolved
@@ -95,17 +95,12 @@
   juju_machine_or_unit pubsub $@
 }
 
-<<<<<<< HEAD
-juju-metrics () {
-  jujuMachineOrUnit metrics/ $@
+juju_metrics () {
+  juju_machine_or_unit metrics/ $@
 }
 
-juju-presence-report () {
-  jujuMachineOrUnit presence/ $@
-=======
-juju_metrics () {
-  juju_machine_or_unit metrics $@
->>>>>>> 90ff143e
+juju_presence_report () {
+  juju_machine_or_unit presence/ $@
 }
 
 juju_statetracker_report () {
@@ -118,20 +113,6 @@
   done
 }
 
-<<<<<<< HEAD
-export -f jujuAgentCall
-export -f jujuMachineAgentName
-export -f jujuMachineOrUnit
-export -f juju-goroutines
-export -f juju-cpu-profile
-export -f juju-heap-profile
-export -f juju-engine-report
-export -f juju-metrics
-export -f juju-statepool-report
-export -f juju-statetracker-report
-export -f juju-pubsub-report
-export -f juju-presence-report
-=======
 # This asks for the command of the current pid.
 # Can't use $0 nor $SHELL due to this being wrong in various situations.
 shell=$(ps -p "$$" -o comm --no-headers)
@@ -147,7 +128,7 @@
   export -f juju_statepool_report
   export -f juju_statetracker_report
   export -f juju_pubsub_report
+  export -f juju_presence_report
   export -f juju_machine_lock
 fi
->>>>>>> 90ff143e
 `