// Copyright 2014 Canonical Ltd.
// Licensed under the AGPLv3, see LICENCE file for details.

package reboot_test

import (
	"sync"
	"time"

	jc "github.com/juju/testing/checkers"
	"github.com/juju/utils"
	"github.com/juju/utils/clock"
	gc "gopkg.in/check.v1"

	"github.com/juju/juju/api"
	apireboot "github.com/juju/juju/api/reboot"
	"github.com/juju/juju/core/machinelock"
	"github.com/juju/juju/instance"
	jujutesting "github.com/juju/juju/juju/testing"
	"github.com/juju/juju/juju/version"
	"github.com/juju/juju/state"
	"github.com/juju/juju/worker"
	"github.com/juju/juju/worker/reboot"
)

type rebootSuite struct {
	jujutesting.JujuConnSuite

	machine     *state.Machine
	stateAPI    api.Connection
	rebootState apireboot.State

	ct            *state.Machine
	ctRebootState apireboot.State

	clock clock.Clock
}

var _ = gc.Suite(&rebootSuite{})

func (s *rebootSuite) SetUpTest(c *gc.C) {
	var err error
	template := state.MachineTemplate{
		Series: version.SupportedLTS(),
		Jobs:   []state.MachineJob{state.JobHostUnits},
	}
	s.JujuConnSuite.SetUpTest(c)

	s.stateAPI, s.machine = s.OpenAPIAsNewMachine(c)
	s.rebootState, err = s.stateAPI.Reboot()
	c.Assert(err, jc.ErrorIsNil)
	c.Assert(s.rebootState, gc.NotNil)

	//Add container
	s.ct, err = s.State.AddMachineInsideMachine(template, s.machine.Id(), instance.KVM)
	c.Assert(err, jc.ErrorIsNil)
	password, err := utils.RandomPassword()
	c.Assert(err, jc.ErrorIsNil)
	err = s.ct.SetPassword(password)
	c.Assert(err, jc.ErrorIsNil)
	err = s.ct.SetProvisioned("foo", "fake_nonce", nil)
	c.Assert(err, jc.ErrorIsNil)

	// Open api as container
	ctState := s.OpenAPIAsMachine(c, s.ct.Tag(), password, "fake_nonce")
	s.ctRebootState, err = ctState.Reboot()
	c.Assert(err, jc.ErrorIsNil)
	c.Assert(s.ctRebootState, gc.NotNil)

	s.clock = &fakeClock{delay: time.Millisecond}
}

func (s *rebootSuite) TearDownTest(c *gc.C) {
	s.JujuConnSuite.TearDownTest(c)
}

<<<<<<< HEAD
// NOTE: the various reboot tests use a different lock name for each test.
// This is due to the behaviour of the reboot worker. What it does is acquires
// the named process lock and never releases it. This is fine(ish) on linux as the
// garbage collector will eventually clean up the old lock which will release the
// domain socket, but on windows, the actual lock is a system level semaphore which
// isn't cleaned up by the golang garbage collector, but instead relies on the process
// dying to release the semaphore handle.
//
// If more tests are added here, they each need their own lock name to avoid blocking
// forever on windows.

=======
>>>>>>> a07d0b16
func (s *rebootSuite) TestStartStop(c *gc.C) {
	worker, err := reboot.NewReboot(s.rebootState, s.AgentConfigForTag(c, s.machine.Tag()), &fakemachinelock{}, s.clock)
	c.Assert(err, jc.ErrorIsNil)
	worker.Kill()
	c.Assert(worker.Wait(), gc.IsNil)
}

func (s *rebootSuite) TestWorkerCatchesRebootEvent(c *gc.C) {
	wrk, err := reboot.NewReboot(s.rebootState, s.AgentConfigForTag(c, s.machine.Tag()), &fakemachinelock{}, s.clock)
	c.Assert(err, jc.ErrorIsNil)
	err = s.rebootState.RequestReboot()
	c.Assert(err, jc.ErrorIsNil)
	c.Assert(wrk.Wait(), gc.Equals, worker.ErrRebootMachine)
}

func (s *rebootSuite) TestContainerCatchesParentFlag(c *gc.C) {
	wrk, err := reboot.NewReboot(s.ctRebootState, s.AgentConfigForTag(c, s.ct.Tag()), &fakemachinelock{}, s.clock)
	c.Assert(err, jc.ErrorIsNil)
	err = s.rebootState.RequestReboot()
	c.Assert(err, jc.ErrorIsNil)
	c.Assert(wrk.Wait(), gc.Equals, worker.ErrShutdownMachine)
}

type fakeClock struct {
	clock.Clock
	delay time.Duration
}

func (f *fakeClock) After(time.Duration) <-chan time.Time {
	return time.After(f.delay)
}

type fakemachinelock struct {
	mu sync.Mutex
}

func (f *fakemachinelock) Acquire(spec machinelock.Spec) (func(), error) {
	f.mu.Lock()
	return func() {
		f.mu.Unlock()
	}, nil
}
func (f *fakemachinelock) Report(opts ...machinelock.ReportOption) (string, error) {
	return "", nil
}<|MERGE_RESOLUTION|>--- conflicted
+++ resolved
@@ -74,20 +74,6 @@
 	s.JujuConnSuite.TearDownTest(c)
 }
 
-<<<<<<< HEAD
-// NOTE: the various reboot tests use a different lock name for each test.
-// This is due to the behaviour of the reboot worker. What it does is acquires
-// the named process lock and never releases it. This is fine(ish) on linux as the
-// garbage collector will eventually clean up the old lock which will release the
-// domain socket, but on windows, the actual lock is a system level semaphore which
-// isn't cleaned up by the golang garbage collector, but instead relies on the process
-// dying to release the semaphore handle.
-//
-// If more tests are added here, they each need their own lock name to avoid blocking
-// forever on windows.
-
-=======
->>>>>>> a07d0b16
 func (s *rebootSuite) TestStartStop(c *gc.C) {
 	worker, err := reboot.NewReboot(s.rebootState, s.AgentConfigForTag(c, s.machine.Tag()), &fakemachinelock{}, s.clock)
 	c.Assert(err, jc.ErrorIsNil)
