--- conflicted
+++ resolved
@@ -139,14 +139,10 @@
 	// TODO: the user may soon be specified through the command line
 	// or through an environment setting, so return these when they are ready.
 	var emptyCreds configstore.APICredentials
-<<<<<<< HEAD
+	if c.envName == "" {
+		return emptyCreds, errors.Trace(ErrNoEnvironmentSpecified)
+	}
 	info, err := ConnectionInfoForName(c.envName)
-=======
-	if c.envName == "" {
-		return emptyCreds, errors.Trace(ErrNoEnvironmentSpecified)
-	}
-	info, err := connectionInfoForName(c.envName)
->>>>>>> d6fa291b
 	if err != nil {
 		return emptyCreds, errors.Trace(err)
 	}
@@ -160,14 +156,10 @@
 	// or through an environment setting, so return these when they are ready.
 	// NOTE: refresh when specified through command line should error.
 	var emptyEndpoint configstore.APIEndpoint
-<<<<<<< HEAD
+	if c.envName == "" {
+		return emptyEndpoint, errors.Trace(ErrNoEnvironmentSpecified)
+	}
 	info, err := ConnectionInfoForName(c.envName)
-=======
-	if c.envName == "" {
-		return emptyEndpoint, errors.Trace(ErrNoEnvironmentSpecified)
-	}
-	info, err := connectionInfoForName(c.envName)
->>>>>>> d6fa291b
 	if err != nil {
 		return emptyEndpoint, errors.Trace(err)
 	}
@@ -236,14 +228,10 @@
 func (c *EnvCommandBase) ConnectionWriter() (ConnectionWriter, error) {
 	// TODO: when accessing with just command line params or environment
 	// variables, this should error.
-<<<<<<< HEAD
+	if c.envName == "" {
+		return nil, errors.Trace(ErrNoEnvironmentSpecified)
+	}
 	return ConnectionInfoForName(c.envName)
-=======
-	if c.envName == "" {
-		return nil, errors.Trace(ErrNoEnvironmentSpecified)
-	}
-	return connectionInfoForName(c.envName)
->>>>>>> d6fa291b
 }
 
 // ConnectionName returns the name of the connection if there is one.
