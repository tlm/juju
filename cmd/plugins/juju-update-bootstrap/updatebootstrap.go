--- conflicted
+++ resolved
@@ -121,11 +121,7 @@
 	for _, machine := range machines {
 		// A newly resumed state server requires no updating, and more
 		// than one state server is not yet support by this plugin.
-<<<<<<< HEAD
-		if machine.IsManager() || machine.Life() != state.Alive {
-=======
 		if machine.IsManager() || machine.Life() == state.Dead {
->>>>>>> 98bd0193
 			continue
 		}
 		pendingMachineCount++
