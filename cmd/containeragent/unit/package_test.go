// Copyright 2020 Canonical Ltd.
// Licensed under the AGPLv3, see LICENCE file for details.

//go:build !windows
// +build !windows

package unit_test

import (
	"testing"

	"github.com/juju/collections/set"
	jc "github.com/juju/testing/checkers"
	gc "gopkg.in/check.v1"

	coretesting "github.com/juju/juju/testing"
)

func TestPackage(t *testing.T) {
	gc.TestingT(t)
}

type importSuite struct{}

var _ = gc.Suite(&importSuite{})

func (*importSuite) TestImports(c *gc.C) {
	// TODO(sidecar) - improve test performance
	c.Skip("test times out on Jenkins")
	found := set.NewStrings(
		coretesting.FindJujuCoreImports(c, "github.com/juju/juju/cmd/containeragent/unit")...)

	expected := set.NewStrings(
		"agent",
		"agent/tools",
		"api",
		"api/agent/agent",
		"api/authentication",
		"api/base",
		"api/client/block",
		"api/agent/caasoperator",
		"api/common",
		"api/common/cloudspec",
		"api/controller/controller",
		"api/controller/instancepoller",
		"api/agent/keyupdater",
		"api/agent/leadership",
		"api/agent/logger",
		"api/logsender",
		"api/agent/machiner",
		"api/agent/migrationflag",
		"api/agent/migrationminion",
		"api/client/modelmanager",
		"api/agent/proxyupdater",
		"api/agent/reboot",
		"api/agent/retrystrategy",
		"api/agent/unitassigner",
		"api/agent/uniter",
		"api/agent/upgrader",
		"api/client/usermanager",
		"api/watcher",
		"cmd/containeragent/utils",
		"apiserver/errors",
		"rpc/params",
		"apiserver/apiserverhttp",
		"caas",
		"caas/kubernetes/clientconfig",
		"caas/kubernetes/provider",
		"caas/kubernetes/provider/application",
		"caas/kubernetes/provider/constants",
		"caas/kubernetes/provider/proxy",
		"caas/kubernetes/provider/resources",
		"caas/kubernetes/provider/specs",
		"caas/kubernetes/provider/storage",
		"caas/kubernetes/provider/utils",
		"caas/kubernetes/provider/watcher",
		"caas/specs",
		"charmhub",
		"charmhub/path",
		"charmhub/transport",
		"charmstore",
		"cloud",
		"cloudconfig",
		"cloudconfig/cloudinit",
		"cloudconfig/instancecfg",
		"cloudconfig/podcfg",
		"cmd",
		"cmd/juju/common",
		"cmd/juju/interact",
		"cmd/jujud/agent/addons",
		"cmd/jujud/agent/agentconf",
		"cmd/jujud/agent/config",
		"cmd/jujud/agent/engine",
		"cmd/jujud/agent/errors",
		"cmd/modelcmd",
		"cmd/output",
		"controller",
		"core/actions",
		"core/annotations",
		"core/application",
		"core/constraints",
		"core/devices",
		"core/globalclock",
		"core/instance",
		"core/leadership",
		"core/lease",
		"core/life",
		"core/lxdprofile",
		"core/machinelock",
		"core/migration",
		"core/model",
		"core/network",
		"core/network/firewall",
		"core/paths",
		"core/paths/transientfile",
		"core/permission",
		"core/presence",
		"core/quota",
		"core/raftlease",
		"core/relation",
<<<<<<< HEAD
		"core/resource",
		"core/secrets",
=======
		"core/resources",
>>>>>>> b258e07e
		"core/series",
		"core/snap",
		"core/status",
		"core/watcher",
		"downloader",
		"environs",
		"environs/bootstrap",
		"environs/cloudspec",
		"environs/config",
		"environs/context",
		"environs/filestorage",
		"environs/dashboard",
		"environs/imagemetadata",
		"environs/instances",
		"environs/simplestreams",
		"environs/storage",
		"environs/sync",
		"environs/tags",
		"environs/tools",
		"environs/utils",
		"feature",
		"juju",
		"juju/keys",
		"juju/names",
		"juju/osenv",
		"juju/sockets",
		"jujuclient",
		"logfwd",
		"logfwd/syslog",
		"mongo", // TODO: move mongo dependency from JUJU CLI if we decide to split the `agent.Config` for controller and machineagent/unitagent/containeragent.
		"network",
		"network/debinterfaces",
		"network/netplan",
		"packaging",
		"packaging/dependency",
		"pki",
		"pki/tls",
		"proxy",
		"provider/lxd/lxdnames",
		"pubsub/agent",
		"rpc",
		"rpc/jsoncodec",
		"service",
		"service/common",
		"service/snap",
		"service/systemd",
		"service/upstart",
		"service/windows",
		"state/errors",
		"storage",
		"storage/provider",
		"tools",
		"utils/proxy",
		"utils/scriptrunner",
		"version",
		"worker",
		"worker/agent",
		"worker/apiaddressupdater",
		"worker/apicaller",
		"worker/apiconfigwatcher",
		"worker/caasprober",
		"worker/common/charmrunner",
		"worker/common/reboot",
		"worker/fortress",
		"worker/introspection",
		"worker/introspection/pprof",
		"worker/leadership",
		"worker/logger",
		"worker/logsender",
		"worker/migrationflag",
		"worker/migrationminion",
		"worker/muxhttpserver",
		"worker/proxyupdater",
		"worker/retrystrategy",
		"worker/uniter",
		"worker/uniter/actions",
		"worker/uniter/charm",
		"worker/uniter/container",
		"worker/uniter/hook",
		"worker/uniter/leadership",
		"worker/uniter/operation",
		"worker/uniter/reboot",
		"worker/uniter/relation",
		"worker/uniter/remotestate",
		"worker/uniter/resolver",
		"worker/uniter/runcommands",
		"worker/uniter/runner",
		"worker/uniter/runner/context",
		"worker/uniter/runner/debug",
		"worker/uniter/runner/jujuc",
		"worker/uniter/storage",
		"worker/uniter/upgradeseries",
		"worker/uniter/verifycharmprofile",
		"wrench",
	)

	unexpected := found.Difference(expected)
	// TODO: review if there are any un-expected imports!
	// Show the values rather than just checking the length so a failing
	// test shows them.
	c.Check(unexpected.SortedValues(), jc.DeepEquals, []string{})
	// If unneeded show any values this is good as we've reduced
	// dependencies, and they should be removed from expected above.
	unneeded := expected.Difference(found)
	c.Check(unneeded.SortedValues(), jc.DeepEquals, []string{})
}<|MERGE_RESOLUTION|>--- conflicted
+++ resolved
@@ -118,12 +118,8 @@
 		"core/quota",
 		"core/raftlease",
 		"core/relation",
-<<<<<<< HEAD
-		"core/resource",
+		"core/resources",
 		"core/secrets",
-=======
-		"core/resources",
->>>>>>> b258e07e
 		"core/series",
 		"core/snap",
 		"core/status",
