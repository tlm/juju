// Copyright 2020 Canonical Ltd.
// Licensed under the AGPLv3, see LICENCE file for details.

package initialize_test

import (
	"testing"

	"github.com/juju/collections/set"
	jc "github.com/juju/testing/checkers"
	gc "gopkg.in/check.v1"

	coretesting "github.com/juju/juju/testing"
)

func TestPackage(t *testing.T) {
	gc.TestingT(t)
}

type importSuite struct{}

var _ = gc.Suite(&importSuite{})

func (*importSuite) TestImports(c *gc.C) {
	found := set.NewStrings(
		coretesting.FindJujuCoreImports(c, "github.com/juju/juju/cmd/containeragent/initialize")...)

	expected := set.NewStrings(
		"agent",
		"agent/constants",
		"api",
		"api/agent/agent",
		"api/agent/caasapplication",
		"api/agent/keyupdater",
		"api/base",
		"api/common",
		"api/common/cloudspec",
		"api/watcher",
		"apiserver/errors",
		"caas/kubernetes/provider/constants",
		"cloud",
		"cmd",
		"cmd/constants",
		"cmd/containeragent/utils",
		"controller",
		"core/arch",
<<<<<<< HEAD
		"core/backups",
=======
>>>>>>> f5ceb102
		"core/base",
		"core/charm/metrics",
		"core/constraints",
		"core/database",
		"core/devices",
		"core/instance",
		"core/leadership",
		"core/lease",
		"core/life",
		"core/logger",
		"core/macaroon",
		"core/machinelock",
		"core/migration",
		"core/model",
		"core/network",
		"core/os",
		"core/output",
		"core/paths",
		"core/permission",
		"core/presence",
		"core/relation",
		"core/resources",
		"core/secrets",
		"core/status",
		"core/trace",
		"core/watcher",
<<<<<<< HEAD
=======
		"docker",
>>>>>>> f5ceb102
		"environs/cloudspec",
		"environs/config",
		"environs/context",
		"environs/tags",
		"internal/charmhub",
		"internal/charmhub/path",
		"internal/charmhub/transport",
		"internal/docker",
		"internal/docker/registry",
		"internal/docker/registry/image",
		"internal/docker/registry/internal",
		"internal/feature",
		"internal/logfwd",
		"internal/logfwd/syslog",
		"internal/mongo",
		"internal/network",
		"internal/network/debinterfaces",
		"internal/network/netplan",
		"internal/packaging",
		"internal/packaging/dependency",
		"internal/pki",
		"internal/proxy",
		"internal/proxy/config",
		"internal/pubsub/agent",
		"internal/rpcreflect",
		"internal/scriptrunner",
		"internal/service/common",
		"internal/service/pebble/plan",
		"internal/service/snap",
		"internal/service/systemd",
		"internal/storage",
		"internal/tools",
		"juju/osenv",
		"provider/lxd/lxdnames",
		"rpc",
		"rpc/jsoncodec",
		"rpc/params",
		"state/errors",
		"version",
		"worker/apicaller",
		"worker/introspection",
		"worker/introspection/pprof",
	)

	unexpected := found.Difference(expected)
	// TODO: review if there are any un-expected imports!
	// Show the values rather than just checking the length so a failing
	// test shows them.
	c.Check(unexpected.SortedValues(), jc.DeepEquals, []string{})
	// If unneeded show any values this is good as we've reduced
	// dependencies, and they should be removed from expected above.
	unneeded := expected.Difference(found)
	c.Check(unneeded.SortedValues(), jc.DeepEquals, []string{})
}<|MERGE_RESOLUTION|>--- conflicted
+++ resolved
@@ -44,10 +44,7 @@
 		"cmd/containeragent/utils",
 		"controller",
 		"core/arch",
-<<<<<<< HEAD
 		"core/backups",
-=======
->>>>>>> f5ceb102
 		"core/base",
 		"core/charm/metrics",
 		"core/constraints",
@@ -74,10 +71,6 @@
 		"core/status",
 		"core/trace",
 		"core/watcher",
-<<<<<<< HEAD
-=======
-		"docker",
->>>>>>> f5ceb102
 		"environs/cloudspec",
 		"environs/config",
 		"environs/context",
@@ -85,10 +78,6 @@
 		"internal/charmhub",
 		"internal/charmhub/path",
 		"internal/charmhub/transport",
-		"internal/docker",
-		"internal/docker/registry",
-		"internal/docker/registry/image",
-		"internal/docker/registry/internal",
 		"internal/feature",
 		"internal/logfwd",
 		"internal/logfwd/syslog",
