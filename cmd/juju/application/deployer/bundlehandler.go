--- conflicted
+++ resolved
@@ -713,19 +713,7 @@
 		charmPath = filepath.Join(h.bundleDir, charmPath)
 	}
 
-<<<<<<< HEAD
-	var chSeries string
-	if !chBase.Empty() {
-		var err error
-		chSeries, err = corebase.GetSeriesFromBase(chBase)
-		if err != nil {
-			return errors.Annotatef(err, "cannot deploy local charm at %q", charmPath)
-		}
-	}
-	ch, curl, err := corecharm.NewCharmAtPathForceSeries(charmPath, chSeries, h.force)
-=======
 	ch, curl, err := corecharm.NewCharmAtPathForceBase(charmPath, chBase, h.force)
->>>>>>> 3456f91a
 	if err != nil {
 		return errors.Annotatef(err, "cannot deploy local charm at %q", charmPath)
 	}
