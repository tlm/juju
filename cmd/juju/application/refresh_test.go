--- conflicted
+++ resolved
@@ -439,59 +439,8 @@
 	c.Assert(err, gc.ErrorMatches, `endpoint "unknown" not found`)
 }
 
-<<<<<<< HEAD
 func (s *RefreshSuite) TestInvalidArgs(c *gc.C) {
 	_, err := s.runRefresh(c)
-=======
-type RefreshErrorsStateSuite struct {
-	jujutesting.RepoSuite
-
-	fakeAPI *fakeDeployAPI
-	cmd     cmd.Command
-}
-
-var _ = gc.Suite(&RefreshErrorsStateSuite{})
-
-func (s *RefreshErrorsStateSuite) SetUpSuite(c *gc.C) {
-	if runtime.GOOS == "darwin" {
-		c.Skip("Mongo failures on macOS")
-	}
-	s.RepoSuite.SetUpSuite(c)
-	// TODO remove this patch once we removed all the old bases from tests in current package.
-	s.PatchValue(&deployer.SupportedJujuBases, func(time.Time, corebase.Base, string) ([]corebase.Base, error) {
-		return transform.SliceOrErr([]string{"ubuntu@22.04", "ubuntu@20.04", "ubuntu@18.04"}, corebase.ParseBaseFromString)
-	})
-}
-
-func (s *RefreshErrorsStateSuite) SetUpTest(c *gc.C) {
-	s.RepoSuite.SetUpTest(c)
-
-	cfgAttrs := map[string]interface{}{
-		"name":           "name",
-		"uuid":           coretesting.ModelTag.Id(),
-		"type":           "foo",
-		"secret-backend": "auto",
-	}
-	s.fakeAPI = vanillaFakeModelAPI(cfgAttrs)
-	s.cmd = NewRefreshCommandForStateTest(
-		func(conn api.Connection) (store.CharmAdder, error) {
-			return s.fakeAPI, nil
-		},
-		func(conn base.APICallCloser) utils.CharmClient {
-			return s.fakeAPI
-		},
-		deployer.DeployResources,
-		nil,
-	)
-}
-
-func (s *RefreshErrorsStateSuite) runRefresh(c *gc.C, cmd cmd.Command, args ...string) (*cmd.Context, error) {
-	return cmdtesting.RunCommand(c, cmd, args...)
-}
-
-func (s *RefreshErrorsStateSuite) TestInvalidArgs(c *gc.C) {
-	_, err := s.runRefresh(c, s.cmd)
->>>>>>> b73bc85b
 	c.Assert(err, gc.ErrorMatches, "no application specified")
 	_, err = s.runRefresh(c, "invalid:name")
 	c.Assert(err, gc.ErrorMatches, `invalid application name "invalid:name"`)
