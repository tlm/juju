// Copyright 2014-2015 Canonical Ltd.
// Licensed under the AGPLv3, see LICENCE file for details.

package action

import (
	"bytes"
	"context"
	"encoding/json"
	"fmt"
	"io"
	"os"
	"regexp"
	"sort"
	"strconv"
	"strings"
	"time"

	"github.com/juju/ansiterm"
	"github.com/juju/clock"
	"github.com/juju/cmd/v4"
	"github.com/juju/collections/set"
	"github.com/juju/errors"
	"github.com/juju/gnuflag"
	"github.com/juju/names/v5"
	"github.com/mattn/go-isatty"
	"gopkg.in/yaml.v2"

	actionapi "github.com/juju/juju/api/client/action"
	"github.com/juju/juju/core/actions"
	"github.com/juju/juju/core/output"
	"github.com/juju/juju/core/watcher"
	"github.com/juju/juju/internal/charm"
	internallogger "github.com/juju/juju/internal/logger"
	"github.com/juju/juju/rpc/params"
)

var logger = internallogger.GetLogger("juju.cmd.juju.action")

const (
	// leaderSnippet is a regular expression for unit ID-like syntax that is used
	// to indicate the current leader for an application.
	leaderSnippet = "(" + names.ApplicationSnippet + ")/leader"
	// unitOrLeaderSnippet is a regular expression to match either a standard unit
	// unit ID or the unit ID-like syntax for the leader of an application
	unitOrLeaderSnippet = "(" + names.ApplicationSnippet + ")/(" + names.NumberSnippet + "|leader)"
)

var (
	validLeader       = regexp.MustCompile("^" + leaderSnippet + "$")
	validUnitOrLeader = regexp.MustCompile("^" + unitOrLeaderSnippet + "$")

	// nameRule describes the name format of an action or keyName must match to be valid.
	nameRule = charm.GetActionNameRule()

	// resultPollMinTime is how quickly the first update triggers, we then exponentially back off until we hit resultMaxPollTime
	resultPollMinTime = 20 * time.Millisecond
	// resultPollMaxTime is the maximum time we will spend between updates for results
	resultPollMaxTime = 2 * time.Second
	// resultPollBackoffFactor is the ratio between retries
	resultPollBackoffFactor = 1.5
)

type runCommandBase struct {
	ActionCommandBase
	api        APIClient
	background bool
	out        cmd.Output
	utc        bool

	clock             clock.Clock
	color             bool
	noColor           bool
	wait              time.Duration
	defaultWait       time.Duration
	logMessageHandler func(*cmd.Context, string)

	hideProgress bool // whether to hide progress info by default
}

// SetFlags offers an option for YAML output.
func (c *runCommandBase) SetFlags(f *gnuflag.FlagSet) {
	c.out.AddFlags(f, "plain", map[string]cmd.Formatter{
		"yaml":  c.formatYaml,
		"json":  c.formatJson,
		"plain": c.printRunOutput,
	})
	c.setNonFormatFlags(f)
}

// SetNonFormatFlags sets all flags except the format one. This is needed by
// e.g. exec to define its own formatting flags.
func (c *runCommandBase) setNonFormatFlags(f *gnuflag.FlagSet) {
	c.ActionCommandBase.SetFlags(f)
	f.BoolVar(&c.background, "background", false, "Run the task in the background")
	f.DurationVar(&c.wait, "wait", 0, "Maximum wait time for a task to complete")
	f.BoolVar(&c.noColor, "no-color", false, "Disable ANSI color codes in output")
	f.BoolVar(&c.color, "color", false, "Use ANSI color codes in output")
	f.BoolVar(&c.utc, "utc", false, "Show times in UTC")
}

func (c *runCommandBase) Init(_ []string) error {
	if c.background && c.wait > 0 {
		return errors.New("cannot specify both --wait and --background")
	}
	if !c.background && c.wait == 0 {
		c.wait = c.defaultWait
		if c.wait == 0 {
			c.wait = 60 * time.Second
		}
	}

	return nil
}

func (c *runCommandBase) ensureAPI(ctx context.Context) (err error) {
	if c.api != nil {
		return nil
	}
	c.api, err = c.NewActionAPIClient(ctx)
	return errors.Trace(err)
}

func (c *runCommandBase) operationResults(ctx *cmd.Context, results *actionapi.EnqueuedActions) error {

	if _, ok := os.LookupEnv("NO_COLOR"); (ok || os.Getenv("TERM") == "dumb") && !c.color || c.noColor {
		return c.processOperationResults(ctx, false, results)
	}

	if c.color {
		return c.processOperationResults(ctx, true, results)
	}

	if isTerminal(ctx.Stdout) && !c.noColor {
		return c.processOperationResults(ctx, true, results)
	}

	if !isTerminal(ctx.Stdout) && c.color {
		return c.processOperationResults(ctx, true, results)
	}

	return c.processOperationResults(ctx, false, results)
}

func (c *runCommandBase) processOperationResults(ctx *cmd.Context, forceColor bool, results *actionapi.EnqueuedActions) error {
	var runningTasks []enqueuedAction
	var enqueueErrs []string
	for _, a := range results.Actions {
		if a.Error != nil {
			enqueueErrs = append(enqueueErrs, a.Error.Error())
			continue
		}
		runningTasks = append(runningTasks, enqueuedAction{
			task:     a.Action.ID,
			receiver: a.Action.Receiver,
		})
	}
	operationID := results.OperationID
	numTasks := len(runningTasks)
	opIDColored := colorVal(output.InfoHighlight, operationID)
	numTasksColored := colorVal(output.EmphasisHighlight.Magenta, numTasks)
	if !c.background && numTasks > 0 {
		var plural string
		if numTasks > 1 {
			plural = "s"
		}
		if forceColor {
			c.progressf(ctx, "Running operation %s with %s task%s", opIDColored, numTasksColored, plural)
		} else {
			c.progressf(ctx, "Running operation %s with %d task%s", operationID, numTasks, plural)
		}
	}

	var actionID string
	info := make(map[string]interface{}, numTasks)
	for _, result := range runningTasks {
		actionID = result.task

		if !c.background {
			if forceColor {
				c.progressf(ctx, "  - task %s on %s", colorVal(output.InfoHighlight, actionID), colorVal(output.EmphasisHighlight.DefaultBold, result.receiver))
			} else {
				c.progressf(ctx, "  - task %s on %s", actionID, result.receiver)
			}
		}
		info[result.receiverId()] = map[string]string{
			"id": result.task,
		}
	}
	if !c.background {
		c.progressf(ctx, "")
	}
	if numTasks == 0 {
		if forceColor {
			ctx.Infof("Operation %s failed to schedule any tasks:\n%s", opIDColored, colorVal(output.ErrorHighlight, strings.Join(enqueueErrs, "\n")))
		} else {
			ctx.Infof("Operation %s failed to schedule any tasks:\n%s", operationID, strings.Join(enqueueErrs, "\n"))
		}
		return nil
	}
	if len(enqueueErrs) > 0 {
		if forceColor {
			ctx.Infof("Some actions could not be scheduled:\n%s\n", colorVal(output.ErrorHighlight, strings.Join(enqueueErrs, "\n")))
		} else {
			ctx.Infof("Some actions could not be scheduled:\n%s\n", strings.Join(enqueueErrs, "\n"))
		}
		ctx.Infof("")
	}
	printInfo := func(opID, actionId, nTasks interface{}) {
		if numTasks == 1 {
			ctx.Infof("Scheduled operation %s with task %s", opID, actionId)
			ctx.Infof("Check operation status with 'juju show-operation %s'", opID)
			ctx.Infof("Check task status with 'juju show-task %s'", actionId)
		} else {
			ctx.Infof("Scheduled operation %s with %v tasks", opID, nTasks)
			if forceColor {
				_ = output.FormatYamlWithColor(ctx.Stdout, info)
			} else {
				_ = cmd.FormatYaml(ctx.Stdout, info)
			}
			ctx.Infof("Check operation status with 'juju show-operation %s'", opID)
			ctx.Infof("Check task status with 'juju show-task <id>'")
		}
	}
	actionIdColored := colorVal(output.InfoHighlight, actionID)
	if c.background {
		if forceColor {
			printInfo(opIDColored, actionIdColored, numTasksColored)
		} else {
			printInfo(operationID, actionID, numTasks)
		}
		return nil
	}
	failed, err := c.waitForTasks(ctx, runningTasks, info)
	if err != nil {
		return errors.Trace(err)
	} else if len(failed) > 0 {
		var plural string
		if len(failed) > 1 {
			plural = "s"
		}
		list := make([]string, 0, len(failed))
		for k, v := range failed {
			if forceColor {
				list = append(list, fmt.Sprintf(" - id %q with return code %v", k, colorVal(output.EmphasisHighlight.Magenta, v)))
			} else {
				list = append(list, fmt.Sprintf(" - id %q with return code %d", k, v))
			}
		}
		sort.Strings(list)

		return errors.Errorf(`
the following task%s failed:
%s

use 'juju show-task' to inspect the failure%s
`[1:], plural, strings.Join(list, "\n"), plural)
	}
	return nil
}

func (c *runCommandBase) waitForTasks(ctx *cmd.Context, runningTasks []enqueuedAction, info map[string]interface{}) (map[string]int, error) {
	var wait clock.Timer
	if c.wait < 0 {
		// Indefinite wait. Discard the tick.
		wait = c.clock.NewTimer(0 * time.Second)
		<-wait.Chan()
	} else {
		wait = c.clock.NewTimer(c.wait)
	}

	actionDone := make(chan struct{})
	var logsWatcher watcher.StringsWatcher
	haveLogs := false
	if len(runningTasks) == 1 {
		var err error
		logsWatcher, err = c.api.WatchActionProgress(ctx, runningTasks[0].task)
		if err != nil {
			return nil, errors.Trace(err)
		}
		processLogMessages(logsWatcher, actionDone, ctx, c.utc, func(ctx *cmd.Context, msg string) {
			haveLogs = true
			c.logMessageHandler(ctx, msg)
		})
	}

	waitForWatcher := func() {
		close(actionDone)
		if logsWatcher != nil {
			_ = logsWatcher.Wait()
		}
	}

	failed := make(map[string]int)
	resultReceivers := set.NewStrings()
	var forceColor, noColor bool
	if _, ok := os.LookupEnv("NO_COLOR"); (ok || os.Getenv("TERM") == "dumb") || c.noColor {
		noColor = true
	}

	if isTerminal(ctx.Stdout) && !noColor || isTerminal(ctx.Stdout) && c.color {
		forceColor = true
	}

	if !isTerminal(ctx.Stdout) && c.color {
		forceColor = true
	}

	for i, result := range runningTasks {
		if forceColor {
			c.progressf(ctx, "Waiting for task %v...\n", colorVal(output.InfoHighlight, result.task))
		} else {
			c.progressf(ctx, "Waiting for task %v...\n", result.task)
		}
<<<<<<< HEAD
		// tick every two seconds, to delay the loop timer.
		// TODO(fwereade): 2016-03-17 lp:1558657
		tick := c.clock.NewTimer(resultPollTime)
		actionResult, err := GetActionResult(ctx, c.api, result.task, tick, wait)
=======
		actionResult, err := GetActionResult(c.api, result.task, c.clock, wait)
>>>>>>> a9027ae6
		if i == 0 {
			waitForWatcher()
			if haveLogs {
				// Make the logs a bit separate in the output.
				c.progressf(ctx, "\n")
			}
		}
		if err != nil {
			if errors.Is(err, errors.Timeout) {
				return nil, c.handleTimeout(runningTasks, resultReceivers)
			}
			return nil, errors.Trace(err)
		}

		resultReceivers.Add(result.receiver)
		resultData, resultExitCode := formatActionResult(result.task, actionResult, c.utc)
		resultData["id"] = result.task // Action ID is required in case we timed out.
		info[result.receiverId()] = resultData

		// If any of the actions have a error exit code, then inform the user
		// that their exec failed.
		if resultExitCode < 1 {
			continue
		}

		failed[result.task] = resultExitCode
	}

	return failed, c.out.Write(ctx, info)
}

func (c *runCommandBase) handleTimeout(tasks []enqueuedAction, got set.Strings) error {
	want := set.NewStrings()
	for _, t := range tasks {
		want.Add(t.receiver)
	}
	timedOut := want.Difference(got)
	var receivers []string
	for _, r := range timedOut.SortedValues() {
		tag, err := names.ParseTag(r)
		if err != nil {
			continue
		}
		receivers = append(receivers, names.ReadableString(tag))
	}
	return errors.Errorf("timed out waiting for results from: %v", strings.Join(receivers, ", "))
}

// progressf prints progress information such as:
//
//	"Running operation 1 with 2 tasks"
//	"Waiting for task 3..."
//
// This output is sent to either logs or console as per this table:
//
//	 c.hideProgress = |  true   |  false  |
//	------------------|---------|---------|
//	    --quiet flag  |  logs   |  logs   |
//	    neither flag  |  logs   | console |
//	  --verbose flag  | console | console |
//
// By setting the hideProgress field, commands can choose whether these
// messages are logged or sent to console by default.
func (c *runCommandBase) progressf(ctx *cmd.Context, format string, params ...interface{}) {
	if c.hideProgress {
		ctx.Verbosef(format, params...)
	} else {
		ctx.Infof(format, params...)
	}
}

func (c *runCommandBase) printRunOutput(writer io.Writer, value interface{}) error {
	if c.noColor {
		if _, ok := os.LookupEnv("NO_COLOR"); !ok {
			defer os.Unsetenv("NO_COLOR")
			os.Setenv("NO_COLOR", "")
		}
	}

	return printPlainOutput(writer, c.color, value)
}

func (c *runCommandBase) formatYaml(writer io.Writer, value interface{}) error {

	if _, ok := os.LookupEnv("NO_COLOR"); (ok || os.Getenv("TERM") == "dumb") && !c.color || c.noColor {
		return cmd.FormatYaml(writer, value)
	}

	if c.color {
		return output.FormatYamlWithColor(writer, value)
	}

	if isTerminal(writer) && !c.noColor {
		return output.FormatYamlWithColor(writer, value)
	}

	if !isTerminal(writer) && c.color {
		return output.FormatYamlWithColor(writer, value)
	}

	return cmd.FormatYaml(writer, value)
}

func (c *runCommandBase) formatJson(writer io.Writer, value interface{}) error {

	if _, ok := os.LookupEnv("NO_COLOR"); (ok || os.Getenv("TERM") == "dumb") && !c.color || c.noColor {
		return cmd.FormatJson(writer, value)
	}

	if c.color {
		return output.FormatJsonWithColor(writer, value)
	}

	if isTerminal(writer) && !c.noColor {
		return output.FormatJsonWithColor(writer, value)
	}

	if !isTerminal(writer) && c.color {
		return output.FormatJsonWithColor(writer, value)
	}

	return cmd.FormatJson(writer, value)
}

// GetActionResult tries to repeatedly fetch a task until it is
// in a completed state and then it returns it.
// It waits for a maximum of "wait" before returning with the latest action status.
<<<<<<< HEAD
func GetActionResult(ctx context.Context, api APIClient, requestedId string, tick, wait clock.Timer) (actionapi.ActionResult, error) {
	return timerLoop(ctx, api, requestedId, tick, wait)
}

// timerLoop loops indefinitely to query the given API, until "wait" times
// out, using the "tick" timer to delay the API queries.  It writes the
// result to the given output.
func timerLoop(ctx context.Context, api APIClient, requestedId string, tick, wait clock.Timer) (actionapi.ActionResult, error) {
=======
func GetActionResult(api APIClient, requestedId string, clk clock.Clock, wait clock.Timer) (actionapi.ActionResult, error) {
>>>>>>> a9027ae6
	var (
		result actionapi.ActionResult
		err    error
	)
	startTime := clk.Now()
	retryTime := resultPollMinTime
	tick := clk.NewTimer(retryTime)

	// Loop over results until we get "failed" or "completed".  Wait for
	// timer, and reset it each time.
	for {
		result, err = fetchResult(ctx, api, requestedId)
		if err != nil {
			return result, err
		}

		// Whether or not we're waiting for a result, if a completed
		// result arrives, we're done.
		switch result.Status {
		case params.ActionRunning, params.ActionPending:
		default:
			return result, nil
		}
		logger.Debugf("after %s action was still %v, will wait %s more before next check",
			clk.Now().Sub(startTime), result.Status, retryTime)

		// Block until a tick happens, or the wait arrives.
		select {
		case <-wait.Chan():
			switch result.Status {
			case params.ActionRunning, params.ActionPending:
				return result, errors.NewTimeout(err, "maximum wait time reached")
			default:
				return result, nil
			}
		case <-tick.Chan():
			// TODO: (jam) 2024-08-29 We could try to reconcile this with either gopkg.in/retry.v1 or
			//  github.com/juju/retry, but neither of them do a great job of handling an exponential
			//  backoff (with max) and a concurrent global max timeout. Maybe gopkg.in/retry.v1.StartWithCancel
			nextRetryTime := time.Duration(float64(retryTime) * resultPollBackoffFactor)
			if nextRetryTime > resultPollMaxTime {
				nextRetryTime = resultPollMaxTime
			}
			retryTime = nextRetryTime
			tick.Reset(retryTime)
		}
	}
}

// fetchResult queries the given API for the given Action ID, and
// makes sure the results are acceptable, returning an error if they are not.
func fetchResult(ctx context.Context, api APIClient, requestedId string) (actionapi.ActionResult, error) {
	none := actionapi.ActionResult{}

	actions, err := api.Actions(ctx, []string{requestedId})
	if err != nil {
		return none, err
	}
	numActionResults := len(actions)
	if numActionResults == 0 {
		return none, errors.NotFoundf("task %v", requestedId)
	}
	if numActionResults != 1 {
		return none, errors.Errorf("too many results for task %s", requestedId)
	}

	result := actions[0]
	if result.Error != nil {
		return none, result.Error
	}

	return result, nil
}

// colorVal appends ansi color codes to the given value
func colorVal(ctx *ansiterm.Context, val interface{}) string {
	buff := &bytes.Buffer{}
	coloredWriter := ansiterm.NewWriter(buff)
	coloredWriter.SetColorCapable(true)

	ctx.Fprint(coloredWriter, val)
	str := buff.String()
	buff.Reset()
	return str
}

// isTerminal checks if the file descriptor is a terminal.
func isTerminal(w io.Writer) bool {
	f, ok := w.(*os.File)
	if !ok {
		return false
	}

	return isatty.IsTerminal(f.Fd())
}

type enqueuedAction struct {
	task     string
	receiver string
}

func (a *enqueuedAction) receiverId() string {
	tag, err := names.ParseTag(a.receiver)
	if err != nil {
		return a.receiver
	}
	return tag.Id()
}

func (a *enqueuedAction) GoString() string {
	tag, err := names.ParseTag(a.receiver)
	if err != nil {
		return a.receiver
	}
	return tag.Kind() + " " + tag.Id()
}

// filteredOutputKeys are those we don't want to display as part of the
// results map for plain output.
var filteredOutputKeys = set.NewStrings("return-code", "stdout", "stderr", "stdout-encoding", "stderr-encoding")

// invoked by showtask.go
func printOutput(writer io.Writer, value interface{}) error {
	return printPlainOutput(writer, false, value)
}

func printPlainOutput(writer io.Writer, forceColor bool, value interface{}) error {
	info, ok := value.(map[string]interface{})
	if !ok {
		return errors.Errorf("expected value of type %T, got %T", info, value)
	}

	w := output.PrintWriter{Writer: output.Writer(writer)}
	if forceColor {
		w.SetColorCapable(forceColor)
	}

	// actionInfo contains relevant information for each action result.
	var actionInfo = make(map[string]map[string]interface{})

	/*
		Parse action YAML data that looks like this:

		mysql/0:
		  id: "1"
		  results:
		    <action data here>
		  status: completed
	*/
	var resultMetadata map[string]interface{}
	var stdout, stderr string
	for k := range info {
		resultMetadata, ok = info[k].(map[string]interface{})
		if !ok {
			return errors.Errorf("expected value of type %T, got %T", resultMetadata, info[k])
		}
		resultData, ok := resultMetadata["results"].(map[string]interface{})
		var output string
		if ok {
			resultDataCopy := make(map[string]interface{})
			for k, v := range resultData {
				k = strings.ToLower(k)
				if k == "stdout" && v != "" {
					stdout = fmt.Sprint(v)
				}
				if k == "stderr" && v != "" {
					stderr = fmt.Sprint(v)
				}
				if !filteredOutputKeys.Contains(k) {
					resultDataCopy[k] = v
				}
			}
			if len(resultDataCopy) > 0 {
				data, err := yaml.Marshal(resultDataCopy)
				if err == nil {
					output = string(data)
				} else {
					output = fmt.Sprintf("%v", resultDataCopy)
				}
			}
		} else {
			status, ok := resultMetadata["status"].(string)
			if !ok {
				status = "has unknown status"
			}
			output = fmt.Sprintf("Task %v %v\n", resultMetadata["id"], status)
		}
		actionInfo[k] = map[string]interface{}{
			"id":     resultMetadata["id"],
			"output": output,
			"status": resultMetadata["status"],
		}
		if msg, ok := resultMetadata["message"]; ok {
			actionInfo[k]["message"] = msg
		}
	}
	if len(actionInfo) > 1 {
		return cmd.FormatYaml(writer, actionInfo)
	}
	for _, info := range actionInfo {
		if info["status"] == params.ActionFailed {
			w.Printf(output.ErrorHighlight, "Action id %v failed: %v\n", info["id"], info["message"])
			w.Println(output.ErrorHighlight, info["output"])
		} else {
			w.Println(output.GoodHighlight, info["output"])
		}
	}
	if stdout != "" {
		fmt.Fprintln(writer, strings.Trim(stdout, "\n"))
	}
	if stderr != "" {
		fmt.Fprintln(writer, strings.Trim(stderr, "\n"))
	}
	return nil
}

// formatActionResult removes empty values from the given ActionResult and
// inserts the remaining ones in a map[string]interface{} for cmd.Output to
// write in an easy-to-read format.
func formatActionResult(id string, result actionapi.ActionResult, utc bool) (map[string]interface{}, int) {
	response := map[string]interface{}{"id": id, "status": result.Status}
	if result.Error != nil {
		response["error"] = result.Error.Error()
	}
	if result.Action != nil {
		rt, err := names.ParseTag(result.Action.Receiver)
		if err == nil {
			response[rt.Kind()] = rt.Id()
		}
	}
	if result.Message != "" {
		response["message"] = result.Message
	}
	output, exitCode := convertActionOutput(result.Output)
	if len(result.Output) != 0 {
		response["results"] = output
	}
	if len(result.Log) > 0 {
		var logs []string
		for _, msg := range result.Log {
			logs = append(logs, formatLogMessage(actions.ActionMessage{
				Timestamp: msg.Timestamp,
				Message:   msg.Message,
			}, false, utc, false))
		}
		response["log"] = logs
	}

	if result.Enqueued.IsZero() && result.Started.IsZero() && result.Completed.IsZero() {
		return response, exitCode
	}

	responseTiming := make(map[string]string)
	for k, v := range map[string]string{
		"enqueued":  formatTimestamp(result.Enqueued, false, utc, false),
		"started":   formatTimestamp(result.Started, false, utc, false),
		"completed": formatTimestamp(result.Completed, false, utc, false),
	} {
		if v != "" {
			responseTiming[k] = v
		}
	}
	response["timing"] = responseTiming

	return response, exitCode
}

// convertActionOutput returns result data with stdout, stderr etc correctly formatted.
func convertActionOutput(output map[string]interface{}) (map[string]interface{}, int) {
	if output == nil {
		return nil, -1
	}
	values := output
	// We always want to have a string for stdout, but only show stderr,
	// code and error if they are there.
	res, ok := output["stdout"].(string)
	if ok && len(res) > 0 {
		values["stdout"] = strings.Replace(res, "\r\n", "\n", -1)
	} else {
		delete(values, "stdout")
	}
	res, ok = output["stderr"].(string)
	if ok && len(res) > 0 {
		values["stderr"] = strings.Replace(res, "\r\n", "\n", -1)
	} else {
		delete(values, "stderr")
	}
	// return-code may come in as a float64 due to serialisation.
	var v interface{}
	if v, ok = output["return-code"]; ok && v != nil {
		res = fmt.Sprintf("%v", v)
	}
	code := -1
	if ok && len(res) > 0 {
		var err error
		if code, err = strconv.Atoi(res); err == nil {
			values["return-code"] = code
		}
	} else {
		delete(values, "return-code")
	}
	return values, code
}

// addValueToMap adds the given value to the map on which the method is run.
// This allows us to merge maps such as {foo: {bar: baz}} and {foo: {baz: faz}}
// into {foo: {bar: baz, baz: faz}}.
func addValueToMap(keys []string, value interface{}, target map[string]interface{}) {
	next := target

	for i := range keys {
		// If we are on last key set or overwrite the val.
		if i == len(keys)-1 {
			next[keys[i]] = value
			break
		}

		if iface, ok := next[keys[i]]; ok {
			switch typed := iface.(type) {
			case map[string]interface{}:
				// If we already had a map inside, keep
				// stepping through.
				next = typed
			default:
				// If we didn't, then overwrite value
				// with a map and iterate with that.
				m := map[string]interface{}{}
				next[keys[i]] = m
				next = m
			}
			continue
		}

		// Otherwise, it wasn't present, so make it and step
		// into.
		m := map[string]interface{}{}
		next[keys[i]] = m
		next = m
	}
}

const (
	watchTimestampFormat  = "15:04:05"
	resultTimestampFormat = "2006-01-02T15:04:05"
)

func decodeLogMessage(encodedMessage string, utc bool) (string, error) {
	var actionMessage actions.ActionMessage
	err := json.Unmarshal([]byte(encodedMessage), &actionMessage)
	if err != nil {
		return "", errors.Trace(err)
	}
	return formatLogMessage(actionMessage, true, utc, true), nil
}

func formatTimestamp(timestamp time.Time, progressFormat, utc, plain bool) string {
	if timestamp.IsZero() {
		return ""
	}
	if utc {
		timestamp = timestamp.UTC()
	} else {
		timestamp = timestamp.Local()
	}
	if !progressFormat && !plain {
		return timestamp.String()
	}
	timestampFormat := resultTimestampFormat
	if progressFormat {
		timestampFormat = watchTimestampFormat
	}
	return timestamp.Format(timestampFormat)
}

func formatLogMessage(actionMessage actions.ActionMessage, progressFormat, utc, plain bool) string {
	return fmt.Sprintf("%v %v", formatTimestamp(actionMessage.Timestamp, progressFormat, utc, plain), actionMessage.Message)
}

// processLogMessages starts a go routine to decode and handle any incoming
// action log messages received via the string watcher.
func processLogMessages(
	w watcher.StringsWatcher, done chan struct{}, ctx *cmd.Context, utc bool, handler func(*cmd.Context, string),
) {
	go func() {
		defer w.Kill()
		for {
			select {
			case <-done:
				return
			case messages, ok := <-w.Changes():
				if !ok {
					return
				}
				for _, msg := range messages {
					logMsg, err := decodeLogMessage(msg, utc)
					if err != nil {
						logger.Warningf("badly formatted action log message: %v\n%v", err, msg)
						continue
					}
					handler(ctx, logMsg)
				}
			}
		}
	}()
}<|MERGE_RESOLUTION|>--- conflicted
+++ resolved
@@ -312,14 +312,7 @@
 		} else {
 			c.progressf(ctx, "Waiting for task %v...\n", result.task)
 		}
-<<<<<<< HEAD
-		// tick every two seconds, to delay the loop timer.
-		// TODO(fwereade): 2016-03-17 lp:1558657
-		tick := c.clock.NewTimer(resultPollTime)
-		actionResult, err := GetActionResult(ctx, c.api, result.task, tick, wait)
-=======
-		actionResult, err := GetActionResult(c.api, result.task, c.clock, wait)
->>>>>>> a9027ae6
+		actionResult, err := GetActionResult(ctx, c.api, result.task, c.clock, wait)
 		if i == 0 {
 			waitForWatcher()
 			if haveLogs {
@@ -447,18 +440,7 @@
 // GetActionResult tries to repeatedly fetch a task until it is
 // in a completed state and then it returns it.
 // It waits for a maximum of "wait" before returning with the latest action status.
-<<<<<<< HEAD
-func GetActionResult(ctx context.Context, api APIClient, requestedId string, tick, wait clock.Timer) (actionapi.ActionResult, error) {
-	return timerLoop(ctx, api, requestedId, tick, wait)
-}
-
-// timerLoop loops indefinitely to query the given API, until "wait" times
-// out, using the "tick" timer to delay the API queries.  It writes the
-// result to the given output.
-func timerLoop(ctx context.Context, api APIClient, requestedId string, tick, wait clock.Timer) (actionapi.ActionResult, error) {
-=======
-func GetActionResult(api APIClient, requestedId string, clk clock.Clock, wait clock.Timer) (actionapi.ActionResult, error) {
->>>>>>> a9027ae6
+func GetActionResult(ctx context.Context, api APIClient, requestedId string, clk clock.Clock, wait clock.Timer) (actionapi.ActionResult, error) {
 	var (
 		result actionapi.ActionResult
 		err    error
