// Copyright 2015 Canonical Ltd.
// Licensed under the AGPLv3, see LICENCE file for details.

package status

import (
	"fmt"
	"time"

	"github.com/juju/charm/v9"
	"github.com/juju/collections/set"
	"github.com/juju/names/v4"
	"github.com/juju/naturalsort"

	"github.com/juju/juju/cmd/juju/common"
	"github.com/juju/juju/cmd/juju/storage"
	coremodel "github.com/juju/juju/core/model"
	"github.com/juju/juju/core/series"
	"github.com/juju/juju/core/status"
	"github.com/juju/juju/rpc/params"
)

type statusFormatter struct {
	status                 *params.FullStatus
	controllerName         string
	outputName             string
	relations              map[int]params.RelationStatus
	storage                *storage.CombinedStorage
	isoTime, showRelations bool

	// Ideally this map should not be here.  It is used to facilitate
	// getting an active branch ref number for a subordinate unit.
	// Additionally it is used to set the active Branch as we get it locally and not from the facade.
	formattedBranches map[string]branchStatus
	activeBranch      string
}

// NewStatusFormatter takes stored model information (params.FullStatus) and populates
// the statusFormatter struct used in various status formatting methods
func NewStatusFormatter(status *params.FullStatus, isoTime bool) *statusFormatter {
	return newStatusFormatter(
		newStatusFormatterParams{
			status:        status,
			isoTime:       isoTime,
			showRelations: true,
		})
}

type newStatusFormatterParams struct {
	storage                *storage.CombinedStorage
	status                 *params.FullStatus
	controllerName         string
	outputName             string
	activeBranch           string
	isoTime, showRelations bool
}

func newStatusFormatter(p newStatusFormatterParams) *statusFormatter {
	sf := statusFormatter{
		storage:        p.storage,
		status:         p.status,
		controllerName: p.controllerName,
		relations:      make(map[int]params.RelationStatus),
		isoTime:        p.isoTime,
		showRelations:  p.showRelations,
		outputName:     p.outputName,
		activeBranch:   p.activeBranch,
	}
	if p.showRelations {
		for _, relation := range p.status.Relations {
			sf.relations[relation.Id] = relation
		}
	}
	return &sf
}

func (sf *statusFormatter) format() (formattedStatus, error) {
	if sf.status == nil {
		return formattedStatus{}, nil
	}
	cloudTag, err := names.ParseCloudTag(sf.status.Model.CloudTag)
	if err != nil {
		return formattedStatus{}, err
	}
	out := formattedStatus{
		Model: modelStatus{
			Name:             sf.status.Model.Name,
			Type:             sf.status.Model.Type,
			Controller:       sf.controllerName,
			Cloud:            cloudTag.Id(),
			CloudRegion:      sf.status.Model.CloudRegion,
			Version:          sf.status.Model.Version,
			AvailableVersion: sf.status.Model.AvailableVersion,
			Status:           sf.getStatusInfoContents(sf.status.Model.ModelStatus),
			SLA:              sf.status.Model.SLA,
		},
		Machines:           make(map[string]machineStatus),
		Applications:       make(map[string]applicationStatus),
		RemoteApplications: make(map[string]remoteApplicationStatus),
		Offers:             make(map[string]offerStatus),
		Relations:          make([]relationStatus, len(sf.relations)),
		Branches:           make(map[string]branchStatus),
	}
	if sf.status.Model.MeterStatus.Color != "" {
		out.Model.MeterStatus = &meterStatus{
			Color:   sf.status.Model.MeterStatus.Color,
			Message: sf.status.Model.MeterStatus.Message,
		}
	}
	if sf.status.ControllerTimestamp != nil {
		out.Controller = &controllerStatus{
			Timestamp: common.FormatTimeAsTimestamp(sf.status.ControllerTimestamp, sf.isoTime),
		}
	}
	for k, m := range sf.status.Machines {
		out.Machines[k] = sf.formatMachine(m)
	}
	// format Branch status before Applications to create reference
	// numbers to be used by Units.  Sort here to give continuity to
	// branch ref numbers provided the map of active branches does not
	// change.
	i := 1
	for _, name := range naturalsort.Sort(stringKeysFromMap(sf.status.Branches)) {
		s := sf.status.Branches[name]
		isActiveBranch := name == sf.activeBranch
		out.Branches[name] = sf.formatBranch(i, s, isActiveBranch)
		i += 1
	}
	sf.formattedBranches = out.Branches
	for name, app := range sf.status.Applications {
		out.Applications[name] = sf.formatApplication(name, app)
	}
	for name, app := range sf.status.RemoteApplications {
		out.RemoteApplications[name] = sf.formatRemoteApplication(name, app)
	}
	for name, offer := range sf.status.Offers {
		out.Offers[name] = sf.formatOffer(name, offer)
	}
	i = 0
	for _, rel := range sf.relations {
		out.Relations[i] = sf.formatRelation(rel)
		i++
	}
	if sf.storage != nil {
		out.Storage = sf.storage
	}
	return out, nil
}

// MachineFormat takes stored model information (params.FullStatus) and formats machine status info.
func (sf *statusFormatter) MachineFormat(machineId []string) formattedMachineStatus {
	if sf.status == nil {
		return formattedMachineStatus{}
	}
	out := formattedMachineStatus{
		Model:    sf.status.Model.Name,
		Machines: make(map[string]machineStatus),
	}
	for k, m := range sf.status.Machines {
		if len(machineId) != 0 {
			for i := 0; i < len(machineId); i++ {
				if m.Id == machineId[i] {
					out.Machines[k] = sf.formatMachine(m)
				}
			}
		} else {
			out.Machines[k] = sf.formatMachine(m)
		}
	}
	return out
}

func (sf *statusFormatter) formatMachine(machine params.MachineStatus) machineStatus {
	var out machineStatus

	var (
		base series.Base
		err  error
	)
	if machine.Base.Channel != "" {
		base, err = series.ParseBase(machine.Base.Name, machine.Base.Channel)
		if err != nil {
			logger.Errorf("failed create machine base: %v", err)
		}
	}
	out = machineStatus{
		JujuStatus:         sf.getStatusInfoContents(machine.AgentStatus),
		Hostname:           machine.Hostname,
		DNSName:            machine.DNSName,
		IPAddresses:        machine.IPAddresses,
		InstanceId:         machine.InstanceId,
		DisplayName:        machine.DisplayName,
		MachineStatus:      sf.getStatusInfoContents(machine.InstanceStatus),
		ModificationStatus: sf.getStatusInfoContents(machine.ModificationStatus),
<<<<<<< HEAD
		Base:               base.String(),
=======
		Series:             machine.Series,
		Base:               base.DisplayString(),
>>>>>>> da341600
		Id:                 machine.Id,
		NetworkInterfaces:  make(map[string]networkInterface),
		Containers:         make(map[string]machineStatus),
		Constraints:        machine.Constraints,
		Hardware:           machine.Hardware,
		LXDProfiles:        make(map[string]lxdProfileContents),
	}

	for k, d := range machine.NetworkInterfaces {
		out.NetworkInterfaces[k] = networkInterface{
			IPAddresses:    d.IPAddresses,
			MACAddress:     d.MACAddress,
			Gateway:        d.Gateway,
			DNSNameservers: d.DNSNameservers,
			Space:          d.Space,
			IsUp:           d.IsUp,
		}
	}

	for k, m := range machine.Containers {
		out.Containers[k] = sf.formatMachine(m)
	}

	for _, job := range machine.Jobs {
		if job == coremodel.JobManageModel {
			out.HAStatus = makeHAStatus(machine.HasVote, machine.WantsVote)
			isPrimary := machine.PrimaryControllerMachine
			if isPrimary != nil {
				out.HAPrimary = *isPrimary
			}
			break
		}
	}

	for k, v := range machine.LXDProfiles {
		out.LXDProfiles[k] = lxdProfileContents{
			Config:      v.Config,
			Description: v.Description,
			Devices:     v.Devices,
		}
	}

	return out
}

func (sf *statusFormatter) formatApplication(name string, application params.ApplicationStatus) applicationStatus {
	var (
		charmAlias  = ""
		charmOrigin = ""
		charmName   = ""
		charmRev    = 0
	)
	if curl, err := charm.ParseURL(application.Charm); err != nil {
		// We should never fail to parse a charm url sent back
		// but if we do, don't crash.
		logger.Errorf("failed to parse charm: %v", err)
	} else {
		switch curl.Schema {
		case "ch":
			charmOrigin = "charmhub"
			charmAlias = curl.Name
		case "cs":
			charmOrigin = "charmstore"
			charmAlias = application.Charm
		case "local":
			charmOrigin = "local"
			charmAlias = application.Charm
		default:
			charmOrigin = "unknown"
			charmAlias = application.Charm
		}
		charmRev = curl.Revision
		charmName = curl.Name
	}

<<<<<<< HEAD
	base := series.Base{
		Name:    application.Base.Name,
		Channel: application.Base.Channel,
=======
	var (
		base series.Base
		err  error
	)
	if application.Base.Channel == "" {
		base, err = series.GetBaseFromSeries(application.Series)
		if err != nil {
			logger.Errorf("failed create charm base: %v", err)
		}
	} else {
		base, err = series.ParseBase(application.Base.Name, application.Base.Channel)
		if err != nil {
			logger.Errorf("failed create charm base: %v", err)
		}
>>>>>>> da341600
	}
	out := applicationStatus{
		Err:              typedNilCheck(application.Err),
		Charm:            charmAlias,
<<<<<<< HEAD
		Base:             base.String(),
=======
		Series:           application.Series,
		OS:               base.Name,
		Base:             base.DisplayString(),
>>>>>>> da341600
		CharmOrigin:      charmOrigin,
		CharmName:        charmName,
		CharmRev:         charmRev,
		CharmVersion:     application.CharmVersion,
		CharmProfile:     application.CharmProfile,
		CharmChannel:     application.CharmChannel,
		Exposed:          application.Exposed,
		Life:             string(application.Life),
		Scale:            application.Scale,
		ProviderId:       application.ProviderId,
		Address:          application.PublicAddress,
		Relations:        application.Relations,
		CanUpgradeTo:     application.CanUpgradeTo,
		SubordinateTo:    application.SubordinateTo,
		Units:            make(map[string]unitStatus),
		StatusInfo:       sf.getApplicationStatusInfo(application),
		Version:          application.WorkloadVersion,
		EndpointBindings: application.EndpointBindings,
	}

	for k, m := range application.Units {
		out.Units[k] = sf.formatUnit(unitFormatInfo{
			unit:            m,
			unitName:        k,
			applicationName: name,
			meterStatuses:   application.MeterStatuses,
			branchRef:       sf.branchRefForUnit(k),
		})
	}

	return out
}

func (sf *statusFormatter) formatRemoteApplication(name string, application params.RemoteApplicationStatus) remoteApplicationStatus {
	out := remoteApplicationStatus{
		Err:        typedNilCheck(application.Err),
		OfferURL:   application.OfferURL,
		Life:       string(application.Life),
		Relations:  application.Relations,
		StatusInfo: sf.getRemoteApplicationStatusInfo(application),
	}
	out.Endpoints = make(map[string]remoteEndpoint)
	for _, ep := range application.Endpoints {
		out.Endpoints[ep.Name] = remoteEndpoint{
			Interface: ep.Interface,
			Role:      string(ep.Role),
		}
	}
	return out
}

func (sf *statusFormatter) formatRelation(rel params.RelationStatus) relationStatus {
	var provider, requirer params.EndpointStatus
	for _, ep := range rel.Endpoints {
		switch charm.RelationRole(ep.Role) {
		case charm.RolePeer:
			provider = ep
			requirer = ep
		case charm.RoleProvider:
			provider = ep
		case charm.RoleRequirer:
			requirer = ep
		}
	}
	var relType string
	switch {
	case rel.Scope == "container":
		relType = "subordinate"
	case provider.ApplicationName == requirer.ApplicationName:
		relType = "peer"
	default:
		relType = "regular"
	}
	out := relationStatus{
		Provider:  fmt.Sprintf("%s:%s", provider.ApplicationName, provider.Name),
		Requirer:  fmt.Sprintf("%s:%s", requirer.ApplicationName, requirer.Name),
		Interface: rel.Interface,
		Type:      relType,
		Status:    rel.Status.Status,
		Message:   rel.Status.Info,
	}
	return out
}

func typedNilCheck(err *params.Error) error {
	// When the api comes back over the wire, the error is a typed-nil.
	// Maning that when we check against nil, we see nil, but it isn't nil.
	if err == nil {
		return nil
	}
	return err
}

func (sf *statusFormatter) getApplicationStatusInfo(application params.ApplicationStatus) statusInfoContents {
	// TODO(perrito66) add status validation.
	info := statusInfoContents{
		Err:     typedNilCheck(application.Status.Err),
		Current: status.Status(application.Status.Status),
		Message: application.Status.Info,
		Version: application.Status.Version,
	}
	if application.Status.Since != nil {
		info.Since = common.FormatTime(application.Status.Since, sf.isoTime)
	}
	return info
}

func (sf *statusFormatter) getRemoteApplicationStatusInfo(application params.RemoteApplicationStatus) statusInfoContents {
	// TODO(perrito66) add status validation.
	info := statusInfoContents{
		Err:     typedNilCheck(application.Status.Err),
		Current: status.Status(application.Status.Status),
		Message: application.Status.Info,
		Version: application.Status.Version,
	}
	if application.Status.Since != nil {
		info.Since = common.FormatTime(application.Status.Since, sf.isoTime)
	}
	return info
}

func (sf *statusFormatter) formatOffer(name string, offer params.ApplicationOfferStatus) offerStatus {
	out := offerStatus{
		Err:                  typedNilCheck(offer.Err),
		ApplicationName:      offer.ApplicationName,
		CharmURL:             offer.CharmURL,
		ActiveConnectedCount: offer.ActiveConnectedCount,
		TotalConnectedCount:  offer.TotalConnectedCount,
	}
	out.Endpoints = make(map[string]remoteEndpoint)
	for alias, ep := range offer.Endpoints {
		out.Endpoints[alias] = remoteEndpoint{
			Name:      ep.Name,
			Interface: ep.Interface,
			Role:      string(ep.Role),
		}
	}
	return out
}

type unitFormatInfo struct {
	unit            params.UnitStatus
	unitName        string
	applicationName string
	meterStatuses   map[string]params.MeterStatus
	branchRef       string
}

func (sf *statusFormatter) formatUnit(info unitFormatInfo) unitStatus {
	// TODO(Wallyworld) - this should be server side but we still need to support older servers.
	sf.updateUnitStatusInfo(&info.unit, info.applicationName)

	out := unitStatus{
		WorkloadStatusInfo: sf.getWorkloadStatusInfo(info.unit),
		JujuStatusInfo:     sf.getAgentStatusInfo(info.unit),
		Machine:            info.unit.Machine,
		OpenedPorts:        info.unit.OpenedPorts,
		ProviderId:         info.unit.ProviderId,
		Address:            info.unit.Address,
		PublicAddress:      info.unit.PublicAddress,
		Charm:              info.unit.Charm,
		Subordinates:       make(map[string]unitStatus),
		Leader:             info.unit.Leader,
		Branch:             info.branchRef,
	}

	if ms, ok := info.meterStatuses[info.unitName]; ok {
		out.MeterStatus = &meterStatus{
			Color:   ms.Color,
			Message: ms.Message,
		}
	}

	for k, m := range info.unit.Subordinates {
		out.Subordinates[k] = sf.formatUnit(unitFormatInfo{
			unit:            m,
			unitName:        k,
			applicationName: info.applicationName,
			meterStatuses:   info.meterStatuses,
			branchRef:       sf.branchRefForUnit(k),
		})
	}
	return out
}

func (sf *statusFormatter) getStatusInfoContents(inst params.DetailedStatus) statusInfoContents {
	// TODO(perrito66) add status validation.
	info := statusInfoContents{
		Err: typedNilCheck(inst.Err),
		// NOTE: why use a status.Status here, but a string for Life?
		Current: status.Status(inst.Status),
		Message: inst.Info,
		Reason:  common.ModelStatusReason(inst.Data),
		Version: inst.Version,
		Life:    string(inst.Life),
	}
	if inst.Since != nil {
		info.Since = common.FormatTime(inst.Since, sf.isoTime)
	}
	return info
}

func (sf *statusFormatter) getWorkloadStatusInfo(unit params.UnitStatus) statusInfoContents {
	if unit.WorkloadStatus.Status == "" {
		return statusInfoContents{}
	}
	// TODO(perrito66) add status validation.
	info := statusInfoContents{
		Err:     typedNilCheck(unit.WorkloadStatus.Err),
		Current: status.Status(unit.WorkloadStatus.Status),
		Message: unit.WorkloadStatus.Info,
		Version: unit.WorkloadStatus.Version,
	}
	if unit.WorkloadStatus.Since != nil {
		info.Since = common.FormatTime(unit.WorkloadStatus.Since, sf.isoTime)
	}
	return info
}

func (sf *statusFormatter) getAgentStatusInfo(unit params.UnitStatus) statusInfoContents {
	// TODO(perrito66) add status validation.
	info := statusInfoContents{
		Err:     typedNilCheck(unit.AgentStatus.Err),
		Current: status.Status(unit.AgentStatus.Status),
		Message: unit.AgentStatus.Info,
		Version: unit.AgentStatus.Version,
	}
	if unit.AgentStatus.Since != nil {
		info.Since = common.FormatTime(unit.AgentStatus.Since, sf.isoTime)
	}
	return info
}

func (sf *statusFormatter) updateUnitStatusInfo(unit *params.UnitStatus, applicationName string) {
	// TODO(perrito66) add status validation.
	if status.Status(unit.WorkloadStatus.Status) == status.Error {
		if relation, ok := sf.relations[getRelationIdFromData(unit)]; ok {
			// Append the details of the other endpoint on to the status info string.
			if ep, ok := findOtherEndpoint(relation.Endpoints, applicationName); ok {
				unit.WorkloadStatus.Info = unit.WorkloadStatus.Info + " for " + ep.String()
			}
		}
	}
}
func (sf *statusFormatter) formatBranch(ref int, branch params.BranchStatus, isActiveBranch bool) branchStatus {
	created := time.Unix(branch.Created, 0)
	if sf.outputName == "tabular" {
		return branchStatus{
			Ref:       fmt.Sprintf("#%d", ref),
			Created:   common.UserFriendlyDuration(created, time.Now()),
			CreatedBy: branch.CreatedBy,
			Active:    isActiveBranch,
		}
	}
	return branchStatus{
		Created:   common.FormatTimeAsTimestamp(&created, sf.isoTime),
		CreatedBy: branch.CreatedBy,
		Active:    isActiveBranch,
	}
}

func (sf *statusFormatter) branchRefForUnit(unitName string) string {
	for branchName, bs := range sf.status.Branches {
		for _, units := range bs.AssignedUnits {
			unitSet := set.NewStrings(units...)
			if unitSet.Contains(unitName) {
				if sf.outputName == "tabular" {
					return sf.formattedBranches[branchName].Ref
				}
				return branchName
			}
		}
	}
	return ""
}

func makeHAStatus(hasVote, wantsVote bool) string {
	var s string
	switch {
	case hasVote && wantsVote:
		s = "has-vote"
	case hasVote && !wantsVote:
		s = "removing-vote"
	case !hasVote && wantsVote:
		s = "adding-vote"
	case !hasVote && !wantsVote:
		s = "no-vote"
	}
	return s
}

func getRelationIdFromData(unit *params.UnitStatus) int {
	if relationId_, ok := unit.WorkloadStatus.Data["relation-id"]; ok {
		if relationId, ok := relationId_.(float64); ok {
			return int(relationId)
		} else {
			logger.Infof("relation-id found status data but was unexpected "+
				"type: %q. Status output may be lacking some detail.", relationId_)
		}
	}
	return -1
}

// findOtherEndpoint searches the provided endpoints for an endpoint
// that *doesn't* match applicationName. The returned bool indicates if
// such an endpoint was found.
func findOtherEndpoint(endpoints []params.EndpointStatus, applicationName string) (params.EndpointStatus, bool) {
	for _, endpoint := range endpoints {
		if endpoint.ApplicationName != applicationName {
			return endpoint, true
		}
	}
	return params.EndpointStatus{}, false
}<|MERGE_RESOLUTION|>--- conflicted
+++ resolved
@@ -192,12 +192,7 @@
 		DisplayName:        machine.DisplayName,
 		MachineStatus:      sf.getStatusInfoContents(machine.InstanceStatus),
 		ModificationStatus: sf.getStatusInfoContents(machine.ModificationStatus),
-<<<<<<< HEAD
-		Base:               base.String(),
-=======
-		Series:             machine.Series,
 		Base:               base.DisplayString(),
->>>>>>> da341600
 		Id:                 machine.Id,
 		NetworkInterfaces:  make(map[string]networkInterface),
 		Containers:         make(map[string]machineStatus),
@@ -273,37 +268,14 @@
 		charmName = curl.Name
 	}
 
-<<<<<<< HEAD
-	base := series.Base{
-		Name:    application.Base.Name,
-		Channel: application.Base.Channel,
-=======
-	var (
-		base series.Base
-		err  error
-	)
-	if application.Base.Channel == "" {
-		base, err = series.GetBaseFromSeries(application.Series)
-		if err != nil {
-			logger.Errorf("failed create charm base: %v", err)
-		}
-	} else {
-		base, err = series.ParseBase(application.Base.Name, application.Base.Channel)
-		if err != nil {
-			logger.Errorf("failed create charm base: %v", err)
-		}
->>>>>>> da341600
+	base, err := series.ParseBase(application.Base.Name, application.Base.Channel)
+	if err != nil {
+		logger.Errorf("failed create charm base: %v", err)
 	}
 	out := applicationStatus{
 		Err:              typedNilCheck(application.Err),
 		Charm:            charmAlias,
-<<<<<<< HEAD
-		Base:             base.String(),
-=======
-		Series:           application.Series,
-		OS:               base.Name,
 		Base:             base.DisplayString(),
->>>>>>> da341600
 		CharmOrigin:      charmOrigin,
 		CharmName:        charmName,
 		CharmRev:         charmRev,
