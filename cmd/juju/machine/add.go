--- conflicted
+++ resolved
@@ -15,7 +15,6 @@
 	"github.com/juju/names/v4"
 	"github.com/juju/utils/v3/winrm"
 
-	apiclient "github.com/juju/juju/api/client/client"
 	"github.com/juju/juju/api/client/machinemanager"
 	"github.com/juju/juju/api/client/modelconfig"
 	jujucmd "github.com/juju/juju/cmd"
@@ -230,13 +229,9 @@
 
 type MachineManagerAPI interface {
 	AddMachines([]params.AddMachineParams) ([]params.AddMachinesResult, error)
-<<<<<<< HEAD
-=======
 	DestroyMachinesWithParams(force, keep bool, maxWait *time.Duration, machines ...string) ([]params.DestroyMachineResult, error)
 	ModelUUID() (string, bool)
 	ProvisioningScript(params.ProvisioningScriptParams) (script string, err error)
-	BestAPIVersion() int
->>>>>>> cdb674f5
 	Close() error
 }
 
@@ -276,19 +271,6 @@
 	return c.newMachineManagerClient()
 }
 
-// TODO(juju3) - remove
-type manualAPIAdaptor struct {
-	*apiclient.Client
-}
-
-func (m manualAPIAdaptor) DestroyMachinesWithParams(force, keep bool, maxWait *time.Duration, machines ...string) ([]params.DestroyMachineResult, error) {
-	err := m.Client.DestroyMachinesWithParams(force, keep, machines...)
-	if err != nil {
-		return nil, errors.Trace(err)
-	}
-	return []params.DestroyMachineResult{}, nil
-}
-
 func (c *addCommand) Run(ctx *cmd.Context) error {
 	var err error
 	c.Constraints, err = common.ParseConstraints(ctx, c.ConstraintsStr)
@@ -301,24 +283,6 @@
 	}
 	defer machineManager.Close()
 
-<<<<<<< HEAD
-=======
-	// Older controllers still have the manual provisioning
-	// methods on the client facade.
-	var manualClientAPI = machineManager
-	if machineManager.BestAPIVersion() < 7 {
-		root, err := c.NewAPIRoot()
-		if err != nil {
-			return errors.Trace(err)
-		}
-		manualClientAPI = &manualAPIAdaptor{apiclient.NewClient(root)}
-	}
-
-	if len(c.Disks) > 0 && machineManager.BestAPIVersion() < 1 {
-		return errors.New("cannot add machines with disks: not supported by the API server")
-	}
-
->>>>>>> cdb674f5
 	logger.Infof("load config")
 	modelConfigClient, err := c.getModelConfigAPI()
 	if err != nil {
@@ -338,7 +302,7 @@
 	}
 
 	if c.Placement != nil {
-		err := c.tryManualProvision(manualClientAPI, cfg, ctx)
+		err := c.tryManualProvision(machineManager, cfg, ctx)
 		if err != errNonManualScope {
 			return err
 		}
