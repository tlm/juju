// Copyright 2012, 2013 Canonical Ltd.
// Licensed under the AGPLv3, see LICENCE file for details.

package commands

import (
	"fmt"
	"io/ioutil"
	"os"
	"path/filepath"
	"runtime"
	"strings"
	"time"

	"github.com/juju/errors"
	"github.com/juju/testing"
	jc "github.com/juju/testing/checkers"
	"github.com/juju/utils/arch"
	jujuos "github.com/juju/utils/os"
	"github.com/juju/utils/series"
	gc "gopkg.in/check.v1"

	"github.com/juju/juju/apiserver/params"
	"github.com/juju/juju/cloud"
	"github.com/juju/juju/cmd/juju/block"
	"github.com/juju/juju/cmd/modelcmd"
	cmdtesting "github.com/juju/juju/cmd/testing"
	"github.com/juju/juju/constraints"
	"github.com/juju/juju/environs"
	"github.com/juju/juju/environs/bootstrap"
	"github.com/juju/juju/environs/config"
	"github.com/juju/juju/environs/configstore"
	"github.com/juju/juju/environs/filestorage"
	"github.com/juju/juju/environs/imagemetadata"
	"github.com/juju/juju/environs/simplestreams"
	sstesting "github.com/juju/juju/environs/simplestreams/testing"
	"github.com/juju/juju/environs/sync"
	envtesting "github.com/juju/juju/environs/testing"
	envtools "github.com/juju/juju/environs/tools"
	toolstesting "github.com/juju/juju/environs/tools/testing"
	"github.com/juju/juju/instance"
	"github.com/juju/juju/juju"
	"github.com/juju/juju/juju/osenv"
	"github.com/juju/juju/jujuclient"
	"github.com/juju/juju/network"
	"github.com/juju/juju/provider/dummy"
	coretesting "github.com/juju/juju/testing"
	coretools "github.com/juju/juju/tools"
	"github.com/juju/juju/version"
)

type BootstrapSuite struct {
	coretesting.FakeJujuXDGDataHomeSuite
	testing.MgoSuite
	envtesting.ToolsFixture
	mockBlockClient *mockBlockClient
}

var _ = gc.Suite(&BootstrapSuite{})

func init() {
	environs.RegisterProvider("no-cloud-region-detection", noCloudRegionDetectionProvider{})
	environs.RegisterProvider("no-cloud-regions", noCloudRegionsProvider{})
	environs.RegisterProvider("no-credentials", noCredentialsProvider{})
}

func (s *BootstrapSuite) SetUpSuite(c *gc.C) {
	s.FakeJujuXDGDataHomeSuite.SetUpSuite(c)
	s.MgoSuite.SetUpSuite(c)
	s.PatchValue(&simplestreams.SimplestreamsJujuPublicKey, sstesting.SignedMetadataPublicKey)
}

func (s *BootstrapSuite) SetUpTest(c *gc.C) {
	s.FakeJujuXDGDataHomeSuite.SetUpTest(c)
	s.MgoSuite.SetUpTest(c)
	s.ToolsFixture.SetUpTest(c)

	// Set version.Current to a known value, for which we
	// will make tools available. Individual tests may
	// override this.
	s.PatchValue(&version.Current, v100p64.Number)
	s.PatchValue(&arch.HostArch, func() string { return v100p64.Arch })
	s.PatchValue(&series.HostSeries, func() string { return v100p64.Series })
	s.PatchValue(&jujuos.HostOS, func() jujuos.OSType { return jujuos.Ubuntu })

	// Set up a local source with tools.
	sourceDir := createToolsSource(c, vAll)
	s.PatchValue(&envtools.DefaultBaseURL, sourceDir)

	s.PatchValue(&envtools.BundleTools, toolstesting.GetMockBundleTools(c))

	s.mockBlockClient = &mockBlockClient{}
	s.PatchValue(&blockAPI, func(c *modelcmd.ModelCommandBase) (block.BlockListAPI, error) {
		return s.mockBlockClient, nil
	})
}

func (s *BootstrapSuite) TearDownSuite(c *gc.C) {
	s.MgoSuite.TearDownSuite(c)
	s.FakeJujuXDGDataHomeSuite.TearDownSuite(c)
}

func (s *BootstrapSuite) TearDownTest(c *gc.C) {
	s.ToolsFixture.TearDownTest(c)
	s.MgoSuite.TearDownTest(c)
	s.FakeJujuXDGDataHomeSuite.TearDownTest(c)
	dummy.Reset()
}

type mockBlockClient struct {
	retry_count int
	num_retries int
}

func (c *mockBlockClient) List() ([]params.Block, error) {
	c.retry_count += 1
	if c.retry_count == 5 {
		return nil, fmt.Errorf("upgrade in progress")
	}
	if c.num_retries < 0 {
		return nil, fmt.Errorf("other error")
	}
	if c.retry_count < c.num_retries {
		return nil, fmt.Errorf("upgrade in progress")
	}
	return []params.Block{}, nil
}

func (c *mockBlockClient) Close() error {
	return nil
}

func (s *BootstrapSuite) TestBootstrapAPIReadyRetries(c *gc.C) {
	s.PatchValue(&bootstrapReadyPollDelay, 1*time.Millisecond)
	s.PatchValue(&bootstrapReadyPollCount, 5)
	defaultSeriesVersion := version.Current
	// Force a dev version by having a non zero build number.
	// This is because we have not uploaded any tools and auto
	// upload is only enabled for dev versions.
	defaultSeriesVersion.Build = 1234
	s.PatchValue(&version.Current, defaultSeriesVersion)
	for _, t := range []struct {
		num_retries int
		err         string
	}{
		{0, ""},                    // agent ready immediately
		{2, ""},                    // agent ready after 2 polls
		{6, "upgrade in progress"}, // agent ready after 6 polls but that's too long
		{-1, "other error"},        // another error is returned
	} {
<<<<<<< HEAD
		resetJujuXDGDataHome(c)
		dummy.Reset()

		s.mockBlockClient.num_retries = t.num_retries
		s.mockBlockClient.retry_count = 0
		_, err := coretesting.RunCommand(
			c, newBootstrapCommand(),
			"devenv", "dummy", "--auto-upgrade",
		)
		if t.err == "" {
			c.Check(err, jc.ErrorIsNil)
		} else {
			c.Check(err, gc.ErrorMatches, t.err)
=======
		for _, modelFlag := range s.modelFlags {

			resetJujuXDGDataHome(c, "devenv")

			s.mockBlockClient.num_retries = t.num_retries
			s.mockBlockClient.retry_count = 0
			_, err := coretesting.RunCommand(c, newBootstrapCommand(), modelFlag, "devenv", "--auto-upgrade")
			if t.err == "" {
				c.Check(err, jc.ErrorIsNil)
			} else {
				c.Check(err, gc.ErrorMatches, t.err)
			}
			expectedRetries := t.num_retries
			if t.num_retries <= 0 {
				expectedRetries = 1
			}
			// Only retry maximum of bootstrapReadyPollCount times.
			if expectedRetries > 5 {
				expectedRetries = 5
			}
			c.Check(s.mockBlockClient.retry_count, gc.Equals, expectedRetries)
>>>>>>> 7b91d0fb
		}
		expectedRetries := t.num_retries
		if t.num_retries <= 0 {
			expectedRetries = 1
		}
		// Only retry maximum of bootstrapReadyPollCount times.
		if expectedRetries > 5 {
			expectedRetries = 5
		}
		c.Check(s.mockBlockClient.retry_count, gc.Equals, expectedRetries)
	}
}

func (s *BootstrapSuite) TestRunTests(c *gc.C) {
	for i, test := range bootstrapTests {
		c.Logf("\ntest %d: %s", i, test.info)
		restore := s.run(c, test)
		restore()
	}
}

type bootstrapTest struct {
	info string
	// binary version string used to set version.Current
	version string
	sync    bool
	args    []string
	err     string
	// binary version string for expected tools; if set, no default tools
	// will be uploaded before running the test.
	upload               string
	constraints          constraints.Value
	bootstrapConstraints constraints.Value
	placement            string
	hostArch             string
	keepBroken           bool
}

<<<<<<< HEAD
func (s *BootstrapSuite) patchVersionAndSeries(c *gc.C, hostSeries string) {
	resetJujuXDGDataHome(c)
	s.PatchValue(&series.HostSeries, func() string { return hostSeries })
=======
func (s *BootstrapSuite) patchVersionAndSeries(c *gc.C, envName string) {
	env := resetJujuXDGDataHome(c, envName)
	s.PatchValue(&series.HostSeries, func() string { return config.PreferredSeries(env.Config()) })
>>>>>>> 7b91d0fb
	s.patchVersion(c)
}

func (s *BootstrapSuite) patchVersion(c *gc.C) {
	// Force a dev version by having a non zero build number.
	// This is because we have not uploaded any tools and auto
	// upload is only enabled for dev versions.
	num := version.Current
	num.Build = 1234
	s.PatchValue(&version.Current, num)
}

func (s *BootstrapSuite) run(c *gc.C, test bootstrapTest) testing.Restorer {
	// Create home with dummy provider and remove all
	// of its envtools.
<<<<<<< HEAD
	resetJujuXDGDataHome(c)
	dummy.Reset()
=======
	env := resetJujuXDGDataHome(c, "peckham")
>>>>>>> 7b91d0fb

	// Although we're testing PrepareEndpointsForCaching interactions
	// separately in the juju package, here we just ensure it gets
	// called with the right arguments.
	prepareCalled := false
	addrConnectedTo := "localhost:17070"
	restore := testing.PatchValue(
		&prepareEndpointsForCaching,
		func(info configstore.EnvironInfo, hps [][]network.HostPort, addr network.HostPort) (_, _ []string, _ bool) {
			prepareCalled = true
			addrs, hosts, changed := juju.PrepareEndpointsForCaching(info, hps, addr)
			// Because we're bootstrapping the addresses will always
			// change, as there's no .jenv file saved yet.
			c.Assert(changed, jc.IsTrue)
			return addrs, hosts, changed
		},
	)

	if test.version != "" {
		useVersion := strings.Replace(test.version, "%LTS%", config.LatestLtsSeries(), 1)
		v := version.MustParseBinary(useVersion)
		restore = restore.Add(testing.PatchValue(&version.Current, v.Number))
		restore = restore.Add(testing.PatchValue(&arch.HostArch, func() string { return v.Arch }))
		restore = restore.Add(testing.PatchValue(&series.HostSeries, func() string { return v.Series }))
	}

	if test.hostArch != "" {
		restore = restore.Add(testing.PatchValue(&arch.HostArch, func() string { return test.hostArch }))
	}

	// Run command and check for uploads.
	args := append([]string{
		"peckham-controller", "dummy",
		"--config", "default-series=raring",
	}, test.args...)
	opc, errc := cmdtesting.RunCommand(cmdtesting.NullContext(c), newBootstrapCommand(), args...)
	// Check for remaining operations/errors.
	if test.err != "" {
		err := <-errc
		c.Assert(err, gc.NotNil)
		stripped := strings.Replace(err.Error(), "\n", "", -1)
		c.Check(stripped, gc.Matches, test.err)
		return restore
	}
	if !c.Check(<-errc, gc.IsNil) {
		return restore
	}

	opBootstrap := (<-opc).(dummy.OpBootstrap)
	c.Check(opBootstrap.Env, gc.Equals, "admin")
	c.Check(opBootstrap.Args.EnvironConstraints, gc.DeepEquals, test.constraints)
	if test.bootstrapConstraints == (constraints.Value{}) {
		test.bootstrapConstraints = test.constraints
	}
	c.Check(opBootstrap.Args.BootstrapConstraints, gc.DeepEquals, test.bootstrapConstraints)
	c.Check(opBootstrap.Args.Placement, gc.Equals, test.placement)

	opFinalizeBootstrap := (<-opc).(dummy.OpFinalizeBootstrap)
	c.Check(opFinalizeBootstrap.Env, gc.Equals, "admin")
	c.Check(opFinalizeBootstrap.InstanceConfig.Tools, gc.NotNil)
	if test.upload != "" {
		c.Check(opFinalizeBootstrap.InstanceConfig.Tools.Version.String(), gc.Equals, test.upload)
	}

	store, err := configstore.Default()
	c.Assert(err, jc.ErrorIsNil)

	// The controller should be recorded with the specified
	// controller name, but the model should be called "admin".
	//
	// Check a CA cert/key was generated by reloading the environment.
	info, err := store.ReadInfo("peckham-controller")
	c.Assert(err, jc.ErrorIsNil)
	c.Assert(info, gc.NotNil)
	cfg, err := config.New(config.NoDefaults, info.BootstrapConfig())
	c.Assert(err, jc.ErrorIsNil)
	c.Assert(cfg.Name(), gc.Equals, "admin")
	_, hasCert := cfg.CACert()
	c.Check(hasCert, jc.IsTrue)
	_, hasKey := cfg.CAPrivateKey()
	c.Check(hasKey, jc.IsTrue)
	c.Assert(prepareCalled, jc.IsTrue)
	c.Assert(info.APIEndpoint().Addresses, gc.DeepEquals, []string{addrConnectedTo})

	// Check controllers.yaml has controller
	endpoint := info.APIEndpoint()
	controllerStore, err := jujuclient.DefaultControllerStore()
	c.Assert(err, jc.ErrorIsNil)
	controller, err := controllerStore.ControllerByName("peckham-controller")
	c.Assert(err, jc.ErrorIsNil)
	c.Assert(controller.CACert, gc.Equals, endpoint.CACert)
	c.Assert(controller.Servers, gc.DeepEquals, endpoint.Hostnames)
	c.Assert(controller.APIEndpoints, gc.DeepEquals, endpoint.Addresses)
	c.Assert(controller.ControllerUUID, gc.Equals, endpoint.ServerUUID)
	return restore
}

var bootstrapTests = []bootstrapTest{{
	info: "no args, no error, no upload, no constraints",
}, {
	info: "bad --constraints",
	args: []string{"--constraints", "bad=wrong"},
	err:  `invalid value "bad=wrong" for flag --constraints: unknown constraint "bad"`,
}, {
	info: "conflicting --constraints",
	args: []string{"--constraints", "instance-type=foo mem=4G"},
	err:  `ambiguous constraints: "instance-type" overlaps with "mem"`,
}, {
	info:    "bad model",
	version: "1.2.3-%LTS%-amd64",
	args:    []string{"--config", "broken=Bootstrap Destroy", "--auto-upgrade"},
	err:     `failed to bootstrap model: dummy.Bootstrap is broken`,
}, {
	info:        "constraints",
	args:        []string{"--constraints", "mem=4G cpu-cores=4"},
	constraints: constraints.MustParse("mem=4G cpu-cores=4"),
}, {
	info:                 "bootstrap and environ constraints",
	args:                 []string{"--constraints", "mem=4G cpu-cores=4", "--bootstrap-constraints", "mem=8G"},
	constraints:          constraints.MustParse("mem=4G cpu-cores=4"),
	bootstrapConstraints: constraints.MustParse("mem=8G cpu-cores=4"),
}, {
	info:        "unsupported constraint passed through but no error",
	args:        []string{"--constraints", "mem=4G cpu-cores=4 cpu-power=10"},
	constraints: constraints.MustParse("mem=4G cpu-cores=4 cpu-power=10"),
}, {
	info:        "--upload-tools uses arch from constraint if it matches current version",
	version:     "1.3.3-saucy-ppc64el",
	hostArch:    "ppc64el",
	args:        []string{"--upload-tools", "--constraints", "arch=ppc64el"},
	upload:      "1.3.3.1-raring-ppc64el", // from version.Current
	constraints: constraints.MustParse("arch=ppc64el"),
}, {
	info:     "--upload-tools rejects mismatched arch",
	version:  "1.3.3-saucy-amd64",
	hostArch: "amd64",
	args:     []string{"--upload-tools", "--constraints", "arch=ppc64el"},
	err:      `failed to bootstrap model: cannot build tools for "ppc64el" using a machine running on "amd64"`,
}, {
	info:     "--upload-tools rejects non-supported arch",
	version:  "1.3.3-saucy-mips64",
	hostArch: "mips64",
	args:     []string{"--upload-tools"},
	err:      `failed to bootstrap model: model "admin" of type dummy does not support instances running on "mips64"`,
}, {
	info:     "--upload-tools always bumps build number",
	version:  "1.2.3.4-raring-amd64",
	hostArch: "amd64",
	args:     []string{"--upload-tools"},
	upload:   "1.2.3.5-raring-amd64",
}, {
	info:      "placement",
	args:      []string{"--to", "something"},
	placement: "something",
}, {
	info:       "keep broken",
	args:       []string{"--keep-broken"},
	keepBroken: true,
}, {
	info: "additional args",
	args: []string{"anything", "else"},
	err:  `unrecognized args: \["anything" "else"\]`,
}, {
	info: "--agent-version with --upload-tools",
	args: []string{"--agent-version", "1.1.0", "--upload-tools"},
	err:  `--agent-version and --upload-tools can't be used together`,
}, {
	info: "invalid --agent-version value",
	args: []string{"--agent-version", "foo"},
	err:  `invalid version "foo"`,
}, {
	info:    "agent-version doesn't match client version major",
	version: "1.3.3-saucy-ppc64el",
	args:    []string{"--agent-version", "2.3.0"},
	err:     `requested agent version major.minor mismatch`,
}, {
	info:    "agent-version doesn't match client version minor",
	version: "1.3.3-saucy-ppc64el",
	args:    []string{"--agent-version", "1.4.0"},
	err:     `requested agent version major.minor mismatch`,
}}

func (s *BootstrapSuite) TestRunControllerNameMissing(c *gc.C) {
	_, err := coretesting.RunCommand(c, newBootstrapCommand())
	c.Check(err, gc.ErrorMatches, "controller name and cloud name are required")
}

func (s *BootstrapSuite) TestRunCloudNameMissing(c *gc.C) {
	_, err := coretesting.RunCommand(c, newBootstrapCommand(), "my-controller")
	c.Check(err, gc.ErrorMatches, "controller name and cloud name are required")
}

func (s *BootstrapSuite) TestCheckProviderProvisional(c *gc.C) {
	err := checkProviderType("devenv")
	c.Assert(err, jc.ErrorIsNil)

	for name, flag := range provisionalProviders {
		// vsphere is disabled for gccgo. See lp:1440940.
		if name == "vsphere" && runtime.Compiler == "gccgo" {
			continue
		}
		c.Logf(" - trying %q -", name)
		err := checkProviderType(name)
		c.Check(err, gc.ErrorMatches, ".* provider is provisional .* set JUJU_DEV_FEATURE_FLAGS=.*")

		err = os.Setenv(osenv.JujuFeatureFlagEnvKey, flag)
		c.Assert(err, jc.ErrorIsNil)
		err = checkProviderType(name)
		c.Check(err, jc.ErrorIsNil)
	}
}

func (s *BootstrapSuite) TestBootstrapTwice(c *gc.C) {
	const controllerName = "dev"
	s.patchVersionAndSeries(c, "raring")

	_, err := coretesting.RunCommand(c, newBootstrapCommand(), "dev", "dummy", "--auto-upgrade")
	c.Assert(err, jc.ErrorIsNil)

	_, err = coretesting.RunCommand(c, newBootstrapCommand(), "dev", "dummy", "--auto-upgrade")
	c.Assert(err, gc.ErrorMatches, `controller "dev" already exists`)
}

func (s *BootstrapSuite) TestBootstrapSetsCurrentEnvironment(c *gc.C) {
	s.patchVersionAndSeries(c, "raring")

	ctx, err := coretesting.RunCommand(c, newBootstrapCommand(), "devenv", "dummy", "--auto-upgrade")
	c.Assert(err, jc.ErrorIsNil)
	c.Assert(coretesting.Stderr(ctx), jc.Contains, "-> devenv")
	currentEnv, err := modelcmd.ReadCurrentModel()
	c.Assert(err, jc.ErrorIsNil)
	c.Assert(currentEnv, gc.Equals, "devenv")
}

type mockBootstrapInstance struct {
	instance.Instance
}

func (*mockBootstrapInstance) Addresses() ([]network.Address, error) {
	return []network.Address{{Value: "localhost"}}, nil
}

// In the case where we cannot examine a model, we want the
// error to propagate back up to the user.
func (s *BootstrapSuite) TestBootstrapPropagatesEnvErrors(c *gc.C) {
	//TODO(bogdanteleaga): fix this for windows once permissions are fixed
	if runtime.GOOS == "windows" {
		c.Skip("bug 1403084: this is very platform specific. When/if we will support windows state machine, this will probably be rewritten.")
	}

	const envName = "devenv"
	s.patchVersionAndSeries(c, "raring")

	// Change permissions on the jenv file to simulate some kind of
	// unexpected error when trying to read info from the environment
<<<<<<< HEAD
	environmentsDir := testing.JujuXDGDataHomePath("models")
	err := os.MkdirAll(environmentsDir, 0755)
	c.Assert(err, jc.ErrorIsNil)
	jenvFile := filepath.Join(environmentsDir, envName+".jenv")
	err = ioutil.WriteFile(jenvFile, []byte("nonsense"), 0644)
=======
	jenvFile := testing.JujuXDGDataHomePath("models", "cache.yaml")
	err = os.Chmod(jenvFile, os.FileMode(0200))
>>>>>>> 7b91d0fb
	c.Assert(err, jc.ErrorIsNil)

	_, err = coretesting.RunCommand(c, newBootstrapCommand(), envName, "dummy", "--auto-upgrade")
	c.Assert(err, gc.ErrorMatches, `error reading controller "devenv" info:.*\n.*cannot unmarshal.*nonsense.*`)
}

// When attempting to bootstrap, check that when prepare errors out,
// bootstrap will stop immediately. Nothing will be destroyed.
func (s *BootstrapSuite) TestBootstrapFailToPrepareDiesGracefully(c *gc.C) {

	destroyed := false
	s.PatchValue(&environsDestroy, func(string, environs.Environ, configstore.Storage) error {
		destroyed = true
		return nil
	})

	s.PatchValue(&environsPrepare, func(
		environs.BootstrapContext,
		configstore.Storage,
		jujuclient.ControllerStore,
		string,
		environs.PrepareForBootstrapParams,
	) (environs.Environ, error) {
		return nil, fmt.Errorf("mock-prepare")
	})

	ctx := coretesting.Context(c)
	_, errc := cmdtesting.RunCommand(
		ctx, newBootstrapCommand(),
		"devenv", "dummy",
	)
	c.Check(<-errc, gc.ErrorMatches, ".*mock-prepare$")
	c.Check(destroyed, jc.IsFalse)
}

func (s *BootstrapSuite) TestBootstrapJenvExists(c *gc.C) {
	const envName = "devenv"
	s.patchVersionAndSeries(c, "raring")

	store, err := configstore.Default()
	c.Assert(err, jc.ErrorIsNil)
	info := store.CreateInfo(envName)
	err = info.Write()
	c.Assert(err, jc.ErrorIsNil)

	ctx := coretesting.Context(c)
	_, errc := cmdtesting.RunCommand(ctx, newBootstrapCommand(), envName, "dummy", "--auto-upgrade")
	err = <-errc
	c.Assert(err, jc.Satisfies, errors.IsAlreadyExists)
	c.Assert(err, gc.ErrorMatches, `controller "devenv" already exists`)
}

func (s *BootstrapSuite) TestInvalidLocalSource(c *gc.C) {
	s.PatchValue(&version.Current, version.MustParse("1.2.0"))
<<<<<<< HEAD
	resetJujuXDGDataHome(c)
=======
	env := resetJujuXDGDataHome(c, "devenv")
>>>>>>> 7b91d0fb

	// Bootstrap the environment with an invalid source.
	// The command returns with an error.
	_, err := coretesting.RunCommand(
		c, newBootstrapCommand(), "--metadata-source", c.MkDir(),
		"devenv", "dummy",
	)
	c.Check(err, gc.ErrorMatches, `failed to bootstrap model: Juju cannot bootstrap because no tools are available for your model(.|\n)*`)
}

// createImageMetadata creates some image metadata in a local directory.
func createImageMetadata(c *gc.C) (string, []*imagemetadata.ImageMetadata) {
	// Generate some image metadata.
	im := []*imagemetadata.ImageMetadata{
		{
			Id:         "1234",
			Arch:       "amd64",
			Version:    "13.04",
			RegionName: "region",
			Endpoint:   "endpoint",
		},
	}
	cloudSpec := &simplestreams.CloudSpec{
		Region:   "region",
		Endpoint: "endpoint",
	}
	sourceDir := c.MkDir()
	sourceStor, err := filestorage.NewFileStorageWriter(sourceDir)
	c.Assert(err, jc.ErrorIsNil)
	err = imagemetadata.MergeAndWriteMetadata("raring", im, cloudSpec, sourceStor)
	c.Assert(err, jc.ErrorIsNil)
	return sourceDir, im
}

func (s *BootstrapSuite) TestBootstrapCalledWithMetadataDir(c *gc.C) {
	sourceDir, _ := createImageMetadata(c)
<<<<<<< HEAD
	resetJujuXDGDataHome(c)
=======
	resetJujuXDGDataHome(c, "devenv")
>>>>>>> 7b91d0fb

	var bootstrap fakeBootstrapFuncs
	s.PatchValue(&getBootstrapFuncs, func() BootstrapInterface {
		return &bootstrap
	})

	coretesting.RunCommand(
		c, newBootstrapCommand(),
		"--metadata-source", sourceDir, "--constraints", "mem=4G",
		"devenv", "dummy-cloud/region-1",
		"--config", "default-series=raring",
	)
	c.Assert(bootstrap.args.MetadataDir, gc.Equals, sourceDir)
}

func (s *BootstrapSuite) checkBootstrapWithVersion(c *gc.C, vers, expect string) {
<<<<<<< HEAD
	resetJujuXDGDataHome(c)
=======
	resetJujuXDGDataHome(c, "devenv")
>>>>>>> 7b91d0fb

	var bootstrap fakeBootstrapFuncs
	s.PatchValue(&getBootstrapFuncs, func() BootstrapInterface {
		return &bootstrap
	})

	num := version.Current
	num.Major = 2
	num.Minor = 3
	s.PatchValue(&version.Current, num)
	coretesting.RunCommand(
		c, newBootstrapCommand(),
		"--agent-version", vers,
		"devenv", "dummy-cloud/region-1",
		"--config", "default-series=raring",
	)
	c.Assert(bootstrap.args.AgentVersion, gc.NotNil)
	c.Assert(*bootstrap.args.AgentVersion, gc.Equals, version.MustParse(expect))
}

func (s *BootstrapSuite) TestBootstrapWithVersionNumber(c *gc.C) {
	s.checkBootstrapWithVersion(c, "2.3.4", "2.3.4")
}

func (s *BootstrapSuite) TestBootstrapWithBinaryVersionNumber(c *gc.C) {
	s.checkBootstrapWithVersion(c, "2.3.4-trusty-ppc64", "2.3.4")
}

func (s *BootstrapSuite) TestBootstrapWithAutoUpgrade(c *gc.C) {
<<<<<<< HEAD
	resetJujuXDGDataHome(c)
=======
	resetJujuXDGDataHome(c, "devenv")
>>>>>>> 7b91d0fb

	var bootstrap fakeBootstrapFuncs
	s.PatchValue(&getBootstrapFuncs, func() BootstrapInterface {
		return &bootstrap
	})
	coretesting.RunCommand(
		c, newBootstrapCommand(),
		"--auto-upgrade",
		"devenv", "dummy-cloud/region-1",
	)
	c.Assert(bootstrap.args.AgentVersion, gc.IsNil)
}

func (s *BootstrapSuite) TestAutoSyncLocalSource(c *gc.C) {
	sourceDir := createToolsSource(c, vAll)
	s.PatchValue(&version.Current, version.MustParse("1.2.0"))
<<<<<<< HEAD
	resetJujuXDGDataHome(c)
=======
	env := resetJujuXDGDataHome(c, "peckham")
>>>>>>> 7b91d0fb

	// Bootstrap the environment with the valid source.
	// The bootstrapping has to show no error, because the tools
	// are automatically synchronized.
	_, err := coretesting.RunCommand(
		c, newBootstrapCommand(), "--metadata-source", sourceDir,
		"devenv", "dummy-cloud/region-1",
	)
	c.Assert(err, jc.ErrorIsNil)

	store, err := configstore.Default()
	c.Assert(err, jc.ErrorIsNil)

	info, err := store.ReadInfo("devenv")
	c.Assert(err, jc.ErrorIsNil)
	cfg, err := config.New(config.NoDefaults, info.BootstrapConfig())
	c.Assert(err, jc.ErrorIsNil)
	env, err := environs.New(cfg)
	c.Assert(err, jc.ErrorIsNil)

	// Now check the available tools which are the 1.2.0 envtools.
	checkTools(c, env, v120All)
}

func (s *BootstrapSuite) setupAutoUploadTest(c *gc.C, vers, ser string) {
	s.PatchValue(&envtools.BundleTools, toolstesting.GetMockBundleTools(c))
	sourceDir := createToolsSource(c, vAll)
	s.PatchValue(&envtools.DefaultBaseURL, sourceDir)

	// Change the tools location to be the test location and also
	// the version and ensure their later restoring.
	// Set the current version to be something for which there are no tools
	// so we can test that an upload is forced.
	s.PatchValue(&version.Current, version.MustParse(vers))
	s.PatchValue(&series.HostSeries, func() string { return ser })

	// Create home with dummy provider and remove all
	// of its envtools.
<<<<<<< HEAD
	resetJujuXDGDataHome(c)
=======
	return resetJujuXDGDataHome(c, "devenv")
>>>>>>> 7b91d0fb
}

func (s *BootstrapSuite) TestAutoUploadAfterFailedSync(c *gc.C) {
	s.PatchValue(&series.HostSeries, func() string { return config.LatestLtsSeries() })
	s.setupAutoUploadTest(c, "1.7.3", "quantal")
	// Run command and check for that upload has been run for tools matching
	// the current juju version.
	opc, errc := cmdtesting.RunCommand(
		cmdtesting.NullContext(c), newBootstrapCommand(),
		"devenv", "dummy-cloud/region-1",
		"--config", "default-series=raring",
		"--auto-upgrade",
	)
	c.Assert(<-errc, gc.IsNil)
	c.Check((<-opc).(dummy.OpBootstrap).Env, gc.Equals, "admin")
	icfg := (<-opc).(dummy.OpFinalizeBootstrap).InstanceConfig
	c.Assert(icfg, gc.NotNil)
	c.Assert(icfg.Tools.Version.String(), gc.Equals, "1.7.3.1-raring-"+arch.HostArch())
}

func (s *BootstrapSuite) TestAutoUploadOnlyForDev(c *gc.C) {
	s.setupAutoUploadTest(c, "1.8.3", "precise")
	_, errc := cmdtesting.RunCommand(
		cmdtesting.NullContext(c), newBootstrapCommand(),
		"devenv", "dummy-cloud/region-1",
	)
	err := <-errc
	c.Assert(err, gc.ErrorMatches,
		"failed to bootstrap model: Juju cannot bootstrap because no tools are available for your model(.|\n)*")
}

func (s *BootstrapSuite) TestMissingToolsError(c *gc.C) {
	s.setupAutoUploadTest(c, "1.8.3", "precise")

	_, err := coretesting.RunCommand(c, newBootstrapCommand(),
		"devenv", "dummy-cloud/region-1",
		"--config", "default-series=raring",
	)
	c.Assert(err, gc.ErrorMatches,
		"failed to bootstrap model: Juju cannot bootstrap because no tools are available for your model(.|\n)*")
}

func (s *BootstrapSuite) TestMissingToolsUploadFailedError(c *gc.C) {

	buildToolsTarballAlwaysFails := func(forceVersion *version.Number, stream string) (*sync.BuiltTools, error) {
		return nil, fmt.Errorf("an error")
	}

	s.setupAutoUploadTest(c, "1.7.3", "precise")
	s.PatchValue(&sync.BuildToolsTarball, buildToolsTarballAlwaysFails)

	ctx, err := coretesting.RunCommand(
		c, newBootstrapCommand(),
		"devenv", "dummy-cloud/region-1",
		"--config", "default-series=raring",
		"--config", "agent-stream=proposed",
		"--auto-upgrade",
	)

	c.Check(coretesting.Stderr(ctx), gc.Equals, fmt.Sprintf(`
Creating Juju controller "devenv" on dummy-cloud/region-1
Bootstrapping model "admin"
Starting new instance for initial controller
Building tools to upload (1.7.3.1-raring-%s)
`[1:], arch.HostArch()))
	c.Check(err, gc.ErrorMatches, "failed to bootstrap model: cannot upload bootstrap tools: an error")
}

func (s *BootstrapSuite) TestBootstrapDestroy(c *gc.C) {
<<<<<<< HEAD
	resetJujuXDGDataHome(c)
	s.patchVersion(c)
=======
	for _, modelFlag := range s.modelFlags {
		resetJujuXDGDataHome(c, "devenv")
		s.patchVersion(c)
>>>>>>> 7b91d0fb

	opc, errc := cmdtesting.RunCommand(
		cmdtesting.NullContext(c), newBootstrapCommand(),
		"devenv", "dummy-cloud/region-1",
		"--config", "broken=Bootstrap Destroy",
		"--auto-upgrade",
	)
	err := <-errc
	c.Assert(err, gc.ErrorMatches, "failed to bootstrap model: dummy.Bootstrap is broken")
	var opDestroy *dummy.OpDestroy
	for opDestroy == nil {
		select {
		case op := <-opc:
			switch op := op.(type) {
			case dummy.OpDestroy:
				opDestroy = &op
			}
		default:
			c.Error("expected call to env.Destroy")
			return
		}
	}
	c.Assert(opDestroy.Error, gc.ErrorMatches, "dummy.Destroy is broken")
}

func (s *BootstrapSuite) TestBootstrapKeepBroken(c *gc.C) {
<<<<<<< HEAD
	resetJujuXDGDataHome(c)
	s.patchVersion(c)
=======
	for _, modelFlag := range s.modelFlags {
		resetJujuXDGDataHome(c, "devenv")
		s.patchVersion(c)
>>>>>>> 7b91d0fb

	opc, errc := cmdtesting.RunCommand(cmdtesting.NullContext(c), newBootstrapCommand(),
		"--keep-broken",
		"devenv", "dummy-cloud/region-1",
		"--config", "broken=Bootstrap Destroy",
		"--auto-upgrade",
	)
	err := <-errc
	c.Assert(err, gc.ErrorMatches, "failed to bootstrap model: dummy.Bootstrap is broken")
	done := false
	for !done {
		select {
		case op, ok := <-opc:
			if !ok {
				done = true
				break
			}
			switch op.(type) {
			case dummy.OpDestroy:
				c.Error("unexpected call to env.Destroy")
				break
			}
		default:
			break
		}
	}
}

func (s *BootstrapSuite) TestBootstrapUnknownCloudOrProvider(c *gc.C) {
	s.patchVersionAndSeries(c, "raring")
	_, err := coretesting.RunCommand(c, newBootstrapCommand(), "ctrl", "no-such-provider")
	c.Assert(err, gc.ErrorMatches, `cloud "no-such-provider" not found`)
}

func (s *BootstrapSuite) TestBootstrapProviderNoRegionDetection(c *gc.C) {
	s.patchVersionAndSeries(c, "raring")
	_, err := coretesting.RunCommand(c, newBootstrapCommand(), "ctrl", "no-cloud-region-detection")
	c.Assert(err, gc.ErrorMatches, `cloud "no-cloud-region-detection" not found`)
}

func (s *BootstrapSuite) TestBootstrapProviderNoRegions(c *gc.C) {
	s.patchVersionAndSeries(c, "raring")
	_, err := coretesting.RunCommand(c, newBootstrapCommand(), "ctrl", "no-cloud-regions")
	c.Assert(err, gc.ErrorMatches, `detecting regions for "no-cloud-regions" cloud provider: regions not found`)
}

func (s *BootstrapSuite) TestBootstrapProviderNoCredentials(c *gc.C) {
	s.patchVersionAndSeries(c, "raring")
	_, err := coretesting.RunCommand(c, newBootstrapCommand(), "ctrl", "no-credentials")
	c.Assert(err, gc.ErrorMatches, `detecting credentials for "no-credentials" cloud provider: credentials not found`)
}

func (s *BootstrapSuite) TestBootstrapProviderDetectRegions(c *gc.C) {
	s.patchVersionAndSeries(c, "raring")
	_, err := coretesting.RunCommand(c, newBootstrapCommand(), "ctrl", "dummy/not-dummy")
	c.Assert(err, gc.ErrorMatches, `region "not-dummy" in cloud "dummy" not found \(expected one of \["dummy"\]\)`)
}

func (s *BootstrapSuite) TestBootstrapConfigFile(c *gc.C) {
	tmpdir := c.MkDir()
	configFile := filepath.Join(tmpdir, "config.yaml")
	err := ioutil.WriteFile(configFile, []byte("controller: not-a-bool\n"), 0644)
	c.Assert(err, jc.ErrorIsNil)

	s.patchVersionAndSeries(c, "raring")
	_, err = coretesting.RunCommand(
		c, newBootstrapCommand(), "ctrl", "dummy",
		"--config", configFile,
	)
	c.Assert(err, gc.ErrorMatches, `controller: expected bool, got string.*`)
}

func (s *BootstrapSuite) TestBootstrapMultipleConfigFiles(c *gc.C) {
	tmpdir := c.MkDir()
	configFile1 := filepath.Join(tmpdir, "config-1.yaml")
	err := ioutil.WriteFile(configFile1, []byte(
		"controller: not-a-bool\nbroken: Bootstrap\n",
	), 0644)
	c.Assert(err, jc.ErrorIsNil)
	configFile2 := filepath.Join(tmpdir, "config-2.yaml")
	err = ioutil.WriteFile(configFile2, []byte(
		"controller: false\n",
	), 0644)

	s.patchVersionAndSeries(c, "raring")
	_, err = coretesting.RunCommand(
		c, newBootstrapCommand(), "ctrl", "dummy",
		"--auto-upgrade",
		// the second config file should replace attributes
		// with the same name from the first, but leave the
		// others alone.
		"--config", configFile1,
		"--config", configFile2,
	)
	c.Assert(err, gc.ErrorMatches, "failed to bootstrap model: dummy.Bootstrap is broken")
}

func (s *BootstrapSuite) TestBootstrapConfigFileAndAdHoc(c *gc.C) {
	tmpdir := c.MkDir()
	configFile := filepath.Join(tmpdir, "config.yaml")
	err := ioutil.WriteFile(configFile, []byte("controller: not-a-bool\n"), 0644)
	c.Assert(err, jc.ErrorIsNil)

	s.patchVersionAndSeries(c, "raring")
	_, err = coretesting.RunCommand(
		c, newBootstrapCommand(), "ctrl", "dummy",
		"--auto-upgrade",
		// Configuration specified on the command line overrides
		// anything specified in files, no matter what the order.
		"--config", "controller=false",
		"--config", configFile,
	)
	c.Assert(err, jc.ErrorIsNil)
}

// createToolsSource writes the mock tools and metadata into a temporary
// directory and returns it.
func createToolsSource(c *gc.C, versions []version.Binary) string {
	versionStrings := make([]string, len(versions))
	for i, vers := range versions {
		versionStrings[i] = vers.String()
	}
	source := c.MkDir()
	toolstesting.MakeTools(c, source, "released", versionStrings)
	return source
}

// resetJujuXDGDataHome restores an new, clean Juju home environment without tools.
<<<<<<< HEAD
func resetJujuXDGDataHome(c *gc.C) {
=======
func resetJujuXDGDataHome(c *gc.C, envName string) environs.Environ {
>>>>>>> 7b91d0fb
	jenvDir := testing.JujuXDGDataHomePath("models")
	err := os.RemoveAll(jenvDir)
	c.Assert(err, jc.ErrorIsNil)

	cloudsPath := cloud.JujuPersonalCloudsPath()
	err = ioutil.WriteFile(cloudsPath, []byte(`
clouds:
    dummy-cloud:
        type: dummy
        regions:
            region-1:
            region-2:
`[1:]), 0644)
	c.Assert(err, jc.ErrorIsNil)
}

// checkTools check if the environment contains the passed envtools.
func checkTools(c *gc.C, env environs.Environ, expected []version.Binary) {
	list, err := envtools.FindTools(
		env, version.Current.Major, version.Current.Minor, "released", coretools.Filter{})
	c.Check(err, jc.ErrorIsNil)
	c.Logf("found: " + list.String())
	urls := list.URLs()
	c.Check(urls, gc.HasLen, len(expected))
}

var (
	v100d64 = version.MustParseBinary("1.0.0-raring-amd64")
	v100p64 = version.MustParseBinary("1.0.0-precise-amd64")
	v100q32 = version.MustParseBinary("1.0.0-quantal-i386")
	v100q64 = version.MustParseBinary("1.0.0-quantal-amd64")
	v120d64 = version.MustParseBinary("1.2.0-raring-amd64")
	v120p64 = version.MustParseBinary("1.2.0-precise-amd64")
	v120q32 = version.MustParseBinary("1.2.0-quantal-i386")
	v120q64 = version.MustParseBinary("1.2.0-quantal-amd64")
	v120t32 = version.MustParseBinary("1.2.0-trusty-i386")
	v120t64 = version.MustParseBinary("1.2.0-trusty-amd64")
	v190p32 = version.MustParseBinary("1.9.0-precise-i386")
	v190q64 = version.MustParseBinary("1.9.0-quantal-amd64")
	v200p64 = version.MustParseBinary("2.0.0-precise-amd64")
	v100All = []version.Binary{
		v100d64, v100p64, v100q64, v100q32,
	}
	v120All = []version.Binary{
		v120d64, v120p64, v120q64, v120q32, v120t32, v120t64,
	}
	v190All = []version.Binary{
		v190p32, v190q64,
	}
	v200All = []version.Binary{
		v200p64,
	}
	vAll = joinBinaryVersions(v100All, v120All, v190All, v200All)
)

func joinBinaryVersions(versions ...[]version.Binary) []version.Binary {
	var all []version.Binary
	for _, versions := range versions {
		all = append(all, versions...)
	}
	return all
}

// TODO(menn0): This fake BootstrapInterface implementation is
// currently quite minimal but could be easily extended to cover more
// test scenarios. This could help improve some of the tests in this
// file which execute large amounts of external functionality.
type fakeBootstrapFuncs struct {
	args bootstrap.BootstrapParams
}

func (fake *fakeBootstrapFuncs) Bootstrap(ctx environs.BootstrapContext, env environs.Environ, args bootstrap.BootstrapParams) error {
	fake.args = args
	return nil
}

type noCloudRegionDetectionProvider struct {
	environs.EnvironProvider
}

type noCloudRegionsProvider struct {
	environs.EnvironProvider
}

func (noCloudRegionsProvider) DetectRegions() (map[string]cloud.Region, error) {
	return nil, errors.NotFoundf("regions")
}

type noCredentialsProvider struct {
	environs.EnvironProvider
}

func (noCredentialsProvider) DetectRegions() (map[string]cloud.Region, error) {
	return map[string]cloud.Region{"region": {}}, nil
}

func (noCredentialsProvider) DetectCredentials() ([]cloud.Credential, error) {
	return nil, errors.NotFoundf("credentials")
}<|MERGE_RESOLUTION|>--- conflicted
+++ resolved
@@ -148,7 +148,6 @@
 		{6, "upgrade in progress"}, // agent ready after 6 polls but that's too long
 		{-1, "other error"},        // another error is returned
 	} {
-<<<<<<< HEAD
 		resetJujuXDGDataHome(c)
 		dummy.Reset()
 
@@ -162,29 +161,6 @@
 			c.Check(err, jc.ErrorIsNil)
 		} else {
 			c.Check(err, gc.ErrorMatches, t.err)
-=======
-		for _, modelFlag := range s.modelFlags {
-
-			resetJujuXDGDataHome(c, "devenv")
-
-			s.mockBlockClient.num_retries = t.num_retries
-			s.mockBlockClient.retry_count = 0
-			_, err := coretesting.RunCommand(c, newBootstrapCommand(), modelFlag, "devenv", "--auto-upgrade")
-			if t.err == "" {
-				c.Check(err, jc.ErrorIsNil)
-			} else {
-				c.Check(err, gc.ErrorMatches, t.err)
-			}
-			expectedRetries := t.num_retries
-			if t.num_retries <= 0 {
-				expectedRetries = 1
-			}
-			// Only retry maximum of bootstrapReadyPollCount times.
-			if expectedRetries > 5 {
-				expectedRetries = 5
-			}
-			c.Check(s.mockBlockClient.retry_count, gc.Equals, expectedRetries)
->>>>>>> 7b91d0fb
 		}
 		expectedRetries := t.num_retries
 		if t.num_retries <= 0 {
@@ -223,15 +199,9 @@
 	keepBroken           bool
 }
 
-<<<<<<< HEAD
 func (s *BootstrapSuite) patchVersionAndSeries(c *gc.C, hostSeries string) {
 	resetJujuXDGDataHome(c)
 	s.PatchValue(&series.HostSeries, func() string { return hostSeries })
-=======
-func (s *BootstrapSuite) patchVersionAndSeries(c *gc.C, envName string) {
-	env := resetJujuXDGDataHome(c, envName)
-	s.PatchValue(&series.HostSeries, func() string { return config.PreferredSeries(env.Config()) })
->>>>>>> 7b91d0fb
 	s.patchVersion(c)
 }
 
@@ -247,12 +217,8 @@
 func (s *BootstrapSuite) run(c *gc.C, test bootstrapTest) testing.Restorer {
 	// Create home with dummy provider and remove all
 	// of its envtools.
-<<<<<<< HEAD
 	resetJujuXDGDataHome(c)
 	dummy.Reset()
-=======
-	env := resetJujuXDGDataHome(c, "peckham")
->>>>>>> 7b91d0fb
 
 	// Although we're testing PrepareEndpointsForCaching interactions
 	// separately in the juju package, here we just ensure it gets
@@ -506,18 +472,13 @@
 	const envName = "devenv"
 	s.patchVersionAndSeries(c, "raring")
 
-	// Change permissions on the jenv file to simulate some kind of
+	// Change permissions on the models directory to simulate some kind of
 	// unexpected error when trying to read info from the environment
-<<<<<<< HEAD
-	environmentsDir := testing.JujuXDGDataHomePath("models")
-	err := os.MkdirAll(environmentsDir, 0755)
-	c.Assert(err, jc.ErrorIsNil)
-	jenvFile := filepath.Join(environmentsDir, envName+".jenv")
+	modelsDir := testing.JujuXDGDataHomePath("models")
+	err := os.MkdirAll(modelsDir, 0755)
+	c.Assert(err, jc.ErrorIsNil)
+	jenvFile := filepath.Join(modelsDir, envName+".jenv")
 	err = ioutil.WriteFile(jenvFile, []byte("nonsense"), 0644)
-=======
-	jenvFile := testing.JujuXDGDataHomePath("models", "cache.yaml")
-	err = os.Chmod(jenvFile, os.FileMode(0200))
->>>>>>> 7b91d0fb
 	c.Assert(err, jc.ErrorIsNil)
 
 	_, err = coretesting.RunCommand(c, newBootstrapCommand(), envName, "dummy", "--auto-upgrade")
@@ -572,11 +533,7 @@
 
 func (s *BootstrapSuite) TestInvalidLocalSource(c *gc.C) {
 	s.PatchValue(&version.Current, version.MustParse("1.2.0"))
-<<<<<<< HEAD
 	resetJujuXDGDataHome(c)
-=======
-	env := resetJujuXDGDataHome(c, "devenv")
->>>>>>> 7b91d0fb
 
 	// Bootstrap the environment with an invalid source.
 	// The command returns with an error.
@@ -613,11 +570,7 @@
 
 func (s *BootstrapSuite) TestBootstrapCalledWithMetadataDir(c *gc.C) {
 	sourceDir, _ := createImageMetadata(c)
-<<<<<<< HEAD
 	resetJujuXDGDataHome(c)
-=======
-	resetJujuXDGDataHome(c, "devenv")
->>>>>>> 7b91d0fb
 
 	var bootstrap fakeBootstrapFuncs
 	s.PatchValue(&getBootstrapFuncs, func() BootstrapInterface {
@@ -634,11 +587,7 @@
 }
 
 func (s *BootstrapSuite) checkBootstrapWithVersion(c *gc.C, vers, expect string) {
-<<<<<<< HEAD
 	resetJujuXDGDataHome(c)
-=======
-	resetJujuXDGDataHome(c, "devenv")
->>>>>>> 7b91d0fb
 
 	var bootstrap fakeBootstrapFuncs
 	s.PatchValue(&getBootstrapFuncs, func() BootstrapInterface {
@@ -668,11 +617,7 @@
 }
 
 func (s *BootstrapSuite) TestBootstrapWithAutoUpgrade(c *gc.C) {
-<<<<<<< HEAD
 	resetJujuXDGDataHome(c)
-=======
-	resetJujuXDGDataHome(c, "devenv")
->>>>>>> 7b91d0fb
 
 	var bootstrap fakeBootstrapFuncs
 	s.PatchValue(&getBootstrapFuncs, func() BootstrapInterface {
@@ -689,11 +634,7 @@
 func (s *BootstrapSuite) TestAutoSyncLocalSource(c *gc.C) {
 	sourceDir := createToolsSource(c, vAll)
 	s.PatchValue(&version.Current, version.MustParse("1.2.0"))
-<<<<<<< HEAD
 	resetJujuXDGDataHome(c)
-=======
-	env := resetJujuXDGDataHome(c, "peckham")
->>>>>>> 7b91d0fb
 
 	// Bootstrap the environment with the valid source.
 	// The bootstrapping has to show no error, because the tools
@@ -732,11 +673,7 @@
 
 	// Create home with dummy provider and remove all
 	// of its envtools.
-<<<<<<< HEAD
 	resetJujuXDGDataHome(c)
-=======
-	return resetJujuXDGDataHome(c, "devenv")
->>>>>>> 7b91d0fb
 }
 
 func (s *BootstrapSuite) TestAutoUploadAfterFailedSync(c *gc.C) {
@@ -806,14 +743,8 @@
 }
 
 func (s *BootstrapSuite) TestBootstrapDestroy(c *gc.C) {
-<<<<<<< HEAD
 	resetJujuXDGDataHome(c)
 	s.patchVersion(c)
-=======
-	for _, modelFlag := range s.modelFlags {
-		resetJujuXDGDataHome(c, "devenv")
-		s.patchVersion(c)
->>>>>>> 7b91d0fb
 
 	opc, errc := cmdtesting.RunCommand(
 		cmdtesting.NullContext(c), newBootstrapCommand(),
@@ -840,14 +771,8 @@
 }
 
 func (s *BootstrapSuite) TestBootstrapKeepBroken(c *gc.C) {
-<<<<<<< HEAD
 	resetJujuXDGDataHome(c)
 	s.patchVersion(c)
-=======
-	for _, modelFlag := range s.modelFlags {
-		resetJujuXDGDataHome(c, "devenv")
-		s.patchVersion(c)
->>>>>>> 7b91d0fb
 
 	opc, errc := cmdtesting.RunCommand(cmdtesting.NullContext(c), newBootstrapCommand(),
 		"--keep-broken",
@@ -976,11 +901,7 @@
 }
 
 // resetJujuXDGDataHome restores an new, clean Juju home environment without tools.
-<<<<<<< HEAD
 func resetJujuXDGDataHome(c *gc.C) {
-=======
-func resetJujuXDGDataHome(c *gc.C, envName string) environs.Environ {
->>>>>>> 7b91d0fb
 	jenvDir := testing.JujuXDGDataHomePath("models")
 	err := os.RemoveAll(jenvDir)
 	c.Assert(err, jc.ErrorIsNil)
