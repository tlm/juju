--- conflicted
+++ resolved
@@ -442,7 +442,7 @@
 
 func (s *UpgradeJujuSuite) TestUpgradeJujuWithRealUpload(c *gc.C) {
 	s.Reset(c)
-	s.PatchValue(&version.Current, version.MustParse("1.99.99"))
+	s.PatchValue(&jujuversion.Current, version.MustParse("1.99.99"))
 	cmd := newUpgradeJujuCommand(map[int]version.Number{2: version.MustParse("1.99.99")})
 	_, err := coretesting.RunCommand(c, cmd, "--upload-tools")
 	c.Assert(err, jc.ErrorIsNil)
@@ -457,7 +457,7 @@
 
 func (s *UpgradeJujuSuite) TestBlockUpgradeJujuWithRealUpload(c *gc.C) {
 	s.Reset(c)
-	s.PatchValue(&version.Current, version.MustParse("1.99.99"))
+	s.PatchValue(&jujuversion.Current, version.MustParse("1.99.99"))
 	cmd := newUpgradeJujuCommand(map[int]version.Number{2: version.MustParse("1.99.99")})
 	// Block operation
 	s.BlockAllChanges(c, "TestBlockUpgradeJujuWithRealUpload")
@@ -531,22 +531,7 @@
 		s.Reset(c)
 		tools.DefaultBaseURL = ""
 
-<<<<<<< HEAD
-		current := version.MustParseBinary(test.currentVersion)
-		s.PatchValue(&jujuversion.Current, current.Number)
-		s.PatchValue(&arch.HostArch, func() string { return current.Arch })
-		s.PatchValue(&series.HostSeries, func() string { return current.Series })
-		var com upgradeJujuCommand
-		err := coretesting.InitCommand(envcmd.Wrap(&com), test.cmdArgs)
-		c.Assert(err, jc.ErrorIsNil)
-		toolsDir := c.MkDir()
-		updateAttrs := map[string]interface{}{
-			"agent-version":      test.agentVersion,
-			"agent-metadata-url": "file://" + toolsDir + "/tools",
-		}
-=======
 		s.setUpEnvAndTools(c, test.currentVersion, test.agentVersion, test.tools)
->>>>>>> 2564190a
 
 		com := newUpgradeJujuCommand(nil)
 		err := coretesting.InitCommand(com, test.cmdArgs)
@@ -569,7 +554,7 @@
 
 func (s *UpgradeJujuSuite) setUpEnvAndTools(c *gc.C, currentVersion string, agentVersion string, tools []string) {
 	current := version.MustParseBinary(currentVersion)
-	s.PatchValue(&version.Current, current.Number)
+	s.PatchValue(&jujuversion.Current, current.Number)
 	s.PatchValue(&arch.HostArch, func() string { return current.Arch })
 	s.PatchValue(&series.HostSeries, func() string { return current.Series })
 
