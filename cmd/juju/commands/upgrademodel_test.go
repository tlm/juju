--- conflicted
+++ resolved
@@ -4,12 +4,6 @@
 package commands
 
 import (
-<<<<<<< HEAD
-	"fmt"
-=======
-	"bytes"
->>>>>>> 624175ae
-
 	"github.com/juju/cmd/v4"
 	"github.com/juju/cmd/v4/cmdtesting"
 	"github.com/juju/errors"
@@ -185,14 +179,6 @@
 			version.Zero,
 			errors.NotFoundf("available agent tool, upload required"),
 		),
-<<<<<<< HEAD
-		s.modelUpgrader.EXPECT().UploadTools(gomock.Any(), gomock.Any(), builtVersion).Return(nil, nil),
-		s.modelUpgrader.EXPECT().UpgradeModel(
-			coretesting.ModelTag.Id(), builtVersion.Number,
-			"", false, false,
-		).Return(builtVersion.Number, nil),
-=======
->>>>>>> 624175ae
 	)
 
 	ctx, err := cmdtesting.RunCommand(c, cmd,
@@ -451,43 +437,7 @@
 	cfg := coretesting.FakeConfig().Merge(coretesting.Attrs{
 		"agent-version": agentVersion.String(),
 	})
-<<<<<<< HEAD
-	c.Assert(agentVersion.Build, gc.Equals, 0)
-	builtVersion := coretesting.CurrentVersion()
-	builtVersion.Build++
-	gomock.InOrder(
-		s.modelConfigAPI.EXPECT().ModelGet().Return(cfg, nil),
-		s.controllerAPI.EXPECT().ModelConfig().Return(cfg, nil),
-		s.modelUpgrader.EXPECT().UploadTools(gomock.Any(), gomock.Any(), builtVersion).Return(nil, nil),
-		s.modelUpgrader.EXPECT().UpgradeModel(
-			coretesting.ModelTag.Id(), builtVersion.Number,
-			"", false, false,
-		).Return(builtVersion.Number, nil),
-	)
-
-	ctx, err := cmdtesting.RunCommand(c, cmd, "--build-agent")
-	c.Assert(err, jc.ErrorIsNil)
-	c.Assert(cmdtesting.Stderr(ctx), gc.Equals, fmt.Sprintf(`
-best version:
-    %s
-`, builtVersion.Number)[1:])
-	c.Assert(cmdtesting.Stdout(ctx), gc.Equals, fmt.Sprintf(`
-no prepackaged agent binaries available, using local agent binary %s (built from source)
-started upgrade to %s
-`, builtVersion.Number, builtVersion.Number)[1:])
-}
-
-func (s *upgradeNewSuite) TestUpgradeModelUpToDate(c *gc.C) {
-	s.reset(c)
-
-	ctrl, cmd := s.upgradeJujuCommand(c, false)
-	defer ctrl.Finish()
-
-	agentVersion := coretesting.FakeVersionNumber
-	cfg := coretesting.FakeConfig().Merge(coretesting.Attrs{
-=======
-	controllerCfg := coretesting.FakeConfig().Merge(coretesting.Attrs{
->>>>>>> 624175ae
+	controllerCfg := coretesting.FakeConfig().Merge(coretesting.Attrs{
 		"agent-version": agentVersion.String(),
 		"uuid":          testControllerModelUUID,
 	})
@@ -576,97 +526,7 @@
 `[1:])
 }
 
-<<<<<<< HEAD
-func (s *upgradeNewSuite) TestCheckCanImplicitUploadIAASModel(c *gc.C) {
-=======
-func (s *upgradeModelSuite) assertResetPreviousUpgrade(c *gc.C, answer string, expectUpgrade bool, args ...string) {
-	s.reset(c)
-
-	c.Logf("answer %q, expectUpgrade %v, args %s", answer, expectUpgrade, args)
-
-	ctx := cmdtesting.Context(c)
-	var stdin bytes.Buffer
-	ctx.Stdin = &stdin
-
-	if answer != "" {
-		stdin.WriteString(answer)
-	}
-
-	ctrl, cmd := s.upgradeModelCommand(c, false)
-	defer ctrl.Finish()
-
-	agentVersion := coretesting.FakeVersionNumber
-	cfg := coretesting.FakeConfig().Merge(coretesting.Attrs{
-		"agent-version": agentVersion.String(),
-	})
-	controllerCfg := coretesting.FakeConfig().Merge(coretesting.Attrs{
-		"agent-version": agentVersion.String(),
-		"uuid":          testControllerModelUUID,
-	})
-
-	assertions := []any{
-		s.modelConfigAPI.EXPECT().ModelGet().Return(cfg, nil),
-		s.controllerAPI.EXPECT().ModelConfig().Return(controllerCfg, nil),
-	}
-	if expectUpgrade {
-		assertions = append(assertions,
-			s.modelUpgrader.EXPECT().AbortModelUpgrade(coretesting.ModelTag.Id()).Return(nil),
-			s.modelUpgrader.EXPECT().UpgradeModel(
-				coretesting.ModelTag.Id(), version.Zero, "", false, false,
-			).Return(version.MustParse("3.9.99"), nil),
-		)
-	}
-
-	gomock.InOrder(assertions...)
-
-	err := cmdtesting.InitCommand(cmd,
-		append([]string{"--reset-previous-upgrade"}, args...))
-	c.Assert(err, jc.ErrorIsNil)
-	err = cmd.Run(ctx)
-	if expectUpgrade {
-		// ctx, err := cmdtesting.RunCommand(c, cmd)
-		c.Assert(err, jc.ErrorIsNil)
-		c.Assert(cmdtesting.Stderr(ctx), gc.Equals, `
-best version:
-    3.9.99
-`[1:])
-		if answer != "" {
-			c.Assert(cmdtesting.Stdout(ctx), gc.Equals, `
-WARNING! using --reset-previous-upgrade when an upgrade is in progress
-will cause the upgrade to fail. Only use this option to clear an
-incomplete upgrade where the root cause has been resolved.
-
-Continue [y/N]? started upgrade to 3.9.99
-`)
-		} else {
-			c.Assert(cmdtesting.Stdout(ctx), gc.Equals, `
-started upgrade to 3.9.99
-`[1:])
-		}
-
-	} else {
-		c.Assert(err, gc.ErrorMatches, "previous upgrade not reset and no new upgrade triggered")
-	}
-}
-
-func (s *upgradeModelSuite) TestResetPreviousUpgrade(c *gc.C) {
-	s.assertResetPreviousUpgrade(c, "", false)
-
-	s.assertResetPreviousUpgrade(c, "", true, "-y")
-	s.assertResetPreviousUpgrade(c, "", true, "--yes")
-	s.assertResetPreviousUpgrade(c, "y", true)
-	s.assertResetPreviousUpgrade(c, "Y", true)
-	s.assertResetPreviousUpgrade(c, "yes", true)
-	s.assertResetPreviousUpgrade(c, "YES", true)
-
-	s.assertResetPreviousUpgrade(c, "n", false)
-	s.assertResetPreviousUpgrade(c, "N", false)
-	s.assertResetPreviousUpgrade(c, "no", false)
-	s.assertResetPreviousUpgrade(c, "foo", false)
-}
-
 func (s *upgradeModelSuite) TestCheckCanImplicitUploadIAASModel(c *gc.C) {
->>>>>>> 624175ae
 	ctrl := gomock.NewController(c)
 	defer ctrl.Finish()
 
