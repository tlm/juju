--- conflicted
+++ resolved
@@ -296,11 +296,7 @@
 	for _, part := range parts {
 		network := strings.TrimSpace(part)
 		if network != "" {
-<<<<<<< HEAD
-			networks = append(networks, names.NewNetworkTag(network).String())
-=======
 			networks = append(networks, network)
->>>>>>> 4e7b0471
 		}
 	}
 	return networks
@@ -314,7 +310,7 @@
 		if !names.IsNetwork(network) {
 			return nil, fmt.Errorf("%q is not a valid network name", network)
 		}
-		tags = append(tags, names.NetworkTag(network))
+		tags = append(tags, names.NewNetworkTag(network).String())
 	}
 	return tags, nil
 }