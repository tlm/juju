--- conflicted
+++ resolved
@@ -143,14 +143,13 @@
 				return newDeployer(st, m.WatchPrincipalUnits(), a.Conf.DataDir), nil
 			})
 		case state.JobManageEnviron:
-<<<<<<< HEAD
 			runner.StartWorker("provisioner", func() (worker.Worker, error) {
 				return provisioner.NewProvisioner(st, a.MachineId), nil
 			})
 			runner.StartWorker("firewaller", func() (worker.Worker, error) {
 				return firewaller.NewFirewaller(st), nil
 			})
-		case state.JobServeAPI:
+		case state.JobManageState:
 			runner.StartWorker("apiserver", func() (worker.Worker, error) {
 				// If the configuration does not have the required information,
 				// it is currently not a recoverable error, so we kill the whole
@@ -163,14 +162,6 @@
 				}
 				return apiserver.NewServer(st, fmt.Sprintf(":%d", a.Conf.APIPort), a.Conf.StateServerCert, a.Conf.StateServerKey)
 			})
-=======
-			tasks = append(tasks,
-				provisioner.NewProvisioner(st, a.MachineId),
-				firewaller.NewFirewaller(st))
-		case state.JobManageState:
-			// Ignore because it's started independently.
-			continue
->>>>>>> d19b3bc7
 		default:
 			log.Warningf("ignoring unknown job %q", job)
 		}
@@ -193,59 +184,8 @@
 	return m, nil
 }
 
-<<<<<<< HEAD
 func (a *MachineAgent) APIEntity(st *api.State) (AgentAPIState, error) {
 	m, err := st.Machine(a.MachineId)
-=======
-func (a *MachineAgent) Tag() string {
-	return state.MachineTag(a.MachineId)
-}
-
-func (a *MachineAgent) Tomb() *tomb.Tomb {
-	return &a.tomb
-}
-
-// maybeStartAPIServer starts the API server if necessary.
-func (a *MachineAgent) maybeRunAPIServer(conf *agent.Conf) error {
-	return runLoop(func() error {
-		return a.maybeRunAPIServerOnce(conf)
-	}, a.tomb.Dying())
-}
-
-// maybeRunAPIServerOnce runs the API server until it dies,
-// but only if the machine is required to run the API server.
-func (a *MachineAgent) maybeRunAPIServerOnce(conf *agent.Conf) error {
-	st, entity, err := openState(conf, a)
-	if err != nil {
-		return err
-	}
-	defer st.Close()
-	m := entity.(*state.Machine)
-	runAPI := false
-	for _, job := range m.Jobs() {
-		if job == state.JobManageState {
-			runAPI = true
-			break
-		}
-	}
-	if !runAPI {
-		// If we don't need to run the API, then we just hang
-		// around indefinitely until asked to stop.
-		<-a.tomb.Dying()
-		return nil
-	}
-	// If the configuration does not have the required information,
-	// it is currently not a recoverable error, so we kill the whole
-	// agent, potentially enabling human intervention to fix
-	// the agent's configuration file. In the future, we may retrieve
-	// the state server certificate and key from the state, and
-	// this should then change.
-	if len(conf.StateServerCert) == 0 || len(conf.StateServerKey) == 0 {
-		return &fatalError{"configuration does not have state server cert/key"}
-	}
-	log.Infof("running API server job")
-	srv, err := apiserver.NewServer(st, fmt.Sprintf(":%d", conf.APIPort), conf.StateServerCert, conf.StateServerKey)
->>>>>>> d19b3bc7
 	if err != nil {
 		return nil, err
 	}
