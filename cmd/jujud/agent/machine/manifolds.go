--- conflicted
+++ resolved
@@ -306,17 +306,11 @@
 		// The reboot manifold manages a worker which will reboot the
 		// machine when requested. It needs an API connection and
 		// waits for upgrades to be complete.
-<<<<<<< HEAD
 		rebootName: ifNotMigrating(reboot.Manifold(reboot.ManifoldConfig{
-			AgentName:     agentName,
-			APICallerName: apiCallerName,
-=======
-		rebootName: ifFullyUpgraded(reboot.Manifold(reboot.ManifoldConfig{
 			AgentName:       agentName,
 			APICallerName:   apiCallerName,
 			MachineLockName: coreagent.MachineLockName,
 			Clock:           config.Clock,
->>>>>>> 598bc41f
 		})),
 
 		// The logging config updater is a leaf worker that indirectly
