// Copyright 2012-2014 Canonical Ltd.
// Licensed under the AGPLv3, see LICENCE file for details.

package main

import (
	"crypto/tls"
	"crypto/x509"
	"fmt"
	"io"
	"math/rand"
	"os"
	"path/filepath"
	"runtime"
	"strings"
	"time"

	"github.com/juju/clock"
	"github.com/juju/cmd/v3"
	"github.com/juju/errors"
	"github.com/juju/featureflag"
	"github.com/juju/loggo"
	"github.com/juju/names/v5"
	proxyutils "github.com/juju/proxy"
	"github.com/juju/utils/v3/exec"
	"github.com/juju/version/v2"

	"github.com/juju/juju/agent/addons"
	"github.com/juju/juju/agent/config"
	"github.com/juju/juju/agent/introspect"
	jujucmd "github.com/juju/juju/cmd"
	"github.com/juju/juju/cmd/internal/agent/agentconf"
	"github.com/juju/juju/cmd/internal/dumplogs"
	"github.com/juju/juju/cmd/internal/run"
	agentcmd "github.com/juju/juju/cmd/jujud/agent"
	"github.com/juju/juju/core/arch"
	"github.com/juju/juju/core/machinelock"
	coreos "github.com/juju/juju/core/os"
	proxy "github.com/juju/juju/internal/proxy/config"
	_ "github.com/juju/juju/internal/secrets/provider/all" // Import the secret providers.
	"github.com/juju/juju/internal/upgrades"
	"github.com/juju/juju/internal/worker/dbaccessor"
	"github.com/juju/juju/internal/worker/logsender"
	"github.com/juju/juju/internal/worker/uniter/runner/jujuc"
	jujunames "github.com/juju/juju/juju/names"
	"github.com/juju/juju/juju/osenv"
	"github.com/juju/juju/juju/sockets"
<<<<<<< HEAD
	_ "github.com/juju/juju/provider/all" // Import the providers.
	"github.com/juju/juju/state"
=======
	_ "github.com/juju/juju/provider/all"         // Import the providers.
	_ "github.com/juju/juju/secrets/provider/all" // Import the secret providers.
	"github.com/juju/juju/upgrades"
	"github.com/juju/juju/utils/proxy"
>>>>>>> 985d5a51
	jujuversion "github.com/juju/juju/version"
)

var logger = loggo.GetLogger("juju.cmd.jujud")

func init() {
	rand.Seed(time.Now().UTC().UnixNano())
	featureflag.SetFlagsFromEnvironment(osenv.JujuFeatureFlagEnvKey)
}

var jujudDoc = `
juju provides easy, intelligent service orchestration on top of models
such as OpenStack, Amazon AWS, or bare metal. jujud is a component of juju.

https://juju.is/

The jujud command can also forward invocations over RPC for execution by the
juju unit agent. When used in this way, it expects to be called via a symlink
named for the desired remote command, and expects JUJU_AGENT_SOCKET_ADDRESS and
JUJU_CONTEXT_ID be set in its model.
`

const (
	// exit_err is the value that is returned when the user has run juju in an invalid way.
	exit_err = 2
	// exit_panic is the value that is returned when we exit due to an unhandled panic.
	exit_panic = 3
)

func getenv(name string) (string, error) {
	value := os.Getenv(name)
	if value == "" {
		return "", errors.Errorf("%s not set", name)
	}
	return value, nil
}

func getwd() (string, error) {
	dir, err := os.Getwd()
	if err != nil {
		return "", err
	}
	abs, err := filepath.Abs(dir)
	if err != nil {
		return "", err
	}
	return abs, nil
}

func getSocket() (sockets.Socket, error) {
	var err error
	socket := sockets.Socket{}
	socket.Address, err = getenv("JUJU_AGENT_SOCKET_ADDRESS")
	if err != nil {
		return sockets.Socket{}, err
	}
	socket.Network, err = getenv("JUJU_AGENT_SOCKET_NETWORK")
	if err != nil {
		return sockets.Socket{}, err
	}

	// If we are not connecting over tcp, no need for TLS.
	if socket.Network != "tcp" {
		return socket, nil
	}

	caCertFile, err := getenv("JUJU_AGENT_CA_CERT")
	if err != nil {
		return sockets.Socket{}, err
	}
	caCert, err := os.ReadFile(caCertFile)
	if err != nil {
		return sockets.Socket{}, errors.Annotatef(err, "reading %s", caCertFile)
	}
	rootCAs := x509.NewCertPool()
	if ok := rootCAs.AppendCertsFromPEM(caCert); ok == false {
		return sockets.Socket{}, errors.Errorf("invalid ca certificate")
	}

	unitName, err := getenv("JUJU_UNIT_NAME")
	if err != nil {
		return sockets.Socket{}, err
	}
	application, err := names.UnitApplication(unitName)
	if err != nil {
		return sockets.Socket{}, errors.Trace(err)
	}
	socket.TLSConfig = &tls.Config{
		RootCAs:    rootCAs,
		ServerName: application,
	}
	return socket, nil
}

// hookToolMain uses JUJU_CONTEXT_ID and JUJU_AGENT_SOCKET_ADDRESS to ask a running unit agent
// to execute a Command on our behalf. Individual commands should be exposed
// by symlinking the command name to this executable.
func hookToolMain(commandName string, ctx *cmd.Context, args []string) (code int, err error) {
	code = 1
	contextID, err := getenv("JUJU_CONTEXT_ID")
	if err != nil {
		return
	}
	dir, err := getwd()
	if err != nil {
		return
	}
	req := jujuc.Request{
		ContextId:   contextID,
		Dir:         dir,
		CommandName: commandName,
		Args:        args[1:],
		Token:       os.Getenv("JUJU_AGENT_TOKEN"),
	}
	socket, err := getSocket()
	if err != nil {
		return
	}
	client, err := sockets.Dial(socket)
	if err != nil {
		return code, err
	}
	defer client.Close()
	var resp exec.ExecResponse
	err = client.Call("Jujuc.Main", req, &resp)
	if err != nil && err.Error() == jujuc.ErrNoStdin.Error() {
		req.Stdin, err = io.ReadAll(os.Stdin)
		if err != nil {
			err = errors.Annotate(err, "cannot read stdin")
			return
		}
		req.StdinSet = true
		err = client.Call("Jujuc.Main", req, &resp)
	}
	if err != nil {
		return
	}
	os.Stdout.Write(resp.Stdout)
	os.Stderr.Write(resp.Stderr)
	return resp.Code, nil
}

// versionDetail is populated with version information from juju/juju/cmd
// and passed into each SuperCommand. It can be printed using `juju version --all`.
type versionDetail struct {
	// Version of the current binary.
	Version string `json:"version" yaml:"version"`
	// GitCommit of tree used to build the binary.
	GitCommit string `json:"git-commit,omitempty" yaml:"git-commit,omitempty"`
	// GitTreeState is "clean" if the working copy used to build the binary had no
	// uncommitted changes or untracked files, otherwise "dirty".
	GitTreeState string `json:"git-tree-state,omitempty" yaml:"git-tree-state,omitempty"`
	// Compiler reported by runtime.Compiler
	Compiler string `json:"compiler" yaml:"compiler"`
	// OfficialBuild is a monotonic integer set by Jenkins.
	OfficialBuild int `json:"official-build,omitempty" yaml:"official-build,omitempty"`
	// GoBuildTags is the build tags used to build the binary.
	GoBuildTags string `json:"go-build-tags,omitempty" yaml:"go-build-tags,omitempty"`
}

// Main registers subcommands for the jujud executable, and hands over control
// to the cmd package.
func jujuDMain(args []string, ctx *cmd.Context) (code int, err error) {
	// Assuming an average of 200 bytes per log message, use up to
	// 200MB for the log buffer.
	defer logger.Debugf("jujud complete, code %d, err %v", code, err)
	bufferedLogger, err := logsender.InstallBufferedLogWriter(loggo.DefaultContext(), 1048576)
	if err != nil {
		return 1, errors.Trace(err)
	}

	// Set the default transport to use the in-process proxy
	// configuration.
	if err := proxy.DefaultConfig.Set(proxyutils.DetectProxies()); err != nil {
		return 1, errors.Trace(err)
	}
	if err := proxy.DefaultConfig.InstallInDefaultTransport(); err != nil {
		return 1, errors.Trace(err)
	}

	current := version.Binary{
		Number:  jujuversion.Current,
		Arch:    arch.HostArch(),
		Release: coreos.HostOSTypeName(),
	}
	detail := versionDetail{
		Version:      current.String(),
		GitCommit:    jujuversion.GitCommit,
		GitTreeState: jujuversion.GitTreeState,
		Compiler:     jujuversion.Compiler,
		GoBuildTags:  jujuversion.GoBuildTags,
	}

	jujud := jujucmd.NewSuperCommand(cmd.SuperCommandParams{
		Name: "jujud",
		Doc:  jujudDoc,
		Log:  jujucmd.DefaultLog,
		// p.Version should be a version.Binary, but juju/cmd does not
		// import juju/juju/version so this cannot happen. We have
		// tests to assert that this string value is correct.
		Version:       detail.Version,
		VersionDetail: detail,
	})

	jujud.Log.NewWriter = func(target io.Writer) loggo.Writer {
		return &jujudWriter{target: target}
	}

	jujud.Register(agentcmd.NewBootstrapCommand())
	jujud.Register(agentcmd.NewCAASUnitInitCommand())
	jujud.Register(agentcmd.NewModelCommand(bufferedLogger))

	// TODO(katco-): AgentConf type is doing too much. The
	// MachineAgent type has called out the separate concerns; the
	// AgentConf should be split up to follow suit.
	agentConf := agentconf.NewAgentConf("")
	machineAgentFactory := agentcmd.MachineAgentFactoryFn(
		agentConf,
		bufferedLogger,
		dbaccessor.NewTrackedDBWorker,
		addons.DefaultIntrospectionSocketName,
		func(mt state.ModelType) upgrades.PreUpgradeStepsFunc {
			if mt == state.ModelTypeCAAS {
				return upgrades.PreUpgradeStepsCAAS
			}
			return upgrades.PreUpgradeSteps
		},
		upgrades.PerformUpgradeSteps,
		"",
	)
	jujud.Register(agentcmd.NewMachineAgentCommand(ctx, machineAgentFactory, agentConf, agentConf))

	safeModeMachineAgentFactory := agentcmd.SafeModeMachineAgentFactoryFn(
		agentConf,
		bufferedLogger,
		dbaccessor.NewTrackedDBWorker,
		addons.DefaultIntrospectionSocketName,
		"",
	)

	jujud.Register(agentcmd.NewSafeModeAgentCommand(ctx, safeModeMachineAgentFactory, agentConf, agentConf))
	jujud.Register(agentcmd.NewCheckConnectionCommand(agentConf, agentcmd.ConnectAsAgent))

	code = cmd.Main(jujud, ctx, args[1:])
	return code, nil
}

// MainWrapper exists to preserve test functionality.
func MainWrapper(args []string) {
	os.Exit(Main(args))
}

func main() {
	MainWrapper(os.Args)
}

// Main is not redundant with main(), because it provides an entry point
// for testing with arbitrary command line arguments.
func Main(args []string) int {
	defer func() {
		if r := recover(); r != nil {
			buf := make([]byte, 4096)
			buf = buf[:runtime.Stack(buf, false)]
			logger.Criticalf("Unhandled panic: \n%v\n%s", r, buf)
			os.Exit(exit_panic)
		}
	}()

	ctx, err := cmd.DefaultContext()
	if err != nil {
		cmd.WriteError(os.Stderr, err)
		os.Exit(exit_err)
	}

	var code int
	commandName := filepath.Base(args[0])
	switch commandName {
	case jujunames.Jujud:
		code, err = jujuDMain(args, ctx)
	case jujunames.JujuExec:
		lock, err := machinelock.New(machinelock.Config{
			AgentName:   "juju-exec",
			Clock:       clock.WallClock,
			Logger:      loggo.GetLogger("juju.machinelock"),
			LogFilename: filepath.Join(config.LogDir, "juju", machinelock.Filename),
		})
		if err != nil {
			code = exit_err
		} else {
			run := &run.RunCommand{MachineLock: lock}
			code = cmd.Main(run, ctx, args[1:])
		}
	case jujunames.JujuDumpLogs:
		code = cmd.Main(dumplogs.NewCommand(), ctx, args[1:])
	case jujunames.JujuIntrospect:
		code = cmd.Main(&introspect.IntrospectCommand{}, ctx, args[1:])
	default:
		code, err = hookToolMain(commandName, ctx, args)
	}
	if err != nil {
		cmd.WriteError(ctx.Stderr, err)
	}
	return code
}

type jujudWriter struct {
	target io.Writer
}

func (w *jujudWriter) Write(entry loggo.Entry) {
	if strings.HasPrefix(entry.Module, "unit.") {
		fmt.Fprintln(w.target, w.unitFormat(entry))
	} else {
		fmt.Fprintln(w.target, loggo.DefaultFormatter(entry))
	}
}

func (w *jujudWriter) unitFormat(entry loggo.Entry) string {
	ts := entry.Timestamp.In(time.UTC).Format("2006-01-02 15:04:05")
	// Just show the last element of the module.
	lastDot := strings.LastIndex(entry.Module, ".")
	module := entry.Module[lastDot+1:]
	return fmt.Sprintf("%s %s %s %s", ts, entry.Level, module, entry.Message)
}<|MERGE_RESOLUTION|>--- conflicted
+++ resolved
@@ -45,15 +45,8 @@
 	jujunames "github.com/juju/juju/juju/names"
 	"github.com/juju/juju/juju/osenv"
 	"github.com/juju/juju/juju/sockets"
-<<<<<<< HEAD
 	_ "github.com/juju/juju/provider/all" // Import the providers.
 	"github.com/juju/juju/state"
-=======
-	_ "github.com/juju/juju/provider/all"         // Import the providers.
-	_ "github.com/juju/juju/secrets/provider/all" // Import the secret providers.
-	"github.com/juju/juju/upgrades"
-	"github.com/juju/juju/utils/proxy"
->>>>>>> 985d5a51
 	jujuversion "github.com/juju/juju/version"
 )
 
