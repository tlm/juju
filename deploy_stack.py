--- conflicted
+++ resolved
@@ -319,25 +319,8 @@
     add_basic_testing_arguments(parser)
     parser.add_argument('--upgrade', action="store_true", default=False,
                         help='Perform an upgrade test.')
-<<<<<<< HEAD
-=======
-    parser.add_argument('--bootstrap-host',
-                        help='The host to use for bootstrap.')
-    parser.add_argument('--machine', help='A machine to add or when used with '
-                        'KVM based MaaS, a KVM image to start.',
-                        action='append', default=[])
-    parser.add_argument('--keep-env', action='store_true', default=False,
-                        help='Keep the Juju environment after the test'
-                        ' completes.')
-    parser.add_argument(
-        '--upload-tools', action='store_true', default=False,
-        help='upload local version of tools before bootstrapping')
     parser.add_argument('--with-chaos', default=0, type=int,
                         help='Deploy and run Chaos Monkey in the background.')
-    add_juju_args(parser)
-    add_output_args(parser)
-    add_path_args(parser)
->>>>>>> ff203f70
     return parser.parse_args(argv)
 
 
