--- conflicted
+++ resolved
@@ -835,23 +835,6 @@
                             self.client.env.juju_home,
                             self.client.env.environment)
                 else:
-<<<<<<< HEAD
-                    runtime_config = get_jenv_path(
-                        self.client.env.juju_home,
-                        self.client.env.environment)
-            else:
-                known_hosts = {}
-                runtime_config = None
-            if patch_dir is None:
-                artifacts_dir = os.path.join(
-                    self.log_dir, client.env.environment)
-            else:
-                artifacts_dir = os.path.join(
-                    self.log_dir, patch_dir, client.env.environment)
-            os.makedirs(artifacts_dir)
-            dump_env_logs_known_hosts(
-                client, artifacts_dir, runtime_config, known_hosts)
-=======
                     known_hosts = {}
                     runtime_config = None
                 artifacts_dir = os.path.join(self.log_dir,
@@ -859,7 +842,6 @@
                 os.mkdir(artifacts_dir)
                 dump_env_logs_known_hosts(
                     client, artifacts_dir, runtime_config, known_hosts)
->>>>>>> a0fd3900
 
     @contextmanager
     def top_context(self):
