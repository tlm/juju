--- conflicted
+++ resolved
@@ -476,13 +476,6 @@
 // address used only to connect to local containers), rather than a remote
 // accessible address.
 func FilterBridgeAddresses(addresses []Address) []Address {
-<<<<<<< HEAD
-	addresses = filterLXCAddresses(addresses)
-	addresses = filterLXDAddresses(addresses)
-	// TODO(jam): 2016-12-14 We should also be filtering Docker based
-	// addresses, or any other 'local only' bridge addresses.
-	return addresses
-=======
 	addressesToRemove := make(map[string][]net.Addr)
 	gatherLXCAddresses(addressesToRemove)
 	gatherBridgeAddresses(DefaultLXDBridge, addressesToRemove)
@@ -490,5 +483,4 @@
 	filtered := filterAddrs(addresses, addressesToRemove)
 	logger.Debugf("addresses after filtering: %v", filtered)
 	return filtered
->>>>>>> 1ab2f7b4
 }