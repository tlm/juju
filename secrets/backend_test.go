// Copyright 2022 Canonical Ltd.
// Licensed under the AGPLv3, see LICENCE file for details.

package secrets_test

import (
	"github.com/golang/mock/gomock"
	"github.com/juju/collections/set"
	"github.com/juju/errors"
	"github.com/juju/testing"
	jc "github.com/juju/testing/checkers"
	gc "gopkg.in/check.v1"

	coresecrets "github.com/juju/juju/core/secrets"
	"github.com/juju/juju/secrets"
	"github.com/juju/juju/secrets/mocks"
	"github.com/juju/juju/secrets/provider"
)

type backendSuite struct {
	testing.IsolationSuite
}

var _ = gc.Suite(&backendSuite{})

func (s *backendSuite) TestSaveContent(c *gc.C) {
	ctrl := gomock.NewController(c)
	defer ctrl.Finish()

	jujuapi := mocks.NewMockJujuAPIClient(ctrl)
	backend := mocks.NewMockSecretsBackend(ctrl)

	backends := set.NewStrings("somebackend1", "somebackend2")
	s.PatchValue(&secrets.GetBackend, func(cfg *provider.ModelBackendConfig) (provider.SecretsBackend, error) {
		c.Assert(backends.Contains(cfg.BackendType), jc.IsTrue)
		return backend, nil
	})

	client, err := secrets.NewClient(jujuapi)
	c.Assert(err, jc.ErrorIsNil)

	jujuapi.EXPECT().GetSecretBackendConfig(nil).Return(&provider.ModelBackendConfigInfo{
		ActiveID: "backend-id2",
		Configs: map[string]provider.ModelBackendConfig{
			"backend-id1": {
				ControllerUUID: "controller-uuid1",
				ModelUUID:      "model-uuid1",
				ModelName:      "model1",
				BackendConfig:  provider.BackendConfig{BackendType: "somebackend1"},
			},
			"backend-id2": {
				ControllerUUID: "controller-uuid2",
				ModelUUID:      "model-uuid2",
				ModelName:      "model2",
				BackendConfig:  provider.BackendConfig{BackendType: "somebackend2"},
			},
		},
	}, nil)

	uri := coresecrets.NewURI()
	secretValue := coresecrets.NewSecretValue(map[string]string{"foo": "bar"})
	backend.EXPECT().SaveContent(gomock.Any(), uri, 666, secretValue).Return("rev-id", nil)

	val, err := client.SaveContent(uri, 666, secretValue)
	c.Assert(err, jc.ErrorIsNil)
	c.Assert(val, jc.DeepEquals, coresecrets.ValueRef{
		BackendID:  "backend-id2",
		RevisionID: "rev-id",
	})
}

func (s *backendSuite) TestGetContent(c *gc.C) {
	ctrl := gomock.NewController(c)
	defer ctrl.Finish()

	jujuapi := mocks.NewMockJujuAPIClient(ctrl)
	backend := mocks.NewMockSecretsBackend(ctrl)

	backends := set.NewStrings("somebackend1", "somebackend2")
	s.PatchValue(&secrets.GetBackend, func(cfg *provider.ModelBackendConfig) (provider.SecretsBackend, error) {
		c.Assert(backends.Contains(cfg.BackendType), jc.IsTrue)
		return backend, nil
	})

	client, err := secrets.NewClient(jujuapi)
	c.Assert(err, jc.ErrorIsNil)

	uri := coresecrets.NewURI()
	jujuapi.EXPECT().GetContentInfo(uri, "label", true, false).Return(&secrets.ContentParams{
		ValueRef: &coresecrets.ValueRef{
			BackendID:  "backend-id1",
			RevisionID: "rev-id",
		},
	}, &provider.ModelBackendConfig{
		ControllerUUID: "controller-uuid1",
		ModelUUID:      "model-uuid1",
		ModelName:      "model1",
		BackendConfig:  provider.BackendConfig{BackendType: "somebackend1"},
	}, false, nil)
	secretValue := coresecrets.NewSecretValue(map[string]string{"foo": "bar"})
	backend.EXPECT().GetContent(gomock.Any(), "rev-id").Return(secretValue, nil)

	val, err := client.GetContent(uri, "label", true, false)
	c.Assert(err, jc.ErrorIsNil)
	c.Assert(val, jc.DeepEquals, secretValue)
}

func (s *backendSuite) TestGetContentSecretDrained(c *gc.C) {
	ctrl := gomock.NewController(c)
	defer ctrl.Finish()

	jujuapi := mocks.NewMockJujuAPIClient(ctrl)
	backend := mocks.NewMockSecretsBackend(ctrl)

	backends := set.NewStrings("somebackend1", "somebackend2", "somebackend3")
	s.PatchValue(&secrets.GetBackend, func(cfg *provider.ModelBackendConfig) (provider.SecretsBackend, error) {
		c.Assert(backends.Contains(cfg.BackendType), jc.IsTrue)
		return backend, nil
	})

	client, err := secrets.NewClient(jujuapi)
	c.Assert(err, jc.ErrorIsNil)

	uri := coresecrets.NewURI()
	secretValue := coresecrets.NewSecretValue(map[string]string{"foo": "bar"})
	gomock.InOrder(
		jujuapi.EXPECT().GetContentInfo(uri, "label", true, false).Return(&secrets.ContentParams{
			ValueRef: &coresecrets.ValueRef{
				BackendID:  "backend-id1",
				RevisionID: "rev-id",
			},
<<<<<<< HEAD
		}, &provider.ModelBackendConfig{
			ControllerUUID: "controller-uuid1",
			ModelUUID:      "model-uuid1",
			ModelName:      "model1",
			BackendConfig:  provider.BackendConfig{BackendType: "somebackend1"},
		}, true, nil),

=======
		}, nil),
		jujuapi.EXPECT().GetSecretBackendConfig().Return(&provider.ModelBackendConfigInfo{
			ActiveID: "backend-id2",
			Configs: map[string]provider.BackendConfig{
				"backend-id1": {BackendType: "somebackend1"},
				"backend-id2": {BackendType: "somebackend2"},
			},
		}, nil),
>>>>>>> dcb3432b
		// First not found - we try again with the active backend.
		backend.EXPECT().GetContent(gomock.Any(), "rev-id").Return(nil, errors.NotFoundf("")),
		jujuapi.EXPECT().GetContentInfo(uri, "label", true, false).Return(&secrets.ContentParams{
			ValueRef: &coresecrets.ValueRef{
				BackendID:  "backend-id2",
				RevisionID: "rev-id2",
			},
<<<<<<< HEAD
		}, &provider.ModelBackendConfig{
			ControllerUUID: "controller-uuid2",
			ModelUUID:      "model-uuid2",
			ModelName:      "model2",
			BackendConfig:  provider.BackendConfig{BackendType: "somebackend2"},
		}, true, nil),

		// Second not found - refresh backend config.
		backend.EXPECT().GetContent(gomock.Any(), "rev-id2").Return(nil, errors.NotFoundf("")),

=======
		}, nil),
		jujuapi.EXPECT().GetSecretBackendConfig().Return(&provider.ModelBackendConfigInfo{
			ActiveID: "backend-id2",
			Configs: map[string]provider.BackendConfig{
				"backend-id1": {BackendType: "somebackend1"},
				"backend-id2": {BackendType: "somebackend2"},
			},
		}, nil),
		// Second not found - refresh backend config.
		backend.EXPECT().GetContent(gomock.Any(), "rev-id2").Return(nil, errors.NotFoundf("")),
>>>>>>> dcb3432b
		// Third time lucky.
		jujuapi.EXPECT().GetContentInfo(uri, "label", true, false).Return(&secrets.ContentParams{
			ValueRef: &coresecrets.ValueRef{
				BackendID:  "backend-id3",
				RevisionID: "rev-id3",
			},
<<<<<<< HEAD
		}, &provider.ModelBackendConfig{
			ControllerUUID: "controller-uuid3",
			ModelUUID:      "model-uuid3",
			ModelName:      "model3",
			BackendConfig:  provider.BackendConfig{BackendType: "somebackend3"},
		}, false, nil),
=======
		}, nil),
		jujuapi.EXPECT().GetSecretBackendConfig().Return(&provider.ModelBackendConfigInfo{
			ActiveID: "backend-id3",
			Configs: map[string]provider.BackendConfig{
				"backend-id3": {BackendType: "somebackend3"},
			},
		}, nil),
>>>>>>> dcb3432b
		backend.EXPECT().GetContent(gomock.Any(), "rev-id3").Return(secretValue, nil),
	)

	val, err := client.GetContent(uri, "label", true, false)
	c.Assert(err, jc.ErrorIsNil)
	c.Assert(val, jc.DeepEquals, secretValue)
}

func (s *backendSuite) TestDeleteContent(c *gc.C) {
	ctrl := gomock.NewController(c)
	defer ctrl.Finish()

	jujuapi := mocks.NewMockJujuAPIClient(ctrl)
	backend := mocks.NewMockSecretsBackend(ctrl)

	backends := set.NewStrings("somebackend1", "somebackend2")
	s.PatchValue(&secrets.GetBackend, func(cfg *provider.ModelBackendConfig) (provider.SecretsBackend, error) {
		c.Assert(backends.Contains(cfg.BackendType), jc.IsTrue)
		return backend, nil
	})

	client, err := secrets.NewClient(jujuapi)
	c.Assert(err, jc.ErrorIsNil)

	uri := coresecrets.NewURI()
	jujuapi.EXPECT().GetRevisionContentInfo(uri, 666, true).Return(&secrets.ContentParams{
		ValueRef: &coresecrets.ValueRef{
			BackendID:  "backend-id2",
			RevisionID: "rev-id",
		},
	}, &provider.ModelBackendConfig{
		ControllerUUID: "controller-uuid2",
		ModelUUID:      "model-uuid2",
		ModelName:      "model2",
		BackendConfig:  provider.BackendConfig{BackendType: "somebackend2"},
	}, false, nil)

	backend.EXPECT().DeleteContent(gomock.Any(), "rev-id").Return(nil)

	err = client.DeleteContent(uri, 666)
	c.Assert(err, jc.ErrorIsNil)
}

func (s *backendSuite) TestDeleteContentDrained(c *gc.C) {
	ctrl := gomock.NewController(c)
	defer ctrl.Finish()

	jujuapi := mocks.NewMockJujuAPIClient(ctrl)
	backend := mocks.NewMockSecretsBackend(ctrl)

	backends := set.NewStrings("somebackend1", "somebackend2", "somebackend3")
	s.PatchValue(&secrets.GetBackend, func(cfg *provider.ModelBackendConfig) (provider.SecretsBackend, error) {
		c.Assert(backends.Contains(cfg.BackendType), jc.IsTrue)
		return backend, nil
	})

	client, err := secrets.NewClient(jujuapi)
	c.Assert(err, jc.ErrorIsNil)

	uri := coresecrets.NewURI()
	gomock.InOrder(
<<<<<<< HEAD
=======
		// First not found - we try again with the active backend.
>>>>>>> dcb3432b
		jujuapi.EXPECT().GetRevisionContentInfo(uri, 666, true).Return(&secrets.ContentParams{
			ValueRef: &coresecrets.ValueRef{
				BackendID:  "backend-id1",
				RevisionID: "rev-id",
			},
<<<<<<< HEAD
		}, &provider.ModelBackendConfig{
			ControllerUUID: "controller-uuid1",
			ModelUUID:      "model-uuid1",
			ModelName:      "model1",
			BackendConfig:  provider.BackendConfig{BackendType: "somebackend1"},
		}, true, nil),
=======
		}, nil),
		jujuapi.EXPECT().GetSecretBackendConfig().Return(&provider.ModelBackendConfigInfo{
			ActiveID: "backend-id2",
			Configs: map[string]provider.BackendConfig{
				"backend-id1": {BackendType: "somebackend1"},
				"backend-id2": {BackendType: "somebackend2"},
			},
		}, nil),
>>>>>>> dcb3432b
		backend.EXPECT().DeleteContent(gomock.Any(), "rev-id").Return(errors.NotFoundf("")),

		// Second not found - refresh backend config.
		jujuapi.EXPECT().GetRevisionContentInfo(uri, 666, true).Return(&secrets.ContentParams{
			ValueRef: &coresecrets.ValueRef{
				BackendID:  "backend-id2",
				RevisionID: "rev-id2",
			},
<<<<<<< HEAD
		}, &provider.ModelBackendConfig{
			ControllerUUID: "controller-uuid2",
			ModelUUID:      "model-uuid2",
			ModelName:      "model2",
			BackendConfig:  provider.BackendConfig{BackendType: "somebackend2"},
		}, true, nil),
=======
		}, nil),
		jujuapi.EXPECT().GetSecretBackendConfig().Return(&provider.ModelBackendConfigInfo{
			ActiveID: "backend-id2",
			Configs: map[string]provider.BackendConfig{
				"backend-id1": {BackendType: "somebackend1"},
				"backend-id2": {BackendType: "somebackend2"},
			},
		}, nil),
>>>>>>> dcb3432b
		backend.EXPECT().DeleteContent(gomock.Any(), "rev-id2").Return(errors.NotFoundf("")),

		// Third time lucky.
		jujuapi.EXPECT().GetRevisionContentInfo(uri, 666, true).Return(&secrets.ContentParams{
			ValueRef: &coresecrets.ValueRef{
				BackendID:  "backend-id3",
				RevisionID: "rev-id3",
			},
<<<<<<< HEAD
		}, &provider.ModelBackendConfig{
			ControllerUUID: "controller-uuid2",
			ModelUUID:      "model-uuid2",
			ModelName:      "model2",
			BackendConfig:  provider.BackendConfig{BackendType: "somebackend2"},
		}, false, nil),
=======
		}, nil),
		jujuapi.EXPECT().GetSecretBackendConfig().Return(&provider.ModelBackendConfigInfo{
			ActiveID: "backend-id3",
			Configs: map[string]provider.BackendConfig{
				"backend-id3": {BackendType: "somebackend3"},
			},
		}, nil),
>>>>>>> dcb3432b
		backend.EXPECT().DeleteContent(gomock.Any(), "rev-id3").Return(nil),
	)

	err = client.DeleteContent(uri, 666)
	c.Assert(err, jc.ErrorIsNil)
}

func (s *backendSuite) TestGetBackend(c *gc.C) {
	ctrl := gomock.NewController(c)
	defer ctrl.Finish()

	jujuapi := mocks.NewMockJujuAPIClient(ctrl)
	backend := mocks.NewMockSecretsBackend(ctrl)

	backends := set.NewStrings("somebackend1", "somebackend2", "somebackend3")
	called := 0
	s.PatchValue(&secrets.GetBackend, func(cfg *provider.ModelBackendConfig) (provider.SecretsBackend, error) {
		c.Assert(backends.Contains(cfg.BackendType), jc.IsTrue)
		called++
		if called == 1 {
			c.Assert(cfg.BackendType, gc.Equals, "somebackend2")
		} else {
			c.Assert(cfg.BackendType, gc.Equals, "somebackend1")
		}
		return backend, nil
	})

	client, err := secrets.NewClient(jujuapi)
	c.Assert(err, jc.ErrorIsNil)

	gomock.InOrder(
		jujuapi.EXPECT().GetSecretBackendConfig().Return(&provider.ModelBackendConfigInfo{
			ActiveID: "backend-id2",
			Configs: map[string]provider.BackendConfig{
				"backend-id1": {BackendType: "somebackend1"},
				"backend-id2": {BackendType: "somebackend2"},
			},
		}, nil),
		jujuapi.EXPECT().GetSecretBackendConfig().Return(&provider.ModelBackendConfigInfo{
			ActiveID: "backend-id2",
			Configs: map[string]provider.BackendConfig{
				"backend-id1": {BackendType: "somebackend1"},
				"backend-id2": {BackendType: "somebackend2"},
			},
		}, nil),
	)
	result, activeBackendID, err := client.GetBackend(nil)
	c.Assert(err, jc.ErrorIsNil)
	c.Assert(activeBackendID, gc.Equals, "backend-id2")
	c.Assert(result, gc.Equals, backend)

	backendID := "backend-id1"
	result, activeBackendID, err = client.GetBackend(&backendID)
	c.Assert(err, jc.ErrorIsNil)
	c.Assert(activeBackendID, gc.Equals, "backend-id2")
	c.Assert(result, gc.Equals, backend)
}

func (s *backendSuite) TestGetRevisionContent(c *gc.C) {
	ctrl := gomock.NewController(c)
	defer ctrl.Finish()

	jujuapi := mocks.NewMockJujuAPIClient(ctrl)
	backend := mocks.NewMockSecretsBackend(ctrl)

	backends := set.NewStrings("somebackend1", "somebackend2", "somebackend3")
	s.PatchValue(&secrets.GetBackend, func(cfg *provider.ModelBackendConfig) (provider.SecretsBackend, error) {
		c.Assert(backends.Contains(cfg.BackendType), jc.IsTrue)
		return backend, nil
	})

	client, err := secrets.NewClient(jujuapi)
	c.Assert(err, jc.ErrorIsNil)

	uri := coresecrets.NewURI()
	secretValue := coresecrets.NewSecretValue(map[string]string{"foo": "bar"})
	gomock.InOrder(
		jujuapi.EXPECT().GetRevisionContentInfo(uri, 666, false).Return(&secrets.ContentParams{
			ValueRef: &coresecrets.ValueRef{
				BackendID:  "backend-id2",
				RevisionID: "rev-id",
			},
		}, nil),
		jujuapi.EXPECT().GetSecretBackendConfig().Return(&provider.ModelBackendConfigInfo{
			ActiveID: "backend-id2",
			Configs: map[string]provider.BackendConfig{
				"backend-id1": {BackendType: "somebackend1"},
				"backend-id2": {BackendType: "somebackend2"},
			},
		}, nil),
		backend.EXPECT().GetContent(gomock.Any(), "rev-id").Return(secretValue, nil),
	)

	val, err := client.GetRevisionContent(uri, 666)
	c.Assert(err, jc.ErrorIsNil)
	c.Assert(val, gc.Equals, secretValue)
}<|MERGE_RESOLUTION|>--- conflicted
+++ resolved
@@ -129,7 +129,6 @@
 				BackendID:  "backend-id1",
 				RevisionID: "rev-id",
 			},
-<<<<<<< HEAD
 		}, &provider.ModelBackendConfig{
 			ControllerUUID: "controller-uuid1",
 			ModelUUID:      "model-uuid1",
@@ -137,16 +136,6 @@
 			BackendConfig:  provider.BackendConfig{BackendType: "somebackend1"},
 		}, true, nil),
 
-=======
-		}, nil),
-		jujuapi.EXPECT().GetSecretBackendConfig().Return(&provider.ModelBackendConfigInfo{
-			ActiveID: "backend-id2",
-			Configs: map[string]provider.BackendConfig{
-				"backend-id1": {BackendType: "somebackend1"},
-				"backend-id2": {BackendType: "somebackend2"},
-			},
-		}, nil),
->>>>>>> dcb3432b
 		// First not found - we try again with the active backend.
 		backend.EXPECT().GetContent(gomock.Any(), "rev-id").Return(nil, errors.NotFoundf("")),
 		jujuapi.EXPECT().GetContentInfo(uri, "label", true, false).Return(&secrets.ContentParams{
@@ -154,7 +143,6 @@
 				BackendID:  "backend-id2",
 				RevisionID: "rev-id2",
 			},
-<<<<<<< HEAD
 		}, &provider.ModelBackendConfig{
 			ControllerUUID: "controller-uuid2",
 			ModelUUID:      "model-uuid2",
@@ -165,40 +153,18 @@
 		// Second not found - refresh backend config.
 		backend.EXPECT().GetContent(gomock.Any(), "rev-id2").Return(nil, errors.NotFoundf("")),
 
-=======
-		}, nil),
-		jujuapi.EXPECT().GetSecretBackendConfig().Return(&provider.ModelBackendConfigInfo{
-			ActiveID: "backend-id2",
-			Configs: map[string]provider.BackendConfig{
-				"backend-id1": {BackendType: "somebackend1"},
-				"backend-id2": {BackendType: "somebackend2"},
-			},
-		}, nil),
-		// Second not found - refresh backend config.
-		backend.EXPECT().GetContent(gomock.Any(), "rev-id2").Return(nil, errors.NotFoundf("")),
->>>>>>> dcb3432b
 		// Third time lucky.
 		jujuapi.EXPECT().GetContentInfo(uri, "label", true, false).Return(&secrets.ContentParams{
 			ValueRef: &coresecrets.ValueRef{
 				BackendID:  "backend-id3",
 				RevisionID: "rev-id3",
 			},
-<<<<<<< HEAD
 		}, &provider.ModelBackendConfig{
 			ControllerUUID: "controller-uuid3",
 			ModelUUID:      "model-uuid3",
 			ModelName:      "model3",
 			BackendConfig:  provider.BackendConfig{BackendType: "somebackend3"},
 		}, false, nil),
-=======
-		}, nil),
-		jujuapi.EXPECT().GetSecretBackendConfig().Return(&provider.ModelBackendConfigInfo{
-			ActiveID: "backend-id3",
-			Configs: map[string]provider.BackendConfig{
-				"backend-id3": {BackendType: "somebackend3"},
-			},
-		}, nil),
->>>>>>> dcb3432b
 		backend.EXPECT().GetContent(gomock.Any(), "rev-id3").Return(secretValue, nil),
 	)
 
@@ -260,23 +226,82 @@
 
 	uri := coresecrets.NewURI()
 	gomock.InOrder(
-<<<<<<< HEAD
-=======
-		// First not found - we try again with the active backend.
->>>>>>> dcb3432b
 		jujuapi.EXPECT().GetRevisionContentInfo(uri, 666, true).Return(&secrets.ContentParams{
 			ValueRef: &coresecrets.ValueRef{
 				BackendID:  "backend-id1",
 				RevisionID: "rev-id",
 			},
-<<<<<<< HEAD
 		}, &provider.ModelBackendConfig{
 			ControllerUUID: "controller-uuid1",
 			ModelUUID:      "model-uuid1",
 			ModelName:      "model1",
 			BackendConfig:  provider.BackendConfig{BackendType: "somebackend1"},
 		}, true, nil),
-=======
+		backend.EXPECT().DeleteContent(gomock.Any(), "rev-id").Return(errors.NotFoundf("")),
+
+		// Second not found - refresh backend config.
+		jujuapi.EXPECT().GetRevisionContentInfo(uri, 666, true).Return(&secrets.ContentParams{
+			ValueRef: &coresecrets.ValueRef{
+				BackendID:  "backend-id2",
+				RevisionID: "rev-id2",
+			},
+		}, &provider.ModelBackendConfig{
+			ControllerUUID: "controller-uuid2",
+			ModelUUID:      "model-uuid2",
+			ModelName:      "model2",
+			BackendConfig:  provider.BackendConfig{BackendType: "somebackend2"},
+		}, true, nil),
+		backend.EXPECT().DeleteContent(gomock.Any(), "rev-id2").Return(errors.NotFoundf("")),
+
+		// Third time lucky.
+		jujuapi.EXPECT().GetRevisionContentInfo(uri, 666, true).Return(&secrets.ContentParams{
+			ValueRef: &coresecrets.ValueRef{
+				BackendID:  "backend-id3",
+				RevisionID: "rev-id3",
+			},
+		}, &provider.ModelBackendConfig{
+			ControllerUUID: "controller-uuid2",
+			ModelUUID:      "model-uuid2",
+			ModelName:      "model2",
+			BackendConfig:  provider.BackendConfig{BackendType: "somebackend2"},
+		}, false, nil),
+		backend.EXPECT().DeleteContent(gomock.Any(), "rev-id3").Return(nil),
+	)
+
+	err = client.DeleteContent(uri, 666)
+	c.Assert(err, jc.ErrorIsNil)
+}
+
+func (s *backendSuite) TestGetBackend(c *gc.C) {
+	ctrl := gomock.NewController(c)
+	defer ctrl.Finish()
+
+	jujuapi := mocks.NewMockJujuAPIClient(ctrl)
+	backend := mocks.NewMockSecretsBackend(ctrl)
+
+	backends := set.NewStrings("somebackend1", "somebackend2", "somebackend3")
+	called := 0
+	s.PatchValue(&secrets.GetBackend, func(cfg *provider.ModelBackendConfig) (provider.SecretsBackend, error) {
+		c.Assert(backends.Contains(cfg.BackendType), jc.IsTrue)
+		called++
+		if called == 1 {
+			c.Assert(cfg.BackendType, gc.Equals, "somebackend2")
+		} else {
+			c.Assert(cfg.BackendType, gc.Equals, "somebackend1")
+		}
+		return backend, nil
+	})
+
+	client, err := secrets.NewClient(jujuapi)
+	c.Assert(err, jc.ErrorIsNil)
+
+	gomock.InOrder(
+		jujuapi.EXPECT().GetSecretBackendConfig().Return(&provider.ModelBackendConfigInfo{
+			ActiveID: "backend-id2",
+			Configs: map[string]provider.BackendConfig{
+				"backend-id1": {BackendType: "somebackend1"},
+				"backend-id2": {BackendType: "somebackend2"},
+			},
 		}, nil),
 		jujuapi.EXPECT().GetSecretBackendConfig().Return(&provider.ModelBackendConfigInfo{
 			ActiveID: "backend-id2",
@@ -285,23 +310,43 @@
 				"backend-id2": {BackendType: "somebackend2"},
 			},
 		}, nil),
->>>>>>> dcb3432b
-		backend.EXPECT().DeleteContent(gomock.Any(), "rev-id").Return(errors.NotFoundf("")),
-
-		// Second not found - refresh backend config.
-		jujuapi.EXPECT().GetRevisionContentInfo(uri, 666, true).Return(&secrets.ContentParams{
+	)
+	result, activeBackendID, err := client.GetBackend(nil)
+	c.Assert(err, jc.ErrorIsNil)
+	c.Assert(activeBackendID, gc.Equals, "backend-id2")
+	c.Assert(result, gc.Equals, backend)
+
+	backendID := "backend-id1"
+	result, activeBackendID, err = client.GetBackend(&backendID)
+	c.Assert(err, jc.ErrorIsNil)
+	c.Assert(activeBackendID, gc.Equals, "backend-id2")
+	c.Assert(result, gc.Equals, backend)
+}
+
+func (s *backendSuite) TestGetRevisionContent(c *gc.C) {
+	ctrl := gomock.NewController(c)
+	defer ctrl.Finish()
+
+	jujuapi := mocks.NewMockJujuAPIClient(ctrl)
+	backend := mocks.NewMockSecretsBackend(ctrl)
+
+	backends := set.NewStrings("somebackend1", "somebackend2", "somebackend3")
+	s.PatchValue(&secrets.GetBackend, func(cfg *provider.ModelBackendConfig) (provider.SecretsBackend, error) {
+		c.Assert(backends.Contains(cfg.BackendType), jc.IsTrue)
+		return backend, nil
+	})
+
+	client, err := secrets.NewClient(jujuapi)
+	c.Assert(err, jc.ErrorIsNil)
+
+	uri := coresecrets.NewURI()
+	secretValue := coresecrets.NewSecretValue(map[string]string{"foo": "bar"})
+	gomock.InOrder(
+		jujuapi.EXPECT().GetRevisionContentInfo(uri, 666, false).Return(&secrets.ContentParams{
 			ValueRef: &coresecrets.ValueRef{
 				BackendID:  "backend-id2",
-				RevisionID: "rev-id2",
-			},
-<<<<<<< HEAD
-		}, &provider.ModelBackendConfig{
-			ControllerUUID: "controller-uuid2",
-			ModelUUID:      "model-uuid2",
-			ModelName:      "model2",
-			BackendConfig:  provider.BackendConfig{BackendType: "somebackend2"},
-		}, true, nil),
-=======
+				RevisionID: "rev-id",
+			},
 		}, nil),
 		jujuapi.EXPECT().GetSecretBackendConfig().Return(&provider.ModelBackendConfigInfo{
 			ActiveID: "backend-id2",
@@ -310,121 +355,6 @@
 				"backend-id2": {BackendType: "somebackend2"},
 			},
 		}, nil),
->>>>>>> dcb3432b
-		backend.EXPECT().DeleteContent(gomock.Any(), "rev-id2").Return(errors.NotFoundf("")),
-
-		// Third time lucky.
-		jujuapi.EXPECT().GetRevisionContentInfo(uri, 666, true).Return(&secrets.ContentParams{
-			ValueRef: &coresecrets.ValueRef{
-				BackendID:  "backend-id3",
-				RevisionID: "rev-id3",
-			},
-<<<<<<< HEAD
-		}, &provider.ModelBackendConfig{
-			ControllerUUID: "controller-uuid2",
-			ModelUUID:      "model-uuid2",
-			ModelName:      "model2",
-			BackendConfig:  provider.BackendConfig{BackendType: "somebackend2"},
-		}, false, nil),
-=======
-		}, nil),
-		jujuapi.EXPECT().GetSecretBackendConfig().Return(&provider.ModelBackendConfigInfo{
-			ActiveID: "backend-id3",
-			Configs: map[string]provider.BackendConfig{
-				"backend-id3": {BackendType: "somebackend3"},
-			},
-		}, nil),
->>>>>>> dcb3432b
-		backend.EXPECT().DeleteContent(gomock.Any(), "rev-id3").Return(nil),
-	)
-
-	err = client.DeleteContent(uri, 666)
-	c.Assert(err, jc.ErrorIsNil)
-}
-
-func (s *backendSuite) TestGetBackend(c *gc.C) {
-	ctrl := gomock.NewController(c)
-	defer ctrl.Finish()
-
-	jujuapi := mocks.NewMockJujuAPIClient(ctrl)
-	backend := mocks.NewMockSecretsBackend(ctrl)
-
-	backends := set.NewStrings("somebackend1", "somebackend2", "somebackend3")
-	called := 0
-	s.PatchValue(&secrets.GetBackend, func(cfg *provider.ModelBackendConfig) (provider.SecretsBackend, error) {
-		c.Assert(backends.Contains(cfg.BackendType), jc.IsTrue)
-		called++
-		if called == 1 {
-			c.Assert(cfg.BackendType, gc.Equals, "somebackend2")
-		} else {
-			c.Assert(cfg.BackendType, gc.Equals, "somebackend1")
-		}
-		return backend, nil
-	})
-
-	client, err := secrets.NewClient(jujuapi)
-	c.Assert(err, jc.ErrorIsNil)
-
-	gomock.InOrder(
-		jujuapi.EXPECT().GetSecretBackendConfig().Return(&provider.ModelBackendConfigInfo{
-			ActiveID: "backend-id2",
-			Configs: map[string]provider.BackendConfig{
-				"backend-id1": {BackendType: "somebackend1"},
-				"backend-id2": {BackendType: "somebackend2"},
-			},
-		}, nil),
-		jujuapi.EXPECT().GetSecretBackendConfig().Return(&provider.ModelBackendConfigInfo{
-			ActiveID: "backend-id2",
-			Configs: map[string]provider.BackendConfig{
-				"backend-id1": {BackendType: "somebackend1"},
-				"backend-id2": {BackendType: "somebackend2"},
-			},
-		}, nil),
-	)
-	result, activeBackendID, err := client.GetBackend(nil)
-	c.Assert(err, jc.ErrorIsNil)
-	c.Assert(activeBackendID, gc.Equals, "backend-id2")
-	c.Assert(result, gc.Equals, backend)
-
-	backendID := "backend-id1"
-	result, activeBackendID, err = client.GetBackend(&backendID)
-	c.Assert(err, jc.ErrorIsNil)
-	c.Assert(activeBackendID, gc.Equals, "backend-id2")
-	c.Assert(result, gc.Equals, backend)
-}
-
-func (s *backendSuite) TestGetRevisionContent(c *gc.C) {
-	ctrl := gomock.NewController(c)
-	defer ctrl.Finish()
-
-	jujuapi := mocks.NewMockJujuAPIClient(ctrl)
-	backend := mocks.NewMockSecretsBackend(ctrl)
-
-	backends := set.NewStrings("somebackend1", "somebackend2", "somebackend3")
-	s.PatchValue(&secrets.GetBackend, func(cfg *provider.ModelBackendConfig) (provider.SecretsBackend, error) {
-		c.Assert(backends.Contains(cfg.BackendType), jc.IsTrue)
-		return backend, nil
-	})
-
-	client, err := secrets.NewClient(jujuapi)
-	c.Assert(err, jc.ErrorIsNil)
-
-	uri := coresecrets.NewURI()
-	secretValue := coresecrets.NewSecretValue(map[string]string{"foo": "bar"})
-	gomock.InOrder(
-		jujuapi.EXPECT().GetRevisionContentInfo(uri, 666, false).Return(&secrets.ContentParams{
-			ValueRef: &coresecrets.ValueRef{
-				BackendID:  "backend-id2",
-				RevisionID: "rev-id",
-			},
-		}, nil),
-		jujuapi.EXPECT().GetSecretBackendConfig().Return(&provider.ModelBackendConfigInfo{
-			ActiveID: "backend-id2",
-			Configs: map[string]provider.BackendConfig{
-				"backend-id1": {BackendType: "somebackend1"},
-				"backend-id2": {BackendType: "somebackend2"},
-			},
-		}, nil),
 		backend.EXPECT().GetContent(gomock.Any(), "rev-id").Return(secretValue, nil),
 	)
 
