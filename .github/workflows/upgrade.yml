name: "Upgrade"
on:
  push:
    branches-ignore:
      - 'develop'
  pull_request:
    types: [opened, synchronize, reopened, ready_for_review]
    paths:
      - '**.go'
      - 'go.mod'
      - 'snap/**'
      - '.github/workflows/upgrade.yml'
      - '.github/setup-lxd/**'
    branches-ignore:
      - 'develop'
  workflow_dispatch:

permissions:
  contents: read

jobs:

  Upgrade:
    name: Upgrade
    runs-on: [self-hosted, linux, x64, aws, large]
    if: github.event.pull_request.draft == false
    strategy:
      fail-fast: false
      matrix:
        model_type: ["localhost", "microk8s"]
    env:
      CHARM_localhost: apache2
      CHARM_microk8s: prometheus-k8s
      DOCKER_REGISTRY: 10.152.183.69
      RUN_TEST: RUN
      UPGRADE_FLAGS_localhost: --build-agent
      UPGRADE_FLAGS_microk8s: --agent-stream=develop

    steps:
      - name: Install Dependencies
        if: env.RUN_TEST == 'RUN'
        shell: bash
        run: |
          set -euxo pipefail
          sudo snap install snapcraft --classic
<<<<<<< HEAD
          sudo snap install yq
          sudo snap install juju --channel=3.1/stable
          mkdir -p ~/.local/share
=======
          sudo snap install juju --classic --channel=${{ matrix.snap_version }}
>>>>>>> afb8ee76
          echo "/snap/bin" >> $GITHUB_PATH

      - name: Checkout
        if: env.RUN_TEST == 'RUN'
        uses: actions/checkout@v3

      - name: Setup LXD
        if: env.RUN_TEST == 'RUN' && matrix.model_type == 'localhost'
        uses: canonical/setup-lxd@90d76101915da56a42a562ba766b1a77019242fd

      - name: Set some variables
        if: env.RUN_TEST == 'RUN'
        run: |
          set -euxo pipefail
          
          echo "base-juju-version=$(juju version | cut -d '-' -f 1)" >> $GITHUB_OUTPUT
          upstreamJujuVersion=$(grep -r "const version =" version/version.go | sed -r 's/^const version = \"(.*)\"$/\1/')
          echo "upstream-juju-version=${upstreamJujuVersion}" >> $GITHUB_OUTPUT
          currentStableChannel="$(echo $upstreamJujuVersion | cut -d'.' -f1,2)/stable"
          currentStableVersion=$(snap info juju | yq ".channels[\"$currentStableChannel\"]" | cut -d' ' -f1)
          echo "current-stable-juju-version=$currentStableVersion" >> $GITHUB_OUTPUT
          echo "juju-db-version=4.4" >> $GITHUB_OUTPUT
        id: vars

      - name: Set up Go
        if: env.RUN_TEST == 'RUN'
        uses: actions/setup-go@v3
        with:
          go-version-file: 'go.mod'
          cache: true

      - name: setup env
        shell: bash
        run: |
          echo "GOPATH=$(go env GOPATH)" >> $GITHUB_ENV
          echo "$(go env GOPATH)/bin" >> $GITHUB_PATH

      - name: Setup Docker Mirror
        if: env.RUN_TEST == 'RUN' && matrix.model_type == 'microk8s'
        shell: bash
        run: |
          (cat /etc/docker/daemon.json 2> /dev/null || echo "{}") | yq -o json '.registry-mirrors += ["http://10.0.1.123:80"]' | sudo tee /etc/docker/daemon.json
          (cat /etc/docker/daemon.json 2> /dev/null || echo "{}") | yq -o json ".insecure-registries += [\"${DOCKER_REGISTRY}\"]" | sudo tee /etc/docker/daemon.json
          sudo systemctl restart docker
          docker system info

      - name: Setup k8s
        if: env.RUN_TEST == 'RUN' && matrix.model_type == 'microk8s'
        uses: balchua/microk8s-actions@1e8e626239c2befe7cd5d258c96ae152a7259c74
        with:
<<<<<<< HEAD
          channel: "1.25-strict/stable"
          addons: '["dns", "hostpath-storage"]'
=======
          channel: "1.28/stable"
          addons: '["dns", "storage"]'
          launch-configuration: "$GITHUB_WORKSPACE/.github/microk8s-launch-config-aws.yaml"
>>>>>>> afb8ee76

      - name: Setup local caas registry
        if: env.RUN_TEST == 'RUN' && matrix.model_type == 'microk8s'
        run: |
          set -euxo pipefail
          
          # Become a CA
          mkdir ~/certs
          sudo cp /var/snap/microk8s/current/certs/ca.crt ~/certs/
          sudo cp /var/snap/microk8s/current/certs/ca.key ~/certs/
          sudo chmod a+wr ~/certs/ca.crt
          sudo chmod a+wr ~/certs/ca.key
          
          # Recognise CA
          sudo cp ~/certs/ca.crt /usr/local/share/ca-certificates
          sudo update-ca-certificates
                    
          # Generate certs
          openssl req -nodes -newkey rsa:2048 -keyout ~/certs/registry.key -out ~/certs/registry.csr -subj "/CN=registry"
          
          openssl x509 -req -in ~/certs/registry.csr -CA ~/certs/ca.crt -CAkey ~/certs/ca.key \
            -out ~/certs/registry.crt -CAcreateserial -days 365 -sha256 -extfile $GITHUB_WORKSPACE/.github/registry.ext
          
          # Deploy registry
<<<<<<< HEAD
          cat .github/reg.yml | CERT_DIR=$HOME/certs envsubst | sg snap_microk8s "microk8s kubectl create -f -"
          
          # TODO:(jack-w-shaw) Figure out why we need this and do something nicer
          sudo microk8s refresh-certs --cert ca.crt
          sudo microk8s refresh-certs --cert server.crt
          sg snap_microk8s "microk8s status --wait-ready"
=======
          cat $GITHUB_WORKSPACE/.github/reg.yml | CERT_DIR=$HOME/certs envsubst | sg microk8s "microk8s kubectl create -f -"
>>>>>>> afb8ee76
          
          # Wait for registry
          sg snap_microk8s "microk8s kubectl wait --for condition=available deployment registry -n container-registry --timeout 180s" || true
          sg snap_microk8s "microk8s kubectl describe pod -n container-registry"
          curl https://${DOCKER_REGISTRY}/v2/

      - name: Mirror docker images required for juju bootstrap
        if: env.RUN_TEST == 'RUN' && matrix.model_type == 'microk8s'
        env:
          BASE_JUJU_TAG: ${{ steps.vars.outputs.base-juju-version }}
          JUJU_DB_TAG: ${{ steps.vars.outputs.juju-db-version }}
          CHARM_BASE: ubuntu-20.04
        run: |
          set -euxo pipefail
          
          # Shim in recognition for our CA to jujud-operator
          BUILD_TEMP=$(mktemp -d)
          cp ~/certs/ca.crt $BUILD_TEMP/
          cat >$BUILD_TEMP/Dockerfile <<EOL
            FROM jujusolutions/jujud-operator:${BASE_JUJU_TAG}
          
            COPY ca.crt /usr/local/share/ca-certificates/ca.crt
          
            RUN update-ca-certificates
          EOL
          docker build $BUILD_TEMP -t ${DOCKER_REGISTRY}/test-repo/jujud-operator:${BASE_JUJU_TAG}
          docker push ${DOCKER_REGISTRY}/test-repo/jujud-operator:${BASE_JUJU_TAG}
          
          docker pull jujusolutions/juju-db:${JUJU_DB_TAG}
          docker tag jujusolutions/juju-db:${JUJU_DB_TAG} ${DOCKER_REGISTRY}/test-repo/juju-db:${JUJU_DB_TAG}
          docker push ${DOCKER_REGISTRY}/test-repo/juju-db:${JUJU_DB_TAG}
          
          docker pull jujusolutions/charm-base:${CHARM_BASE}
          docker tag jujusolutions/charm-base:${CHARM_BASE} ${DOCKER_REGISTRY}/test-repo/charm-base:${CHARM_BASE}
          docker push ${DOCKER_REGISTRY}/test-repo/charm-base:${CHARM_BASE}

      - name: Bootstrap Juju - localhost
        if: env.RUN_TEST == 'RUN' && matrix.model_type == 'localhost'
        shell: bash
        run: |
          set -euxo pipefail
          
          juju bootstrap localhost c \
            --constraints "arch=$(go env GOARCH)"
          juju version
          
          juju add-model m
          juju set-model-constraints arch=$(go env GOARCH)
          juju status

      - name: Bootstrap Juju - microk8s
        if: env.RUN_TEST == 'RUN' && matrix.model_type == 'microk8s'

        # TODO: Enabling developer-mode is a bit of a hack to get this working for now.
        # Ideally, we would mock our own simplestream, similar to Jenkins, to select
        # and filter with as standard, instead of skipping over them with this flag
        run: |
          set -euxo pipefail
          
<<<<<<< HEAD
          sg snap_microk8s <<EOF
=======
          sg microk8s <<EOF
            microk8s.kubectl apply -f "$GITHUB_WORKSPACE/.github/microk8s-juju-2.8-fix.yaml"
>>>>>>> afb8ee76
            juju bootstrap microk8s c \
              --constraints "arch=$(go env GOARCH)" \
              --config caas-image-repo="${DOCKER_REGISTRY}/test-repo" \
              --config features="[developer-mode]"
          EOF
          juju version

<<<<<<< HEAD
          juju add-model m
          juju set-model-constraints arch=$(go env GOARCH)
          juju status
=======
      # The `wait-for` plugin is used after deploying an application
      # This was added in Juju 2.9, so it's not installed by the 2.8 snap
      # However we just need to install the `wait-for` binary ourselves,
      # and then Juju 2.8 can use it (amazing!)
      - name: Add `wait-for` plugin
        shell: bash
        run: |
          go install github.com/juju/juju/cmd/plugins/juju-wait-for
>>>>>>> afb8ee76

      - name: Deploy some applications
        if: env.RUN_TEST == 'RUN'
        shell: bash
        run: |
          set -euxo pipefail
          
          # On k8s, we have to grant the app access to the cluster.
          DEPLOY_FLAGS=''
          if [[ ${{ matrix.model_type }} == 'microk8s' ]]; then
            DEPLOY_FLAGS='--trust'
          fi
          
          juju deploy ${CHARM_${{ matrix.model_type }}} $DEPLOY_FLAGS
          
          juju wait-for application ${CHARM_${{ matrix.model_type }}}
          
          $GITHUB_WORKSPACE/.github/verify-${CHARM_${{ matrix.model_type }}}.sh 30

<<<<<<< HEAD
      - name: Update Juju
        if: env.RUN_TEST == 'RUN'
        shell: bash
        run: |
          sudo snap remove juju --purge
          make go-install
=======
      - name: Install local juju
        if: env.RUN_TEST == 'RUN'
        shell: bash
        run: |
          set -euxo pipefail
          which juju
          sudo snap remove juju --purge
          make install
          which juju
>>>>>>> afb8ee76

      - name: Build jujud image
        if: env.RUN_TEST == 'RUN' && matrix.model_type == 'microk8s'
        env:
          UPSTREAM_JUJU_TAG: ${{ steps.vars.outputs.upstream-juju-version }}
          CURRENT_STABLE_JUJU_TAG: ${{ steps.vars.outputs.current-stable-juju-version }}
        run: |
          set -euxo pipefail
          
          make operator-image
          
          # Shim in recognition for our CA to jujud-operator
          BUILD_TEMP=$(mktemp -d)
          cp ~/certs/ca.crt $BUILD_TEMP/
          cat >$BUILD_TEMP/Dockerfile <<EOL
            FROM jujusolutions/jujud-operator:${UPSTREAM_JUJU_TAG}
          
            COPY ca.crt /usr/local/share/ca-certificates/ca.crt
          
            RUN update-ca-certificates
          EOL
          docker build $BUILD_TEMP -t ${DOCKER_REGISTRY}/test-repo/jujud-operator:${UPSTREAM_JUJU_TAG}
          docker push ${DOCKER_REGISTRY}/test-repo/jujud-operator:${UPSTREAM_JUJU_TAG}
          
          BUILD_TEMP=$(mktemp -d)
          cp ~/certs/ca.crt $BUILD_TEMP/
          cat >$BUILD_TEMP/Dockerfile <<EOL
            FROM jujusolutions/jujud-operator:${CURRENT_STABLE_JUJU_TAG}
          
            COPY ca.crt /usr/local/share/ca-certificates/ca.crt
          
            RUN update-ca-certificates
          EOL
          docker build $BUILD_TEMP -t ${DOCKER_REGISTRY}/test-repo/jujud-operator:${CURRENT_STABLE_JUJU_TAG}
          docker push ${DOCKER_REGISTRY}/test-repo/jujud-operator:${CURRENT_STABLE_JUJU_TAG}

      - name: Preflight
        if: env.RUN_TEST == 'RUN'
        shell: bash
        run: |
          set -euxo pipefail
          juju status
          juju version

      - name: Test upgrade controller
        if: env.RUN_TEST == 'RUN'
        shell: bash
        env:
          UPSTREAM_JUJU_TAG: ${{ steps.vars.outputs.upstream-juju-version }}
          CURRENT_STABLE_JUJU_TAG: ${{ steps.vars.outputs.current-stable-juju-version }}
        run: |
          set -euxo pipefail
          
<<<<<<< HEAD
          OUTPUT=$(juju upgrade-controller --debug ${UPGRADE_FLAGS_${{ matrix.model_type }}})
          if [[ $OUTPUT == 'no upgrades available' ]]; then
            exit 1
          fi
          .github/verify-agent-version.sh ${UPSTREAM_JUJU_TAG}
=======
          # Upgrade to the latest stable.
          juju upgrade-controller --debug
          $GITHUB_WORKSPACE/.github/verify-agent-version.sh $CURRENT_STABLE_JUJU_TAG
          
          juju upgrade-controller --build-agent --debug
          $GITHUB_WORKSPACE/.github/verify-agent-version.sh "${UPSTREAM_JUJU_TAG}.1"
          
          PANIC=$(juju debug-log --replay --no-tail -m controller | grep "panic" || true)
          if [ "$PANIC" != "" ]; then
              echo "Panic found:"
              juju debug-log --replay --no-tail -m controller
              exit 1
          fi
          
          $GITHUB_WORKSPACE/.github/verify-${CHARM_${{ matrix.model_type }}}.sh 30

      - name: Test upgrade controller - microk8s
        if: env.RUN_TEST == 'RUN' && matrix.model_type == 'microk8s'
        shell: bash
        env:
          UPSTREAM_JUJU_TAG: ${{ steps.vars.outputs.upstream-juju-version }}
          CURRENT_STABLE_JUJU_TAG: ${{ steps.vars.outputs.current-stable-juju-version }}
        run: |
          set -euxo pipefail
          
          # Upgrade to the latest stable.
          juju upgrade-controller --debug
          $GITHUB_WORKSPACE/.github/verify-agent-version.sh $CURRENT_STABLE_JUJU_TAG
          
          # Upgrade to local built version.
          juju upgrade-controller --agent-stream=develop --debug
          $GITHUB_WORKSPACE/.github/verify-agent-version.sh $UPSTREAM_JUJU_TAG
>>>>>>> afb8ee76
          
          PANIC=$(juju debug-log --replay --no-tail -m controller | grep "panic" || true)
          if [ "$PANIC" != "" ]; then
              echo "Panic found:"
              juju debug-log --replay --no-tail -m controller
              exit 1
          fi
          
          $GITHUB_WORKSPACE/.github/verify-${CHARM_${{ matrix.model_type }}}.sh 30

      - name: Test upgrade model
        if: env.RUN_TEST == 'RUN'
        shell: bash
        env:
          UPSTREAM_JUJU_TAG: ${{ steps.vars.outputs.upstream-juju-version }}
        run: |
          set -euxo pipefail
          
          while true; do
            juju upgrade-model 2>&1 | tee output.log || true
            RES=$(cat output.log | grep "upgrade in progress" || echo "NOT-UPGRADING")
            if [ "$RES" = "NOT-UPGRADING" ]; then
              break
            fi
          done
          
          attempt=0
          while true; do
            UPDATED=$((juju show-model m --format=json || echo "") | jq -r '.m."agent-version"')
            if [[ $UPDATED == $UPSTREAM_JUJU_TAG* ]]; then
              break
            fi
            sleep 10
            attempt=$((attempt+1))
            if [ "$attempt" -eq 48 ]; then
              echo "Upgrade model timed out"
              exit 1
            fi
          done
          
          PANIC=$(juju debug-log --replay --no-tail | grep "panic" || true)
          if [ "$PANIC" != "" ]; then
            echo "Panic found:"
            juju debug-log --replay --no-tail
            exit 1
          fi
          
          $GITHUB_WORKSPACE/.github/verify-${CHARM_${{ matrix.model_type }}}.sh 30

      - name: Wrap up
        if: env.RUN_TEST == 'RUN'
        run: |
          set -euxo pipefail
          
          juju version
          juju status
          
          sg snap_microk8s "microk8s kubectl get all -A" || true
          lxc ls || true<|MERGE_RESOLUTION|>--- conflicted
+++ resolved
@@ -42,14 +42,8 @@
         shell: bash
         run: |
           set -euxo pipefail
-          sudo snap install snapcraft --classic
-<<<<<<< HEAD
-          sudo snap install yq
           sudo snap install juju --channel=3.1/stable
           mkdir -p ~/.local/share
-=======
-          sudo snap install juju --classic --channel=${{ matrix.snap_version }}
->>>>>>> afb8ee76
           echo "/snap/bin" >> $GITHUB_PATH
 
       - name: Checkout
@@ -100,14 +94,9 @@
         if: env.RUN_TEST == 'RUN' && matrix.model_type == 'microk8s'
         uses: balchua/microk8s-actions@1e8e626239c2befe7cd5d258c96ae152a7259c74
         with:
-<<<<<<< HEAD
-          channel: "1.25-strict/stable"
+          channel: "1.28-strict/stable"
           addons: '["dns", "hostpath-storage"]'
-=======
-          channel: "1.28/stable"
-          addons: '["dns", "storage"]'
           launch-configuration: "$GITHUB_WORKSPACE/.github/microk8s-launch-config-aws.yaml"
->>>>>>> afb8ee76
 
       - name: Setup local caas registry
         if: env.RUN_TEST == 'RUN' && matrix.model_type == 'microk8s'
@@ -132,16 +121,7 @@
             -out ~/certs/registry.crt -CAcreateserial -days 365 -sha256 -extfile $GITHUB_WORKSPACE/.github/registry.ext
           
           # Deploy registry
-<<<<<<< HEAD
-          cat .github/reg.yml | CERT_DIR=$HOME/certs envsubst | sg snap_microk8s "microk8s kubectl create -f -"
-          
-          # TODO:(jack-w-shaw) Figure out why we need this and do something nicer
-          sudo microk8s refresh-certs --cert ca.crt
-          sudo microk8s refresh-certs --cert server.crt
-          sg snap_microk8s "microk8s status --wait-ready"
-=======
-          cat $GITHUB_WORKSPACE/.github/reg.yml | CERT_DIR=$HOME/certs envsubst | sg microk8s "microk8s kubectl create -f -"
->>>>>>> afb8ee76
+          cat $GITHUB_WORKSPACE/.github/reg.yml | CERT_DIR=$HOME/certs envsubst | sg snap_microk8s "microk8s kubectl create -f -"
           
           # Wait for registry
           sg snap_microk8s "microk8s kubectl wait --for condition=available deployment registry -n container-registry --timeout 180s" || true
@@ -201,12 +181,7 @@
         run: |
           set -euxo pipefail
           
-<<<<<<< HEAD
           sg snap_microk8s <<EOF
-=======
-          sg microk8s <<EOF
-            microk8s.kubectl apply -f "$GITHUB_WORKSPACE/.github/microk8s-juju-2.8-fix.yaml"
->>>>>>> afb8ee76
             juju bootstrap microk8s c \
               --constraints "arch=$(go env GOARCH)" \
               --config caas-image-repo="${DOCKER_REGISTRY}/test-repo" \
@@ -214,20 +189,9 @@
           EOF
           juju version
 
-<<<<<<< HEAD
           juju add-model m
           juju set-model-constraints arch=$(go env GOARCH)
           juju status
-=======
-      # The `wait-for` plugin is used after deploying an application
-      # This was added in Juju 2.9, so it's not installed by the 2.8 snap
-      # However we just need to install the `wait-for` binary ourselves,
-      # and then Juju 2.8 can use it (amazing!)
-      - name: Add `wait-for` plugin
-        shell: bash
-        run: |
-          go install github.com/juju/juju/cmd/plugins/juju-wait-for
->>>>>>> afb8ee76
 
       - name: Deploy some applications
         if: env.RUN_TEST == 'RUN'
@@ -247,24 +211,12 @@
           
           $GITHUB_WORKSPACE/.github/verify-${CHARM_${{ matrix.model_type }}}.sh 30
 
-<<<<<<< HEAD
       - name: Update Juju
         if: env.RUN_TEST == 'RUN'
         shell: bash
         run: |
           sudo snap remove juju --purge
           make go-install
-=======
-      - name: Install local juju
-        if: env.RUN_TEST == 'RUN'
-        shell: bash
-        run: |
-          set -euxo pipefail
-          which juju
-          sudo snap remove juju --purge
-          make install
-          which juju
->>>>>>> afb8ee76
 
       - name: Build jujud image
         if: env.RUN_TEST == 'RUN' && matrix.model_type == 'microk8s'
@@ -318,46 +270,11 @@
         run: |
           set -euxo pipefail
           
-<<<<<<< HEAD
           OUTPUT=$(juju upgrade-controller --debug ${UPGRADE_FLAGS_${{ matrix.model_type }}})
           if [[ $OUTPUT == 'no upgrades available' ]]; then
             exit 1
           fi
           .github/verify-agent-version.sh ${UPSTREAM_JUJU_TAG}
-=======
-          # Upgrade to the latest stable.
-          juju upgrade-controller --debug
-          $GITHUB_WORKSPACE/.github/verify-agent-version.sh $CURRENT_STABLE_JUJU_TAG
-          
-          juju upgrade-controller --build-agent --debug
-          $GITHUB_WORKSPACE/.github/verify-agent-version.sh "${UPSTREAM_JUJU_TAG}.1"
-          
-          PANIC=$(juju debug-log --replay --no-tail -m controller | grep "panic" || true)
-          if [ "$PANIC" != "" ]; then
-              echo "Panic found:"
-              juju debug-log --replay --no-tail -m controller
-              exit 1
-          fi
-          
-          $GITHUB_WORKSPACE/.github/verify-${CHARM_${{ matrix.model_type }}}.sh 30
-
-      - name: Test upgrade controller - microk8s
-        if: env.RUN_TEST == 'RUN' && matrix.model_type == 'microk8s'
-        shell: bash
-        env:
-          UPSTREAM_JUJU_TAG: ${{ steps.vars.outputs.upstream-juju-version }}
-          CURRENT_STABLE_JUJU_TAG: ${{ steps.vars.outputs.current-stable-juju-version }}
-        run: |
-          set -euxo pipefail
-          
-          # Upgrade to the latest stable.
-          juju upgrade-controller --debug
-          $GITHUB_WORKSPACE/.github/verify-agent-version.sh $CURRENT_STABLE_JUJU_TAG
-          
-          # Upgrade to local built version.
-          juju upgrade-controller --agent-stream=develop --debug
-          $GITHUB_WORKSPACE/.github/verify-agent-version.sh $UPSTREAM_JUJU_TAG
->>>>>>> afb8ee76
           
           PANIC=$(juju debug-log --replay --no-tail -m controller | grep "panic" || true)
           if [ "$PANIC" != "" ]; then
