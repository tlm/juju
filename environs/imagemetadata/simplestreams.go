// Copyright 2013 Canonical Ltd.
// Licensed under the AGPLv3, see LICENCE file for details.

// The imagemetadata package supports locating, parsing, and filtering Ubuntu image metadata in simplestreams format.
// See http://launchpad.net/simplestreams and in particular the doc/README file in that project for more information
// about the file formats.
package imagemetadata

import (
	"fmt"

	"launchpad.net/juju-core/environs/simplestreams"
)

func init() {
	simplestreams.RegisterStructTags(ImageMetadata{})
}

const (
	ImageIds = "image-ids"
)

// simplestreamsImagesPublicKey is the public key required to
// authenticate the simple streams data on http://cloud-images.ubuntu.com.
// Declared as a var so it can be overidden for testing.
// See http://bazaar.launchpad.net/~smoser/simplestreams/trunk/view/head:/examples/keys/cloud-images.pub
var simplestreamsImagesPublicKey = `-----BEGIN PGP PUBLIC KEY BLOCK-----
Version: GnuPG v1.4.12 (GNU/Linux)

mQINBFCMc9EBEADDKn9mOi9VZhW+0cxmu3aFZWMg0p7NEKuIokkEdd6P+BRITccO
ddDLaBuuamMbt/V1vrxWC5J+UXe33TwgO6KGfH+ECnXD5gYdEOyjVKkUyIzYV5RV
U5BMrxTukHuh+PkcMVUy5vossCk9MivtCRIqM6eRqfeXv6IBV9MFkAbG3x96ZNI/
TqaWTlaHGszz2Axf9JccHCNfb3muLI2uVnUaojtDiZPm9SHTn6O0p7Tz7M7+P8qy
vc6bdn5FYAk+Wbo+zejYVBG/HLLE4+fNZPESGVCWZtbZODBPxppTnNVm3E84CTFt
pmWFBvBE/q2G9e8s5/mP2ATrzLdUKMxr3vcbNX+NY1Uyvn0Z02PjbxThiz1G+4qh
6Ct7gprtwXPOB/bCITZL9YLrchwXiNgLLKcGF0XjlpD1hfELGi0aPZaHFLAa6qq8
Ro9WSJljY/Z0g3woj6sXpM9TdWe/zaWhxBGmteJl33WBV7a1GucN0zF1dHIvev4F
krp13Uej3bMWLKUWCmZ01OHStLASshTqVxIBj2rgsxIcqH66DKTSdZWyBQtgm/kC
qBvuoQLFfUgIlGZihTQ96YZXqn+VfBiFbpnh1vLt24CfnVdKmzibp48KkhfqduDE
Xxx/f/uZENH7t8xCuNd3p+u1zemGNnxuO8jxS6Ico3bvnJaG4DAl48vaBQARAQAB
tG9VYnVudHUgQ2xvdWQgSW1hZ2UgQnVpbGRlciAoQ2Fub25pY2FsIEludGVybmFs
IENsb3VkIEltYWdlIEJ1aWxkZXIpIDx1YnVudHUtY2xvdWRidWlsZGVyLW5vcmVw
bHlAY2Fub25pY2FsLmNvbT6JAjgEEwECACIFAlCMc9ECGwMGCwkIBwMCBhUIAgkK
CwQWAgMBAh4BAheAAAoJEH/z9AhHbPEAvRIQAMLE4ZMYiLvwSoWPAicM+3FInaqP
2rf1ZEf1k6175/G2n8cG3vK0nIFQE9Cus+ty2LrTggm79onV2KBGGScKe3ga+meO
txj601Wd7zde10IWUa1wlTxPXBxLo6tpF4s4aw6xWOf4OFqYfPU4esKblFYn1eMK
Dd53s3/123u8BZqzFC8WSMokY6WgBa+hvr5J3qaNT95UXo1tkMf65ZXievcQJ+Hr
bp1m5pslHgd5PqzlultNWePwzqmHXXf14zI1QKtbc4UjXPQ+a59ulZLVdcpvmbjx
HdZfK0NJpQX+j5PU6bMuQ3QTMscuvrH4W41/zcZPFaPkdJE5+VcYDL17DBFVzknJ
eC1uzNHxRqSMRQy9fzOuZ72ARojvL3+cyPR1qrqSCceX1/Kp838P2/CbeNvJxadt
liwI6rzUgK7mq1Bw5LTyBo3mLwzRJ0+eJHevNpxl6VoFyuoA3rCeoyE4on3oah1G
iAJt576xXMDoa1Gdj3YtnZItEaX3jb9ZB3iz9WkzZWlZsssdyZMNmpYV30Ayj3CE
KyurYF9lzIQWyYsNPBoXORNh73jkHJmL6g1sdMaxAZeQqKqznXbuhBbt8lkbEHMJ
Stxc2IGZaNpQ+/3LCwbwCphVnSMq+xl3iLg6c0s4uRn6FGX+8aknmc/fepvRe+ba
ntqvgz+SMPKrjeevuQINBFCMc9EBEADKGFPKBL7/pMSTKf5YH1zhFH2lr7tf5hbz
ztsx6j3y+nODiaQumdG+TPMbrFlgRlJ6Ah1FTuJZqdPYObGSQ7qd/VvvYZGnDYJv
Z1kPkNDmCJrWJs+6PwNARvyLw2bMtjCIOAq/k8wByKkMzegobJgWsbr2Jb5fT4cv
FxYpm3l0QxQSw49rriO5HmwyiyG1ncvaFUcpxXJY8A2s7qX1jmjsqDY1fWsv5PaN
ue0Fr3VXfOi9p+0CfaPY0Pl4GHzat/D+wLwnOhnjl3hFtfbhY5bPl5+cD51SbOnh
2nFv+bUK5HxiZlz0bw8hTUBN3oSbAC+2zViRD/9GaBYY1QjimOuAfpO1GZmqohVI
msZKxHNIIsk5H98mN2+LB3vH+B6zrSMDm3d2Hi7ZA8wH26mLIKLbVkh7hr8RGQjf
UZRxeQEf+f8F3KVoSqmfXGJfBMUtGQMTkaIeEFpMobVeHZZ3wk+Wj3dCMZ6bbt2i
QBaoa7SU5ZmRShJkPJzCG3SkqN+g9ZcbFMQsybl+wLN7UnZ2MbSk7JEy6SLsyuVi
7EjLmqHmG2gkybisnTu3wjJezpG12oz//cuylOzjuPWUWowVQQiLs3oANzYdZ0Hp
SuNjjtEILSRnN5FAeogs0AKH6sy3kKjxtlj764CIgn1hNidSr2Hyb4xbJ/1GE3Rk
sjJi6uYIJwARAQABiQIfBBgBAgAJBQJQjHPRAhsMAAoJEH/z9AhHbPEA6IsP/3jJ
DaowJcKOBhU2TXZglHM+ZRMauHRZavo+xAKmqgQc/izgtyMxsLwJQ+wcTEQT5uqE
4DoWH2T7DGiHZd/89Qe6HuRExR4p7lQwUop7kdoabqm1wQfcqr+77Znp1+KkRDyS
lWfbsh9ARU6krQGryODEOpXJdqdzTgYhdbVRxq6dUopz1Gf+XDreFgnqJ+okGve2
fJGERKYynUmHxkFZJPWZg5ifeGVt+YY6vuOCg489dzx/CmULpjZeiOQmWyqUzqy2
QJ70/sC8BJYCjsESId9yPmgdDoMFd+gf3jhjpuZ0JHTeUUw+ncf+1kRf7LAALPJp
2PTSo7VXUwoEXDyUTM+dI02dIMcjTcY4yxvnpxRFFOtklvXt8Pwa9x/aCmJb9f0E
5FO0nj7l9pRd2g7UCJWETFRfSW52iktvdtDrBCft9OytmTl492wAmgbbGeoRq3ze
QtzkRx9cPiyNQokjXXF+SQcq586oEd8K/JUSFPdvth3IoKlfnXSQnt/hRKv71kbZ
IXmR3B/q5x2Msr+NfUxyXfUnYOZ5KertdprUfbZjudjmQ78LOvqPF8TdtHg3gD2H
+G2z+IoH7qsOsc7FaJsIIa4+dljwV3QZTE7JFmsas90bRcMuM4D37p3snOpHAHY3
p7vH1ewg+vd9ySST0+OkWXYpbMOIARfBKyrGM3nu
=+MFT
-----END PGP PUBLIC KEY BLOCK-----
`

const (
	// The location where Ubuntu cloud image metadata is published for
	// public consumption.
	UbuntuCloudImagesURL = "http://cloud-images.ubuntu.com"
	// The path where released image metadata is found.
	ReleasedImagesPath = "releases"
)

// This needs to be a var so we can override it for testing and in bootstrap.
var DefaultBaseURL = UbuntuCloudImagesURL

// ImageConstraint defines criteria used to find an image metadata record.
type ImageConstraint struct {
	simplestreams.LookupParams
}

func NewImageConstraint(params simplestreams.LookupParams) *ImageConstraint {
	if len(params.Series) == 0 {
		params.Series = simplestreams.SupportedSeries()
	}
	if len(params.Arches) == 0 {
<<<<<<< HEAD
		params.Arches = []string{"amd64", "i386", "arm", "arm64", "ppc64"}
=======
		params.Arches = []string{"amd64", "i386", "arm", "arm64"}
>>>>>>> 6b90c8e0
	}
	return &ImageConstraint{LookupParams: params}
}

const (
	// Used to specify the released image metadata.
	ReleasedStream = "released"
)

// idStream returns the string to use in making a product id
// for the given product stream.
func idStream(stream string) string {
	idstream := ""
	if stream != "" && stream != ReleasedStream {
		idstream = "." + stream
	}
	return idstream
}

// Generates a string array representing product ids formed similarly to an ISCSI qualified name (IQN).
func (ic *ImageConstraint) Ids() ([]string, error) {
	stream := idStream(ic.Stream)
	nrArches := len(ic.Arches)
	nrSeries := len(ic.Series)
	ids := make([]string, nrArches*nrSeries)
	for i, arch := range ic.Arches {
		for j, series := range ic.Series {
			version, err := simplestreams.SeriesVersion(series)
			if err != nil {
				return nil, err
			}
			ids[j*nrArches+i] = fmt.Sprintf("com.ubuntu.cloud%s:server:%s:%s", stream, version, arch)
		}
	}
	return ids, nil
}

// ImageMetadata holds information about a particular cloud image.
type ImageMetadata struct {
	Id          string `json:"id"`
	Storage     string `json:"root_store,omitempty"`
	VType       string `json:"virt,omitempty"`
	Arch        string `json:"arch,omitempty"`
	Version     string `json:"version,omitempty"`
	RegionAlias string `json:"crsn,omitempty"`
	RegionName  string `json:"region,omitempty"`
	Endpoint    string `json:"endpoint,omitempty"`
	Stream      string `json:"-"`
}

func (im *ImageMetadata) String() string {
	return fmt.Sprintf("%#v", im)
}

func (im *ImageMetadata) productId() string {
	stream := idStream(im.Stream)
	return fmt.Sprintf("com.ubuntu.cloud%s:server:%s:%s", stream, im.Version, im.Arch)
}

// Fetch returns a list of images for the specified cloud matching the constraint.
// The base URL locations are as specified - the first location which has a file is the one used.
// Signed data is preferred, but if there is no signed data available and onlySigned is false,
// then unsigned data is used.
func Fetch(
	sources []simplestreams.DataSource, indexPath string, cons *ImageConstraint,
	onlySigned bool) ([]*ImageMetadata, *simplestreams.ResolveInfo, error) {
	params := simplestreams.ValueParams{
		DataType:      ImageIds,
		FilterFunc:    appendMatchingImages,
		ValueTemplate: ImageMetadata{},
		PublicKey:     simplestreamsImagesPublicKey,
	}
	items, resolveInfo, err := simplestreams.GetMetadata(sources, indexPath, cons, onlySigned, params)
	if err != nil {
		return nil, resolveInfo, err
	}
	metadata := make([]*ImageMetadata, len(items))
	for i, md := range items {
		metadata[i] = md.(*ImageMetadata)
	}
	return metadata, resolveInfo, nil
}

type imageKey struct {
	vtype   string
	arch    string
	version string
	region  string
	storage string
}

// appendMatchingImages updates matchingImages with image metadata records from images which belong to the
// specified region. If an image already exists in matchingImages, it is not overwritten.
func appendMatchingImages(source simplestreams.DataSource, matchingImages []interface{},
	images map[string]interface{}, cons simplestreams.LookupConstraint) []interface{} {

	imagesMap := make(map[imageKey]*ImageMetadata, len(matchingImages))
	for _, val := range matchingImages {
		im := val.(*ImageMetadata)
		imagesMap[imageKey{im.VType, im.Arch, im.Version, im.RegionName, im.Storage}] = im
	}
	for _, val := range images {
		im := val.(*ImageMetadata)
		if cons != nil && cons.Params().Region != "" && cons.Params().Region != im.RegionName {
			continue
		}
		if _, ok := imagesMap[imageKey{im.VType, im.Arch, im.Version, im.RegionName, im.Storage}]; !ok {
			matchingImages = append(matchingImages, im)
		}
	}
	return matchingImages
}

// GetLatestImageIdMetadata is provided so it can be call by tests outside the imagemetadata package.
func GetLatestImageIdMetadata(data []byte, source simplestreams.DataSource, cons *ImageConstraint) ([]*ImageMetadata, error) {
	metadata, err := simplestreams.ParseCloudMetadata(data, "products:1.0", "<unknown>", ImageMetadata{})
	if err != nil {
		return nil, err
	}
	items, err := simplestreams.GetLatestMetadata(metadata, cons, source, appendMatchingImages)
	if err != nil {
		return nil, err
	}
	result := make([]*ImageMetadata, len(items))
	for i, md := range items {
		result[i] = md.(*ImageMetadata)
	}
	return result, nil
}<|MERGE_RESOLUTION|>--- conflicted
+++ resolved
@@ -100,11 +100,7 @@
 		params.Series = simplestreams.SupportedSeries()
 	}
 	if len(params.Arches) == 0 {
-<<<<<<< HEAD
 		params.Arches = []string{"amd64", "i386", "arm", "arm64", "ppc64"}
-=======
-		params.Arches = []string{"amd64", "i386", "arm", "arm64"}
->>>>>>> 6b90c8e0
 	}
 	return &ImageConstraint{LookupParams: params}
 }
