--- conflicted
+++ resolved
@@ -18,24 +18,6 @@
 	"strings"
 )
 
-<<<<<<< HEAD
-// you need to make sure the region you use here
-// has entries in the images/query txt files.
-var functionalConfig = []byte(`
-environments:
-  sample:
-    type: ec2
-    region: test
-    control-bucket: test-bucket
-    public-bucket: public-tools
-    admin-secret: local-secret
-    access-key: x
-    secret-key: x
-`)
-var fakeCert = []byte("fake cert")
-
-=======
->>>>>>> cd7386de
 func registerLocalTests() {
 	// N.B. Make sure the region we use here
 	// has entries in the images/query txt files.
@@ -53,39 +35,20 @@
 		"secret-key":     "x",
 	}
 
-<<<<<<< HEAD
-	for _, name := range envs.Names() {
-		Suite(&localServerSuite{
-			Tests: jujutest.Tests{
-				Environs:         envs,
-				Name:             name,
-				ServerCertAndKey: fakeCert,
-			},
-		})
-		Suite(&localLiveSuite{
-			LiveTests: LiveTests{
-				LiveTests: jujutest.LiveTests{
-					Environs:         envs,
-					Name:             name,
-					ServerCertAndKey: fakeCert,
-				},
-			},
-		})
-	}
-=======
 	Suite(&localServerSuite{
 		Tests: jujutest.Tests{
 			Config: attrs,
+			ServerCertAndKey: fakeCert,
 		},
 	})
 	Suite(&localLiveSuite{
 		LiveTests: LiveTests{
 			LiveTests: jujutest.LiveTests{
 				Config: attrs,
+				ServerCertAndKey: fakeCert,
 			},
 		},
 	})
->>>>>>> cd7386de
 }
 
 // localLiveSuite runs tests from LiveTests using a fake
