--- conflicted
+++ resolved
@@ -237,11 +237,7 @@
 	policy := t.env.AssignmentPolicy()
 	c.Assert(policy, Equals, state.AssignUnused)
 
-<<<<<<< HEAD
-	err := environs.Bootstrap(t.env, state.Constraints{}, true, panicWrite)
-=======
-	err := environs.Bootstrap(t.env, true)
->>>>>>> 3e995565
+	err := environs.Bootstrap(t.env, state.Constraints{}, true)
 	c.Assert(err, IsNil)
 
 	// check that the state holds the id of the bootstrap machine.
