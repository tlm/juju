package openstack

import (
	"fmt"
	"launchpad.net/goose/nova"
	"launchpad.net/goose/swift"
	"launchpad.net/juju-core/constraints"
	"launchpad.net/juju-core/environs"
	"launchpad.net/juju-core/environs/jujutest"
	"launchpad.net/juju-core/environs/tools"
	"launchpad.net/juju-core/state"
	"launchpad.net/juju-core/utils"
	"net/http"
	"time"
)

// This provides the content for code accessing test:///... URLs. This allows
// us to set the responses for things like the Metadata server, by pointing
// metadata requests at test:///... rather than http://169.254.169.254
var testRoundTripper = &jujutest.ProxyRoundTripper{}

func init() {
	http.DefaultTransport.(*http.Transport).RegisterProtocol("test", testRoundTripper)
}

var origMetadataHost = metadataHost

var metadataContent = `{"uuid": "d8e02d56-2648-49a3-bf97-6be8f1204f38",` +
	`"availability_zone": "nova", "hostname": "test.novalocal", ` +
	`"launch_index": 0, "meta": {"priority": "low", "role": "webserver"}, ` +
	`"public_keys": {"mykey": "ssh-rsa fake-key\n"}, "name": "test"}`

// A group of canned responses for the "metadata server". These match
// reasonably well with the results of making those requests on a Folsom+
// Openstack service
var MetadataTestingBase = []jujutest.FileContent{
	{"/latest/meta-data/instance-id", "i-000abc"},
	{"/latest/meta-data/local-ipv4", "10.1.1.2"},
	{"/latest/meta-data/public-ipv4", "203.1.1.2"},
	{"/openstack/2012-08-10/meta_data.json", metadataContent},
}

// This is the same as MetadataTestingBase, but it doesn't have the openstack
// 2012-08-08 API. This matches what is available in HP Cloud.
var MetadataHP = MetadataTestingBase[:len(MetadataTestingBase)-1]

// Set Metadata requests to be served by the filecontent supplied.
func UseTestMetadata(metadata []jujutest.FileContent) {
	if len(metadata) != 0 {
		testRoundTripper.Sub = jujutest.NewVirtualRoundTripper(metadata)
		metadataHost = "test:"
	} else {
		testRoundTripper.Sub = nil
		metadataHost = origMetadataHost
	}
}

var originalShortAttempt = shortAttempt
var originalLongAttempt = longAttempt

// ShortTimeouts sets the timeouts to a short period as we
// know that the testing server doesn't get better with time,
// and this reduces the test time from 30s to 3s.
func ShortTimeouts(short bool) {
	if short {
		shortAttempt = utils.AttemptStrategy{
			Total: 100 * time.Millisecond,
			Delay: 10 * time.Millisecond,
		}
		longAttempt = shortAttempt
	} else {
		shortAttempt = originalShortAttempt
		longAttempt = originalLongAttempt
	}
}

var ShortAttempt = &shortAttempt

func DeleteStorageContent(s environs.Storage) error {
	return s.(*storage).deleteAll()
}

// WritablePublicStorage returns a Storage instance which is authorised to write to the PublicStorage bucket.
// It is used by tests which need to upload files.
func WritablePublicStorage(e environs.Environ) environs.Storage {
	ecfg := e.(*environ).ecfg()
	authModeCfg := AuthMode(ecfg.authMode())
	writablePublicStorage := &storage{
		containerName: ecfg.publicBucket(),
		swift:         swift.New(e.(*environ).client(ecfg, authModeCfg)),
	}

	// Ensure the container exists.
	err := writablePublicStorage.makeContainer(ecfg.publicBucket(), swift.PublicRead)
	if err != nil {
		panic(fmt.Errorf("cannot create writable public container: %v", err))
	}
	return writablePublicStorage
}
func InstanceAddress(addresses map[string][]nova.IPAddress) (string, error) {
	return instanceAddress(addresses)
}

<<<<<<< HEAD
func FindInstanceSpec(e environs.Environ, series, arch, cons string) (spec *environs.InstanceSpec, err error) {
	env := e.(*environ)
	fmt.Println("ssssssss")
	fmt.Println(series)
	spec, err = findInstanceSpec(env, &environs.InstanceConstraint{
		Series:      series,
		Arches:      []string{arch},
		Region:      env.ecfg().region(),
		Constraints: constraints.MustParse(cons),
	})
=======
func FindInstanceSpec(e environs.Environ, possibleTools tools.List) (imageId, flavorId string, tools *state.Tools, err error) {
	spec, err := findInstanceSpec(e.(*environ), possibleTools)
	if err == nil {
		imageId = spec.imageId
		flavorId = spec.flavorId
		tools = spec.tools
	}
>>>>>>> 0c0ea4d6
	return
}

func SetUseFloatingIP(e environs.Environ, val bool) {
	env := e.(*environ)
	env.ecfg().attrs["use-floating-ip"] = val
}

func SetDefaultInstanceType(e environs.Environ, defaultInstanceType string) {
	ecfg := e.(*environ).ecfg()
	ecfg.attrs["default-instance-type"] = defaultInstanceType
}

func SetDefaultImageId(e environs.Environ, defaultId string) {
	ecfg := e.(*environ).ecfg()
	ecfg.attrs["default-image-id"] = defaultId
}

// ImageDetails specify parameters used to start a test machine for the live tests.
type ImageDetails struct {
	Flavor  string
	ImageId string
}

type BootstrapState struct {
	StateInstances []state.InstanceId
}

func LoadState(e environs.Environ) (*BootstrapState, error) {
	s, err := e.(*environ).loadState()
	if err != nil {
		return nil, err
	}
	return &BootstrapState{s.StateInstances}, nil
}<|MERGE_RESOLUTION|>--- conflicted
+++ resolved
@@ -7,7 +7,6 @@
 	"launchpad.net/juju-core/constraints"
 	"launchpad.net/juju-core/environs"
 	"launchpad.net/juju-core/environs/jujutest"
-	"launchpad.net/juju-core/environs/tools"
 	"launchpad.net/juju-core/state"
 	"launchpad.net/juju-core/utils"
 	"net/http"
@@ -101,26 +100,14 @@
 	return instanceAddress(addresses)
 }
 
-<<<<<<< HEAD
 func FindInstanceSpec(e environs.Environ, series, arch, cons string) (spec *environs.InstanceSpec, err error) {
 	env := e.(*environ)
-	fmt.Println("ssssssss")
-	fmt.Println(series)
 	spec, err = findInstanceSpec(env, &environs.InstanceConstraint{
 		Series:      series,
 		Arches:      []string{arch},
 		Region:      env.ecfg().region(),
 		Constraints: constraints.MustParse(cons),
 	})
-=======
-func FindInstanceSpec(e environs.Environ, possibleTools tools.List) (imageId, flavorId string, tools *state.Tools, err error) {
-	spec, err := findInstanceSpec(e.(*environ), possibleTools)
-	if err == nil {
-		imageId = spec.imageId
-		flavorId = spec.flavorId
-		tools = spec.tools
-	}
->>>>>>> 0c0ea4d6
 	return
 }
 
