--- conflicted
+++ resolved
@@ -4,11 +4,8 @@
 package zip_test
 
 import (
-<<<<<<< HEAD
-=======
 	"testing"
 
->>>>>>> 6f038c81
 	gc "launchpad.net/gocheck"
 )
 
