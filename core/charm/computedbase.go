// Copyright 2023 Canonical Ltd.
// Licensed under the AGPLv3, see LICENCE file for details.

package charm

import (
	"github.com/juju/charm/v11"
	"github.com/juju/collections/transform"
	"github.com/juju/errors"

	"github.com/juju/juju/core/base"
)

// BaseForCharm takes a requested base and a list of bases supported by a
// charm and returns the base which is relevant.
// If the requested base is empty, then the first supported base is used,
// otherwise the requested base is validated against the supported bases.
func BaseForCharm(requestedBase base.Base, supportedBases []base.Base) (base.Base, error) {
	// Old local charm with no supported bases, use the
	// requestedBase. If none specified error.
	if len(supportedBases) == 0 {
		if requestedBase.Empty() {
			return base.Base{}, errMissingBase
		}
		return requestedBase, nil
	}
	// Use the charm default.
	if requestedBase.Empty() {
		return supportedBases[0], nil
	}
	for _, s := range supportedBases {
		if s.IsCompatible(requestedBase) {
			return requestedBase, nil
		}
	}
	return base.Base{}, NewUnsupportedBaseError(requestedBase, supportedBases)
}

// errMissingBase is used to denote that BaseForCharm could not determine
// a base because a legacy charm did not declare any.
var errMissingBase = errors.New("base not specified and charm does not define any")

// IsMissingBaseError returns true if err is an errMissingBase.
func IsMissingBaseError(err error) bool {
	return err == errMissingBase
}

// ComputedBases of a charm, preserving legacy behaviour. For charms prior to v2,
// fall back the metadata series can convert to bases
func ComputedBases(c charm.CharmMeta) ([]base.Base, error) {
	manifest := c.Manifest()
	if manifest != nil {
		computedBases := make([]base.Base, len(manifest.Bases))
		for i, b := range manifest.Bases {
			computedBase, err := base.ParseBase(b.Name, b.Channel.String())
			if err != nil {
				return nil, errors.Trace(err)
			}
			computedBases[i] = computedBase
		}
		return computedBases, nil
	}
	if charm.MetaFormat(c) < charm.FormatV2 {
<<<<<<< HEAD
		return transform.SliceOrErr(c.Meta().Series, func(s string) (series.Base, error) {
			return series.GetBaseFromSeries(s)
=======
		return transform.SliceOrErr(c.Meta().Series, func(s string) (base.Base, error) {
			if s == base.Kubernetes.String() {
				return base.LegacyKubernetesBase(), nil
			}
			return base.GetBaseFromSeries(s)
>>>>>>> 430bc2b8
		})
	}
	return []base.Base{}, nil
}<|MERGE_RESOLUTION|>--- conflicted
+++ resolved
@@ -61,17 +61,7 @@
 		return computedBases, nil
 	}
 	if charm.MetaFormat(c) < charm.FormatV2 {
-<<<<<<< HEAD
-		return transform.SliceOrErr(c.Meta().Series, func(s string) (series.Base, error) {
-			return series.GetBaseFromSeries(s)
-=======
-		return transform.SliceOrErr(c.Meta().Series, func(s string) (base.Base, error) {
-			if s == base.Kubernetes.String() {
-				return base.LegacyKubernetesBase(), nil
-			}
-			return base.GetBaseFromSeries(s)
->>>>>>> 430bc2b8
-		})
+		return transform.SliceOrErr(c.Meta().Series, base.GetBaseFromSeries)
 	}
 	return []base.Base{}, nil
 }