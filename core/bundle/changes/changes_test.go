--- conflicted
+++ resolved
@@ -5092,11 +5092,7 @@
 				Units: []bundlechanges.Unit{
 					{"mediawiki/0", "1"},
 				},
-<<<<<<< HEAD
-				Series: "focal",
-=======
-				Base: series.Base{Name: "ubuntu", Channel: "12.04"},
->>>>>>> 22891297
+				Base: series.Base{Name: "ubuntu", Channel: "20.04"},
 			},
 			"mysql": {
 				Charm:    "cs:mysql-28",
@@ -5105,11 +5101,7 @@
 				Units: []bundlechanges.Unit{
 					{"mysql/0", "0"},
 				},
-<<<<<<< HEAD
-				Series: "focal",
-=======
-				Base: series.Base{Name: "ubuntu", Channel: "12.04"},
->>>>>>> 22891297
+				Base: series.Base{Name: "ubuntu", Channel: "20.04"},
 			},
 		},
 		Machines: map[string]*bundlechanges.Machine{
