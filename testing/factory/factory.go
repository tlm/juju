// Copyright 2014 Canonical Ltd.
// Licensed under the AGPLv3, see LICENCE file for details.

package factory

import (
	"fmt"
	"math/rand"
	"strconv"
	"sync/atomic"
	"time"

	"github.com/juju/charm/v9"
	charmresource "github.com/juju/charm/v9/resource"
	"github.com/juju/names/v4"
	jc "github.com/juju/testing/checkers"
	"github.com/juju/utils/v3"
	"github.com/juju/utils/v3/arch"
	"github.com/juju/version/v2"
	gc "gopkg.in/check.v1"
	"gopkg.in/juju/environschema.v1"

	"github.com/juju/juju/cloud"
	corearch "github.com/juju/juju/core/arch"
	coreconfig "github.com/juju/juju/core/config"
	"github.com/juju/juju/core/constraints"
	"github.com/juju/juju/core/instance"
	"github.com/juju/juju/core/network"
	"github.com/juju/juju/core/permission"
	coreseries "github.com/juju/juju/core/series"
	"github.com/juju/juju/core/status"
	"github.com/juju/juju/environs/config"
	"github.com/juju/juju/state"
	"github.com/juju/juju/storage"
	"github.com/juju/juju/storage/provider"
	"github.com/juju/juju/testcharms"
	"github.com/juju/juju/testing"
	jujuversion "github.com/juju/juju/version"
)

const (
	symbols = "abcdefghijklmopqrstuvwxyz"
)

type Factory struct {
	pool *state.StatePool
	st   *state.State
}

var index uint32

func NewFactory(st *state.State, pool *state.StatePool) *Factory {
	return &Factory{
		st:   st,
		pool: pool,
	}
}

// UserParams defines the parameters for creating a user with MakeUser.
type UserParams struct {
	Name        string
	DisplayName string
	Password    string
	Creator     names.Tag
	NoModelUser bool
	Disabled    bool
	Access      permission.Access
}

// ModelUserParams defines the parameters for creating an environment user.
type ModelUserParams struct {
	User        string
	DisplayName string
	CreatedBy   names.Tag
	Access      permission.Access
}

// CharmParams defines the parameters for creating a charm.
type CharmParams struct {
	Name         string
	Series       string
	Revision     string
	Architecture string
	URL          string
}

// Params for creating a machine.
type MachineParams struct {
	Base            state.Base
	Jobs            []state.MachineJob
	Password        string
	Nonce           string
	Constraints     constraints.Value
	InstanceId      instance.Id
	DisplayName     string
	Characteristics *instance.HardwareCharacteristics
	Addresses       network.SpaceAddresses
	Volumes         []state.HostVolumeParams
	Filesystems     []state.HostFilesystemParams
}

// ApplicationParams is used when specifying parameters for a new application.
type ApplicationParams struct {
	Name                    string
	Charm                   *state.Charm
	CharmOrigin             *state.CharmOrigin
	Status                  *status.StatusInfo
	ApplicationConfig       map[string]interface{}
	ApplicationConfigFields environschema.Fields
	CharmConfig             map[string]interface{}
	Storage                 map[string]state.StorageConstraints
	Constraints             constraints.Value
	EndpointBindings        map[string]string
	Password                string
	Placement               []*instance.Placement
	DesiredScale            int
}

// UnitParams are used to create units.
type UnitParams struct {
	Application *state.Application
	Machine     *state.Machine
	Password    string
	SetCharmURL bool
	Status      *status.StatusInfo
	Constraints constraints.Value
}

// RelationParams are used to create relations.
type RelationParams struct {
	Endpoints []state.Endpoint
}

type MetricParams struct {
	Unit       *state.Unit
	Time       *time.Time
	Metrics    []state.Metric
	Sent       bool
	DeleteTime *time.Time
}

type ModelParams struct {
	Type                    state.ModelType
	Name                    string
	Owner                   names.Tag
	ConfigAttrs             testing.Attrs
	CloudName               string
	CloudRegion             string
	CloudCredential         names.CloudCredentialTag
	StorageProviderRegistry storage.ProviderRegistry
	EnvironVersion          int
}

type SpaceParams struct {
	Name       string
	ProviderID network.Id
	SubnetIDs  []string
	IsPublic   bool
}

// RandomSuffix adds a random 5 character suffix to the presented string.
func (*Factory) RandomSuffix(prefix string) string {
	result := prefix
	for i := 0; i < 5; i++ {
		result += string(symbols[rand.Intn(len(symbols))])
	}
	return result
}

func uniqueInteger() int {
	return int(atomic.AddUint32(&index, 1))
}

func uniqueString(prefix string) string {
	if prefix == "" {
		prefix = "no-prefix"
	}
	return fmt.Sprintf("%s-%d", prefix, uniqueInteger())
}

// MakeUser will create a user with values defined by the params.
// For attributes of UserParams that are the default empty values,
// some meaningful valid values are used instead.
// If params is not specified, defaults are used.
// If params.NoModelUser is false, the user will also be created
// in the current model.
func (factory *Factory) MakeUser(c *gc.C, params *UserParams) *state.User {
	if params == nil {
		params = &UserParams{}
	}
	if params.Name == "" {
		params.Name = uniqueString("username")
	}
	if params.DisplayName == "" {
		params.DisplayName = uniqueString("display name")
	}
	if params.Password == "" {
		params.Password = "password"
	}
	if params.Creator == nil {
		env, err := factory.st.Model()
		c.Assert(err, jc.ErrorIsNil)
		params.Creator = env.Owner()
	}
	if params.Access == permission.NoAccess {
		params.Access = permission.AdminAccess
	}
	creatorUserTag := params.Creator.(names.UserTag)
	user, err := factory.st.AddUser(
		params.Name, params.DisplayName, params.Password, creatorUserTag.Name())
	c.Assert(err, jc.ErrorIsNil)
	if !params.NoModelUser {
		model, err := factory.st.Model()
		c.Assert(err, jc.ErrorIsNil)
		_, err = model.AddUser(state.UserAccessSpec{
			User:        user.UserTag(),
			CreatedBy:   names.NewUserTag(user.CreatedBy()),
			DisplayName: params.DisplayName,
			Access:      params.Access,
		})
		c.Assert(err, jc.ErrorIsNil)
	}
	if params.Disabled {
		err := user.Disable()
		c.Assert(err, jc.ErrorIsNil)
	}
	return user
}

// MakeModelUser will create a modelUser with values defined by the params. For
// attributes of ModelUserParams that are the default empty values, some
// meaningful valid values are used instead. If params is not specified,
// defaults are used.
func (factory *Factory) MakeModelUser(c *gc.C, params *ModelUserParams) permission.UserAccess {
	if params == nil {
		params = &ModelUserParams{}
	}
	if params.User == "" {
		user := factory.MakeUser(c, &UserParams{NoModelUser: true})
		params.User = user.UserTag().Id()
	}
	if params.DisplayName == "" {
		params.DisplayName = uniqueString("display name")
	}
	if params.Access == permission.NoAccess {
		params.Access = permission.AdminAccess
	}
	if params.CreatedBy == nil {
		env, err := factory.st.Model()
		c.Assert(err, jc.ErrorIsNil)
		params.CreatedBy = env.Owner()
	}
	model, err := factory.st.Model()
	c.Assert(err, jc.ErrorIsNil)

	createdByUserTag := params.CreatedBy.(names.UserTag)
	modelUser, err := model.AddUser(state.UserAccessSpec{
		User:        names.NewUserTag(params.User),
		CreatedBy:   createdByUserTag,
		DisplayName: params.DisplayName,
		Access:      params.Access,
	})
	c.Assert(err, jc.ErrorIsNil)
	return modelUser
}

func (factory *Factory) paramsFillDefaults(c *gc.C, params *MachineParams) *MachineParams {
	if params == nil {
		params = &MachineParams{}
	}
	if params.Base.String() == "" {
		params.Base = state.UbuntuBase("12.10")
	}
	if params.Nonce == "" {
		params.Nonce = "nonce"
	}
	if len(params.Jobs) == 0 {
		params.Jobs = []state.MachineJob{state.JobHostUnits}
	}
	if params.InstanceId == "" {
		params.InstanceId = instance.Id(uniqueString("id"))
	}
	if params.Password == "" {
		var err error
		params.Password, err = utils.RandomPassword()
		c.Assert(err, jc.ErrorIsNil)
	}
	if params.Characteristics == nil {
		arch := corearch.DefaultArchitecture
		mem := uint64(64 * 1024 * 1024 * 1024)
		hardware := instance.HardwareCharacteristics{
			Arch: &arch,
			Mem:  &mem,
		}
		params.Characteristics = &hardware
	}

	return params
}

// MakeMachineNested will make a machine nested in the machine with ID given.
func (factory *Factory) MakeMachineNested(c *gc.C, parentId string, params *MachineParams) *state.Machine {
	params = factory.paramsFillDefaults(c, params)
	machineTemplate := state.MachineTemplate{
		Base:        params.Base,
		Jobs:        params.Jobs,
		Volumes:     params.Volumes,
		Filesystems: params.Filesystems,
		Constraints: params.Constraints,
	}

	m, err := factory.st.AddMachineInsideMachine(
		machineTemplate,
		parentId,
		instance.LXD,
	)
	c.Assert(err, jc.ErrorIsNil)
	err = m.SetProvisioned(params.InstanceId, params.DisplayName, params.Nonce, params.Characteristics)
	c.Assert(err, jc.ErrorIsNil)
	current := testing.CurrentVersion()
	err = m.SetAgentVersion(current)
	c.Assert(err, jc.ErrorIsNil)
	return m
}

// MakeMachine will add a machine with values defined in params. For some
// values in params, if they are missing, some meaningful empty values will be
// set.
// If params is not specified, defaults are used.
func (factory *Factory) MakeMachine(c *gc.C, params *MachineParams) *state.Machine {
	machine, _ := factory.MakeMachineReturningPassword(c, params)
	return machine
}

// MakeMachineReturningPassword will add a machine with values defined in
// params. For some values in params, if they are missing, some meaningful
// empty values will be set. If params is not specified, defaults are used.
// The machine and its password are returned.
func (factory *Factory) MakeMachineReturningPassword(c *gc.C, params *MachineParams) (*state.Machine, string) {
	params = factory.paramsFillDefaults(c, params)
	return factory.makeMachineReturningPassword(c, params, true)
}

// MakeUnprovisionedMachineReturningPassword will add a machine with values
// defined in params. For some values in params, if they are missing, some
// meaningful empty values will be set. If params is not specified, defaults
// are used. The machine and its password are returned; the machine will not
// be provisioned.
func (factory *Factory) MakeUnprovisionedMachineReturningPassword(c *gc.C, params *MachineParams) (*state.Machine, string) {
	if params != nil {
		c.Assert(params.Nonce, gc.Equals, "")
		c.Assert(params.InstanceId, gc.Equals, instance.Id(""))
		c.Assert(params.Characteristics, gc.IsNil)
	}
	params = factory.paramsFillDefaults(c, params)
	params.Nonce = ""
	params.InstanceId = ""
	params.Characteristics = nil
	return factory.makeMachineReturningPassword(c, params, false)
}

func (factory *Factory) makeMachineReturningPassword(c *gc.C, params *MachineParams, setProvisioned bool) (*state.Machine, string) {
	machineTemplate := state.MachineTemplate{
		Base:        params.Base,
		Jobs:        params.Jobs,
		Volumes:     params.Volumes,
		Filesystems: params.Filesystems,
		Constraints: params.Constraints,
	}

	if params.Characteristics != nil {
		machineTemplate.HardwareCharacteristics = *params.Characteristics
	}
	machine, err := factory.st.AddOneMachine(machineTemplate)
	c.Assert(err, jc.ErrorIsNil)
	if setProvisioned {
		err = machine.SetProvisioned(params.InstanceId, params.DisplayName, params.Nonce, params.Characteristics)
		c.Assert(err, jc.ErrorIsNil)
	}
	err = machine.SetPassword(params.Password)
	c.Assert(err, jc.ErrorIsNil)
	if len(params.Addresses) > 0 {
		err := machine.SetProviderAddresses(params.Addresses...)
		c.Assert(err, jc.ErrorIsNil)
	}
	current := testing.CurrentVersion()
	err = machine.SetAgentVersion(current)
	c.Assert(err, jc.ErrorIsNil)
	return machine, params.Password
}

// MakeCharm creates a charm with the values specified in params.
// Sensible default values are substituted for missing ones.
// Supported charms depend on the charm/testing package.
// Currently supported charms:
//
//	all-hooks, category, dummy, logging, monitoring, mysql,
//	mysql-alternative, riak, terracotta, upgrade1, upgrade2, varnish,
//	varnish-alternative, wordpress.
//
// If params is not specified, defaults are used.
func (factory *Factory) MakeCharm(c *gc.C, params *CharmParams) *state.Charm {
	if params == nil {
		params = &CharmParams{}
	}
	if params.Name == "" {
		params.Name = "mysql"
	}
	if params.Series == "" {
		params.Series = "quantal"
	}
	if params.Revision == "" {
		params.Revision = fmt.Sprintf("%d", uniqueInteger())
	}
	if params.URL == "" {
		params.URL = fmt.Sprintf("cs:%s/%s-%s", params.Series, params.Name, params.Revision)
	}

	ch := testcharms.RepoForSeries(params.Series).CharmDir(params.Name)

	curl := charm.MustParseURL(params.URL)
	bundleSHA256 := uniqueString("bundlesha")
	info := state.CharmInfo{
		Charm:       ch,
		ID:          curl,
		StoragePath: "fake-storage-path",
		SHA256:      bundleSHA256,
	}
	charm, err := factory.st.AddCharm(info)
	c.Assert(err, jc.ErrorIsNil)
	return charm
}

func (factory *Factory) MakeCharmV2(c *gc.C, params *CharmParams) *state.Charm {
	if params == nil {
		params = &CharmParams{}
	}
	if params.Name == "" {
		params.Name = "snappass-test"
	}
	if params.Series == "" {
		params.Series = "quantal"
	}
	if params.Architecture == "" {
		params.Architecture = "amd64"
	}
	if params.Revision == "" {
		params.Revision = fmt.Sprintf("%d", uniqueInteger())
	}
	if params.URL == "" {
		params.URL = fmt.Sprintf("ch:%s/%s/%s-%s", params.Architecture, params.Series, params.Name, params.Revision)
	}

	ch := testcharms.Hub.CharmDir(params.Name)

	curl := charm.MustParseURL(params.URL)
	bundleSHA256 := uniqueString("bundlesha")
	info := state.CharmInfo{
		Charm:       ch,
		ID:          curl,
		StoragePath: "fake-storage-path",
		SHA256:      bundleSHA256,
	}
	charm, err := factory.st.AddCharm(info)
	c.Assert(err, jc.ErrorIsNil)
	return charm
}

// MakeApplication creates an application with the specified parameters, substituting
// sane defaults for missing values.
// If params is not specified, defaults are used.
func (factory *Factory) MakeApplication(c *gc.C, params *ApplicationParams) *state.Application {
	app, _ := factory.MakeApplicationReturningPassword(c, params)
	return app
}

// MakeApplicationReturningPassword creates an application with the specified parameters, substituting
// sane defaults for missing values.
// If params is not specified, defaults are used.
// It returns the application and its password.
func (factory *Factory) MakeApplicationReturningPassword(c *gc.C, params *ApplicationParams) (*state.Application, string) {
	if params == nil {
		params = &ApplicationParams{}
	}
	if params.Charm == nil {
		params.Charm = factory.MakeCharm(c, nil)
	}
	if params.Name == "" {
		params.Name = params.Charm.Meta().Name
	}
	if params.Password == "" {
		var err error
		params.Password, err = utils.RandomPassword()
		c.Assert(err, jc.ErrorIsNil)
	}
	if params.CharmOrigin == nil {
		chSeries := params.Charm.URL().Series
<<<<<<< HEAD
		// Legacy k8s charms - assume ubuntu focal.
		if chSeries == "kubernetes" {
			chSeries = coreseries.LegacyKubernetesSeries()
		}
		base, err := coreseries.GetBaseFromSeries(chSeries)
		c.Assert(err, jc.ErrorIsNil)
		params.CharmOrigin = &state.CharmOrigin{Platform: &state.Platform{
			OS:      base.OS,
			Channel: base.Channel.String(),
=======
		base, err := coreseries.GetBaseFromSeries(chSeries)
		c.Assert(err, jc.ErrorIsNil)
		params.CharmOrigin = &state.CharmOrigin{Platform: &state.Platform{
			Architecture: params.Charm.URL().Architecture,
			OS:           base.Name,
			Series:       chSeries,
>>>>>>> 8972fa86
		}}
	}

	rSt := factory.st.Resources()

	resourceMap := make(map[string]string)
	for name, res := range params.Charm.Meta().Resources {
		pendingID, err := rSt.AddPendingResource(params.Name, "", charmresource.Resource{
			Meta:   res,
			Origin: charmresource.OriginUpload,
		})
		c.Assert(err, jc.ErrorIsNil)
		resourceMap[name] = pendingID
	}

	appConfig, err := coreconfig.NewConfig(params.ApplicationConfig, params.ApplicationConfigFields, nil)
	c.Assert(err, jc.ErrorIsNil)
	application, err := factory.st.AddApplication(state.AddApplicationArgs{
		Name:              params.Name,
		Charm:             params.Charm,
		CharmOrigin:       params.CharmOrigin,
		CharmConfig:       params.CharmConfig,
		ApplicationConfig: appConfig,
		Storage:           params.Storage,
		Constraints:       params.Constraints,
		Resources:         resourceMap,
		EndpointBindings:  params.EndpointBindings,
		Placement:         params.Placement,
	})
	c.Assert(err, jc.ErrorIsNil)
	err = application.SetPassword(params.Password)
	c.Assert(err, jc.ErrorIsNil)

	model, err := factory.st.Model()
	c.Assert(err, jc.ErrorIsNil)
	isCAAS := model.Type() == state.ModelTypeCAAS
	if isCAAS {
		err = application.SetScale(params.DesiredScale, 0, true)
		c.Assert(err, jc.ErrorIsNil)
	}

	if params.Status != nil {
		now := time.Now()
		s := status.StatusInfo{
			Status:  params.Status.Status,
			Message: params.Status.Message,
			Data:    params.Status.Data,
			Since:   &now,
		}
		err = application.SetStatus(s)
		c.Assert(err, jc.ErrorIsNil)
	}

	if isCAAS {
		agentTools := version.Binary{
			Number:  jujuversion.Current,
			Arch:    arch.HostArch(),
			Release: application.CharmOrigin().Platform.OS,
		}
		err = application.SetAgentVersion(agentTools)
		c.Assert(err, jc.ErrorIsNil)
	}

	return application, params.Password
}

// MakeUnit creates an application unit with specified params, filling in
// sane defaults for missing values. If params is not specified, defaults
// are used.
//
// If the unit is being added to an IAAS model, then it will be assigned
// to a machine.
func (factory *Factory) MakeUnit(c *gc.C, params *UnitParams) *state.Unit {
	unit, _ := factory.MakeUnitReturningPassword(c, params)
	return unit
}

// MakeUnitReturningPassword creates an application unit with specified params,
// filling in sane defaults for missing values. If params is not specified,
// defaults are used. The unit and its password are returned.
//
// If the unit is being added to an IAAS model, then it will be assigned to a
// machine.
func (factory *Factory) MakeUnitReturningPassword(c *gc.C, params *UnitParams) (*state.Unit, string) {
	if params == nil {
		params = &UnitParams{}
	}
	model, err := factory.st.Model()
	c.Assert(err, jc.ErrorIsNil)
	switch model.Type() {
	case state.ModelTypeIAAS:
		if params.Machine == nil {
			var mParams *MachineParams
			if params.Application != nil {
				platform := params.Application.CharmOrigin().Platform
				mParams = &MachineParams{
					Base: state.Base{OS: platform.OS, Channel: platform.Channel},
				}
			}
			params.Machine = factory.MakeMachine(c, mParams)
		}
	default:
		if params.Machine != nil {
			c.Fatalf("machines not supported by model of type %q", model.Type())
		}
	}
	if params.Application == nil {
		series := "quantal"
		if model.Type() == state.ModelTypeCAAS {
			series = "kubernetes"
		}
		ch := factory.MakeCharm(c, &CharmParams{Series: series})
		params.Application = factory.MakeApplication(c, &ApplicationParams{
			Constraints: params.Constraints,
			Charm:       ch,
		})
	}
	if params.Password == "" {
		var err error
		params.Password, err = utils.RandomPassword()
		c.Assert(err, jc.ErrorIsNil)
	}
	unit, err := params.Application.AddUnit(state.AddUnitParams{})
	c.Assert(err, jc.ErrorIsNil)

	if params.Machine != nil {
		err = unit.AssignToMachine(params.Machine)
		c.Assert(err, jc.ErrorIsNil)
	}

	if model.Type() == state.ModelTypeIAAS {
		agentTools := version.Binary{
			Number:  jujuversion.Current,
			Arch:    arch.HostArch(),
			Release: params.Application.CharmOrigin().Platform.OS,
		}
		err = unit.SetAgentVersion(agentTools)
		c.Assert(err, jc.ErrorIsNil)
	}

	if params.SetCharmURL {
		applicationCharmURLStr, _ := params.Application.CharmURL()
		applicationCharmURL, _ := charm.ParseURL(*applicationCharmURLStr)
		err = unit.SetCharmURL(applicationCharmURL)
		c.Assert(err, jc.ErrorIsNil)
	}
	err = unit.SetPassword(params.Password)
	c.Assert(err, jc.ErrorIsNil)

	if params.Status != nil {
		now := time.Now()
		s := status.StatusInfo{
			Status:  params.Status.Status,
			Message: params.Status.Message,
			Data:    params.Status.Data,
			Since:   &now,
		}
		err = unit.SetStatus(s)
		c.Assert(err, jc.ErrorIsNil)
	}

	return unit, params.Password
}

// MakeMetric makes a metric with specified params, filling in
// sane defaults for missing values.
// If params is not specified, defaults are used.
func (factory *Factory) MakeMetric(c *gc.C, params *MetricParams) *state.MetricBatch {
	now := time.Now().Round(time.Second).UTC()
	if params == nil {
		params = &MetricParams{}
	}
	if params.Unit == nil {
		meteredCharm := factory.MakeCharm(c, &CharmParams{Name: "metered", URL: "cs:quantal/metered"})
		meteredApplication := factory.MakeApplication(c, &ApplicationParams{Charm: meteredCharm})
		params.Unit = factory.MakeUnit(c, &UnitParams{Application: meteredApplication, SetCharmURL: true})
	}
	if params.Time == nil {
		params.Time = &now
	}
	if params.Metrics == nil {
		params.Metrics = []state.Metric{{
			Key:    "pings",
			Value:  strconv.Itoa(uniqueInteger()),
			Time:   *params.Time,
			Labels: map[string]string{"foo": "bar"},
		}}
	}

	chURL := params.Unit.CharmURL()
	c.Assert(chURL, gc.NotNil)

	metric, err := factory.st.AddMetrics(
		state.BatchParam{
			UUID:     utils.MustNewUUID().String(),
			Created:  *params.Time,
			CharmURL: *chURL,
			Metrics:  params.Metrics,
			Unit:     params.Unit.UnitTag(),
		})
	c.Assert(err, jc.ErrorIsNil)
	if params.Sent {
		t := now
		if params.DeleteTime != nil {
			t = *params.DeleteTime
		}
		err := metric.SetSent(t)
		c.Assert(err, jc.ErrorIsNil)
	}
	return metric
}

// MakeRelation create a relation with specified params, filling in sane
// defaults for missing values.
// If params is not specified, defaults are used.
func (factory *Factory) MakeRelation(c *gc.C, params *RelationParams) *state.Relation {
	if params == nil {
		params = &RelationParams{}
	}
	if len(params.Endpoints) == 0 {
		s1 := factory.MakeApplication(c, &ApplicationParams{
			Charm: factory.MakeCharm(c, &CharmParams{
				Name: "mysql",
			}),
		})
		e1, err := s1.Endpoint("server")
		c.Assert(err, jc.ErrorIsNil)

		s2 := factory.MakeApplication(c, &ApplicationParams{
			Charm: factory.MakeCharm(c, &CharmParams{
				Name: "wordpress",
			}),
		})
		e2, err := s2.Endpoint("db")
		c.Assert(err, jc.ErrorIsNil)

		params.Endpoints = []state.Endpoint{e1, e2}
	}

	relation, err := factory.st.AddRelation(params.Endpoints...)
	c.Assert(err, jc.ErrorIsNil)

	return relation
}

// MakeModel creates an model with specified params,
// filling in sane defaults for missing values. If params is nil,
// defaults are used for all values.
//
// By default the new model shares the same owner as the calling Factory's
// model. TODO(ericclaudejones) MakeModel should return the model itself rather
// than the state.
func (factory *Factory) MakeModel(c *gc.C, params *ModelParams) *state.State {
	if params == nil {
		params = new(ModelParams)
	}
	if params.Type == state.ModelType("") {
		params.Type = state.ModelTypeIAAS
	}
	if params.Name == "" {
		params.Name = uniqueString("testmodel")
	}
	if params.CloudName == "" {
		params.CloudName = "dummy"
	}
	if params.CloudRegion == "" && params.CloudName == "dummy" {
		params.CloudRegion = "dummy-region"
	}
	if params.CloudRegion == "<none>" {
		params.CloudRegion = ""
	}
	if params.Owner == nil {
		origEnv, err := factory.st.Model()
		c.Assert(err, jc.ErrorIsNil)
		params.Owner = origEnv.Owner()
	}
	if params.StorageProviderRegistry == nil {
		params.StorageProviderRegistry = provider.CommonStorageProviders()
	}

	// For IAAS models, it only makes sense to make a model with the same provider
	// as the initial model, or things will break elsewhere.
	// For CAAS models, the type is "kubernetes".
	currentCfg := factory.currentCfg(c)
	cfgType := currentCfg.Type()
	if params.Type == state.ModelTypeCAAS {
		cfgType = "kubernetes"
	}

	uuid, err := utils.NewUUID()
	c.Assert(err, jc.ErrorIsNil)
	cfg := testing.CustomModelConfig(c, testing.Attrs{
		"name": params.Name,
		"uuid": uuid.String(),
		"type": cfgType,
	}.Merge(params.ConfigAttrs))
	controller := state.NewController(factory.pool)
	_, st, err := controller.NewModel(state.ModelArgs{
		Type:                    params.Type,
		CloudName:               params.CloudName,
		CloudRegion:             params.CloudRegion,
		CloudCredential:         params.CloudCredential,
		Config:                  cfg,
		Owner:                   params.Owner.(names.UserTag),
		StorageProviderRegistry: params.StorageProviderRegistry,
		EnvironVersion:          params.EnvironVersion,
	})
	c.Assert(err, jc.ErrorIsNil)
	err = factory.pool.StartWorkers(st)
	c.Assert(err, jc.ErrorIsNil)
	return st
}

// MakeCAASModel creates a CAAS model with specified params,
// filling in sane defaults for missing values. If params is nil,
// defaults are used for all values.
func (factory *Factory) MakeCAASModel(c *gc.C, params *ModelParams) *state.State {
	if params == nil {
		params = &ModelParams{}
	}
	params.Type = state.ModelTypeCAAS
	if params.Owner == nil {
		origEnv, err := factory.st.Model()
		c.Assert(err, jc.ErrorIsNil)
		params.Owner = origEnv.Owner()
	}
	if params.CloudName == "" {
		err := factory.st.AddCloud(cloud.Cloud{
			Name:      "caascloud",
			Type:      "kubernetes",
			AuthTypes: []cloud.AuthType{cloud.UserPassAuthType},
		}, params.Owner.Id())
		c.Assert(err, jc.ErrorIsNil)
		params.CloudName = "caascloud"
	}
	if params.CloudCredential.IsZero() {
		if params.Owner == nil {
			origEnv, err := factory.st.Model()
			c.Assert(err, jc.ErrorIsNil)
			params.Owner = origEnv.Owner()
		}
		cred := cloud.NewCredential(cloud.UserPassAuthType, nil)
		tag := names.NewCloudCredentialTag(
			fmt.Sprintf("%s/%s/dummy-credential", params.CloudName, params.Owner.Id()))
		err := factory.st.UpdateCloudCredential(tag, cred)
		c.Assert(err, jc.ErrorIsNil)
		params.CloudCredential = tag
	}
	return factory.MakeModel(c, params)
}

// MakeSpace will create a new space with the specified params. If the space
// name is not set, a unique space name is created.
func (factory *Factory) MakeSpace(c *gc.C, params *SpaceParams) *state.Space {
	if params == nil {
		params = new(SpaceParams)
	}
	if params.Name == "" {
		params.Name = uniqueString("space-")
	}
	space, err := factory.st.AddSpace(params.Name, params.ProviderID, params.SubnetIDs, params.IsPublic)
	c.Assert(err, jc.ErrorIsNil)
	return space
}

func (factory *Factory) currentCfg(c *gc.C) *config.Config {
	model, err := factory.st.Model()
	c.Assert(err, jc.ErrorIsNil)

	currentCfg, err := model.ModelConfig()
	c.Assert(err, jc.ErrorIsNil)

	return currentCfg
}<|MERGE_RESOLUTION|>--- conflicted
+++ resolved
@@ -495,7 +495,6 @@
 	}
 	if params.CharmOrigin == nil {
 		chSeries := params.Charm.URL().Series
-<<<<<<< HEAD
 		// Legacy k8s charms - assume ubuntu focal.
 		if chSeries == "kubernetes" {
 			chSeries = coreseries.LegacyKubernetesSeries()
@@ -503,16 +502,9 @@
 		base, err := coreseries.GetBaseFromSeries(chSeries)
 		c.Assert(err, jc.ErrorIsNil)
 		params.CharmOrigin = &state.CharmOrigin{Platform: &state.Platform{
+			Architecture: params.Charm.URL().Architecture,
 			OS:      base.OS,
 			Channel: base.Channel.String(),
-=======
-		base, err := coreseries.GetBaseFromSeries(chSeries)
-		c.Assert(err, jc.ErrorIsNil)
-		params.CharmOrigin = &state.CharmOrigin{Platform: &state.Platform{
-			Architecture: params.Charm.URL().Architecture,
-			OS:           base.Name,
-			Series:       chSeries,
->>>>>>> 8972fa86
 		}}
 	}
 
