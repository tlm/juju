// Copyright 2012, 2013 Canonical Ltd.
// Licensed under the AGPLv3, see LICENCE file for details.

package testbase

import (
<<<<<<< HEAD
=======
	"flag"
	"fmt"
	"time"

>>>>>>> e03d6a16
	"github.com/juju/loggo"
	"github.com/juju/testing/logging"
	gc "launchpad.net/gocheck"
)

// LoggingSuite redirects the juju logger to the test logger
// when embedded in a gocheck suite type.
type LoggingSuite struct {
	logging.LoggingSuite
}

func (t *LoggingSuite) SetUpSuite(c *gc.C) {
	t.LoggingSuite.SetUpSuite(c)
	t.setUp(c)
}

func (t *LoggingSuite) SetUpTest(c *gc.C) {
	t.LoggingSuite.SetUpTest(c)
	t.PatchEnvironment("JUJU_LOGGING_CONFIG", "")
	t.setUp(c)
}

var logConfig = flag.String("juju.log", "DEBUG", "logging configuration (see http://godoc.org/github.com/juju/loggo#ConfigureLoggers; also accepts a bare log level to configure the log level of the root module")

func (t *LoggingSuite) setUp(c *gc.C) {
<<<<<<< HEAD
	loggo.GetLogger("juju").SetLogLevel(loggo.DEBUG)
	loggo.GetLogger("unit").SetLogLevel(loggo.DEBUG)
=======
	loggo.ResetWriters()
	loggo.ReplaceDefaultWriter(&gocheckWriter{c})
	loggo.ResetLoggers()
	if _, ok := loggo.ParseLevel(*logConfig); ok {
		*logConfig = "<root>=" + *logConfig
	}
	err := loggo.ConfigureLoggers(*logConfig)
	c.Assert(err, gc.IsNil)
>>>>>>> e03d6a16
}<|MERGE_RESOLUTION|>--- conflicted
+++ resolved
@@ -4,13 +4,8 @@
 package testbase
 
 import (
-<<<<<<< HEAD
-=======
 	"flag"
-	"fmt"
-	"time"
 
->>>>>>> e03d6a16
 	"github.com/juju/loggo"
 	"github.com/juju/testing/logging"
 	gc "launchpad.net/gocheck"
@@ -36,17 +31,9 @@
 var logConfig = flag.String("juju.log", "DEBUG", "logging configuration (see http://godoc.org/github.com/juju/loggo#ConfigureLoggers; also accepts a bare log level to configure the log level of the root module")
 
 func (t *LoggingSuite) setUp(c *gc.C) {
-<<<<<<< HEAD
-	loggo.GetLogger("juju").SetLogLevel(loggo.DEBUG)
-	loggo.GetLogger("unit").SetLogLevel(loggo.DEBUG)
-=======
-	loggo.ResetWriters()
-	loggo.ReplaceDefaultWriter(&gocheckWriter{c})
-	loggo.ResetLoggers()
 	if _, ok := loggo.ParseLevel(*logConfig); ok {
 		*logConfig = "<root>=" + *logConfig
 	}
 	err := loggo.ConfigureLoggers(*logConfig)
 	c.Assert(err, gc.IsNil)
->>>>>>> e03d6a16
 }