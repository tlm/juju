// Copyright 2014 Canonical Ltd.
// Copyright 2014 Cloudbase Solutions SRL
// Licensed under the AGPLv3, see LICENCE file for details.

package agent_test

import (
	"fmt"
	"path/filepath"
	"reflect"

	"github.com/juju/names"
	jc "github.com/juju/testing/checkers"
	"github.com/juju/version"
	gc "gopkg.in/check.v1"

	"github.com/juju/juju/agent"
	"github.com/juju/juju/api"
	"github.com/juju/juju/apiserver/params"
	"github.com/juju/juju/jujuversion"
	"github.com/juju/juju/mongo"
	"github.com/juju/juju/network"
	"github.com/juju/juju/state/multiwatcher"
	"github.com/juju/juju/testing"
)

type suite struct {
	testing.BaseSuite
}

var _ = gc.Suite(&suite{})

var agentConfigTests = []struct {
	about         string
	params        agent.AgentConfigParams
	checkErr      string
	inspectConfig func(*gc.C, agent.Config)
}{{
	about:    "missing data directory",
	checkErr: "data directory not found in configuration",
}, {
	about: "missing tag",
	params: agent.AgentConfigParams{
		Paths: agent.Paths{DataDir: "/data/dir"},
	},
	checkErr: "entity tag not found in configuration",
}, {
	about: "missing upgraded to version",
	params: agent.AgentConfigParams{
		Paths: agent.Paths{DataDir: "/data/dir"},
		Tag:   names.NewMachineTag("1"),
	},
	checkErr: "upgradedToVersion not found in configuration",
}, {
	about: "missing password",
	params: agent.AgentConfigParams{
		Paths:             agent.Paths{DataDir: "/data/dir"},
		Tag:               names.NewMachineTag("1"),
		UpgradedToVersion: jujuversion.Current,
	},
	checkErr: "password not found in configuration",
}, {
	about: "missing model tag",
	params: agent.AgentConfigParams{
		Paths:             agent.Paths{DataDir: "/data/dir"},
		Tag:               names.NewMachineTag("1"),
		UpgradedToVersion: jujuversion.Current,
		Password:          "sekrit",
	},
	checkErr: "model not found in configuration",
}, {
	about: "invalid model tag",
	params: agent.AgentConfigParams{
		Paths:             agent.Paths{DataDir: "/data/dir"},
		Tag:               names.NewMachineTag("1"),
		UpgradedToVersion: jujuversion.Current,
		Password:          "sekrit",
		Model:             names.NewModelTag("uuid"),
	},
	checkErr: `"uuid" is not a valid model uuid`,
}, {
	about: "missing CA cert",
	params: agent.AgentConfigParams{
		Paths:             agent.Paths{DataDir: "/data/dir"},
		Tag:               names.NewMachineTag("1"),
		UpgradedToVersion: jujuversion.Current,
		Password:          "sekrit",
		Model:             testing.ModelTag,
	},
	checkErr: "CA certificate not found in configuration",
}, {
	about: "need either state or api addresses",
	params: agent.AgentConfigParams{
		Paths:             agent.Paths{DataDir: "/data/dir"},
		Tag:               names.NewMachineTag("1"),
		UpgradedToVersion: jujuversion.Current,
		Password:          "sekrit",
		CACert:            "ca cert",
		Model:             testing.ModelTag,
	},
	checkErr: "state or API addresses not found in configuration",
}, {
	about: "invalid state address",
	params: agent.AgentConfigParams{
		Paths:             agent.Paths{DataDir: "/data/dir"},
		Tag:               names.NewMachineTag("1"),
		UpgradedToVersion: jujuversion.Current,
		Password:          "sekrit",
		CACert:            "ca cert",
		Model:             testing.ModelTag,
		StateAddresses:    []string{"localhost:8080", "bad-address"},
	},
	checkErr: `invalid controller address "bad-address"`,
}, {
	about: "invalid api address",
	params: agent.AgentConfigParams{
		Paths:             agent.Paths{DataDir: "/data/dir"},
		Tag:               names.NewMachineTag("1"),
		UpgradedToVersion: jujuversion.Current,
		Password:          "sekrit",
		CACert:            "ca cert",
		Model:             testing.ModelTag,
		APIAddresses:      []string{"localhost:8080", "bad-address"},
	},
	checkErr: `invalid API server address "bad-address"`,
}, {
	about: "good state addresses",
	params: agent.AgentConfigParams{
		Paths:             agent.Paths{DataDir: "/data/dir"},
		Tag:               names.NewMachineTag("1"),
		UpgradedToVersion: jujuversion.Current,
		Password:          "sekrit",
		CACert:            "ca cert",
		Model:             testing.ModelTag,
		StateAddresses:    []string{"localhost:1234"},
	},
}, {
	about: "good api addresses",
	params: agent.AgentConfigParams{
		Paths:             agent.Paths{DataDir: "/data/dir"},
		Tag:               names.NewMachineTag("1"),
		UpgradedToVersion: jujuversion.Current,
		Password:          "sekrit",
		CACert:            "ca cert",
		Model:             testing.ModelTag,
		APIAddresses:      []string{"localhost:1234"},
	},
}, {
	about: "both state and api addresses",
	params: agent.AgentConfigParams{
		Paths:             agent.Paths{DataDir: "/data/dir"},
		Tag:               names.NewMachineTag("1"),
		UpgradedToVersion: jujuversion.Current,
		Password:          "sekrit",
		CACert:            "ca cert",
		Model:             testing.ModelTag,
		StateAddresses:    []string{"localhost:1234"},
		APIAddresses:      []string{"localhost:1235"},
	},
}, {
	about: "everything...",
	params: agent.AgentConfigParams{
		Paths:             agent.Paths{DataDir: "/data/dir"},
		Tag:               names.NewMachineTag("1"),
		Password:          "sekrit",
		UpgradedToVersion: jujuversion.Current,
		CACert:            "ca cert",
		Model:             testing.ModelTag,
		StateAddresses:    []string{"localhost:1234"},
		APIAddresses:      []string{"localhost:1235"},
		Nonce:             "a nonce",
	},
}, {
	about: "missing logDir sets default",
	params: agent.AgentConfigParams{
		Paths:             agent.Paths{DataDir: "/data/dir"},
		Tag:               names.NewMachineTag("1"),
		Password:          "sekrit",
		UpgradedToVersion: jujuversion.Current,
		CACert:            "ca cert",
		Model:             testing.ModelTag,
		StateAddresses:    []string{"localhost:1234"},
		APIAddresses:      []string{"localhost:1235"},
		Nonce:             "a nonce",
	},
	inspectConfig: func(c *gc.C, cfg agent.Config) {
		c.Check(cfg.LogDir(), gc.Equals, agent.DefaultPaths.LogDir)
	},
}, {
	about: "missing metricsSpoolDir sets default",
	params: agent.AgentConfigParams{
		Paths:             agent.Paths{DataDir: "/data/dir"},
		Tag:               names.NewMachineTag("1"),
		Password:          "sekrit",
		UpgradedToVersion: jujuversion.Current,
		CACert:            "ca cert",
		Model:             testing.ModelTag,
		StateAddresses:    []string{"localhost:1234"},
		APIAddresses:      []string{"localhost:1235"},
		Nonce:             "a nonce",
	},
	inspectConfig: func(c *gc.C, cfg agent.Config) {
		c.Check(cfg.MetricsSpoolDir(), gc.Equals, agent.DefaultPaths.MetricsSpoolDir)
	},
}, {
	about: "setting a custom metricsSpoolDir",
	params: agent.AgentConfigParams{
		Paths: agent.Paths{
			DataDir:         "/data/dir",
			MetricsSpoolDir: "/tmp/nowhere",
		},
		Tag:               names.NewMachineTag("1"),
		Password:          "sekrit",
		UpgradedToVersion: jujuversion.Current,
		CACert:            "ca cert",
		Model:             testing.ModelTag,
		StateAddresses:    []string{"localhost:1234"},
		APIAddresses:      []string{"localhost:1235"},
		Nonce:             "a nonce",
	},
	inspectConfig: func(c *gc.C, cfg agent.Config) {
		c.Check(cfg.MetricsSpoolDir(), gc.Equals, "/tmp/nowhere")
	},
}, {
	about: "agentConfig must not be a User tag",
	params: agent.AgentConfigParams{
		Paths:             agent.Paths{DataDir: "/data/dir"},
		Tag:               names.NewUserTag("admin"), // this is a joke, the admin user is nil.
		UpgradedToVersion: jujuversion.Current,
		Password:          "sekrit",
	},
	checkErr: "entity tag must be MachineTag or UnitTag, got names.UserTag",
}, {
	about: "agentConfig accepts a Unit tag",
	params: agent.AgentConfigParams{
		Paths:             agent.Paths{DataDir: "/data/dir"},
		Tag:               names.NewUnitTag("ubuntu/1"),
		Password:          "sekrit",
<<<<<<< HEAD
		UpgradedToVersion: jujuversion.Current,
		Environment:       testing.EnvironmentTag,
=======
		UpgradedToVersion: version.Current,
		Model:             testing.ModelTag,
>>>>>>> 2564190a
		CACert:            "ca cert",
		StateAddresses:    []string{"localhost:1234"},
		APIAddresses:      []string{"localhost:1235"},
	},
	inspectConfig: func(c *gc.C, cfg agent.Config) {
		c.Check(cfg.Dir(), gc.Equals, "/data/dir/agents/unit-ubuntu-1")
	},
}, {
	about: "prefer-ipv6 parsed when set",
	params: agent.AgentConfigParams{
		Paths:             agent.Paths{DataDir: "/data/dir"},
		Tag:               names.NewMachineTag("1"),
		Password:          "sekrit",
		UpgradedToVersion: jujuversion.Current,
		CACert:            "ca cert",
		Model:             testing.ModelTag,
		StateAddresses:    []string{"localhost:1234"},
		APIAddresses:      []string{"localhost:1235"},
		Nonce:             "a nonce",
		PreferIPv6:        true,
	},
	inspectConfig: func(c *gc.C, cfg agent.Config) {
		c.Check(cfg.PreferIPv6(), jc.IsTrue)
	},
}, {
	about: "missing prefer-ipv6 defaults to false",
	params: agent.AgentConfigParams{
		Paths:             agent.Paths{DataDir: "/data/dir"},
		Tag:               names.NewMachineTag("1"),
		Password:          "sekrit",
		UpgradedToVersion: jujuversion.Current,
		CACert:            "ca cert",
		Model:             testing.ModelTag,
		StateAddresses:    []string{"localhost:1234"},
		APIAddresses:      []string{"localhost:1235"},
		Nonce:             "a nonce",
	},
	inspectConfig: func(c *gc.C, cfg agent.Config) {
		c.Check(cfg.PreferIPv6(), jc.IsFalse)
	},
}}

func (*suite) TestNewAgentConfig(c *gc.C) {
	for i, test := range agentConfigTests {
		c.Logf("%v: %s", i, test.about)
		config, err := agent.NewAgentConfig(test.params)
		if test.checkErr == "" {
			c.Assert(err, jc.ErrorIsNil)
			if test.inspectConfig != nil {
				test.inspectConfig(c, config)
			}
		} else {
			c.Assert(err, gc.ErrorMatches, test.checkErr)
		}
	}
}

func (*suite) TestMigrate(c *gc.C) {
	initialParams := agent.AgentConfigParams{
		Paths: agent.Paths{
			DataDir: c.MkDir(),
			LogDir:  c.MkDir(),
		},
		Tag:               names.NewMachineTag("1"),
		Nonce:             "nonce",
		Password:          "secret",
		UpgradedToVersion: version.MustParse("1.16.5"),
		Jobs: []multiwatcher.MachineJob{
			multiwatcher.JobManageModel,
			multiwatcher.JobHostUnits,
		},
		CACert:         "ca cert",
		Model:          testing.ModelTag,
		StateAddresses: []string{"localhost:1234"},
		APIAddresses:   []string{"localhost:4321"},
		Values: map[string]string{
			"key1": "value1",
			"key2": "value2",
			"key3": "value3",
		},
	}

	migrateTests := []struct {
		comment      string
		fields       []string
		newParams    agent.MigrateParams
		expectValues map[string]string
		expectErr    string
	}{{
		comment:   "nothing to change",
		fields:    nil,
		newParams: agent.MigrateParams{},
	}, {
		fields: []string{"Paths"},
		newParams: agent.MigrateParams{
			Paths: agent.Paths{DataDir: c.MkDir()},
		},
	}, {
		fields: []string{"Paths"},
		newParams: agent.MigrateParams{
			Paths: agent.Paths{
				DataDir: c.MkDir(),
				LogDir:  c.MkDir(),
			},
		},
	}, {
		fields: []string{"Jobs"},
		newParams: agent.MigrateParams{
			Jobs: []multiwatcher.MachineJob{multiwatcher.JobHostUnits},
		},
	}, {
		comment:   "invalid/immutable field specified",
		fields:    []string{"InvalidField"},
		newParams: agent.MigrateParams{},
		expectErr: `unknown field "InvalidField"`,
	}, {
		comment: "Values can be added, changed or removed",
		fields:  []string{"Values", "DeleteValues"},
		newParams: agent.MigrateParams{
			DeleteValues: []string{"key2", "key3"}, // delete
			Values: map[string]string{
				"key1":     "new value1", // change
				"new key3": "value3",     // add
				"empty":    "",           // add empty val
			},
		},
		expectValues: map[string]string{
			"key1":     "new value1",
			"new key3": "value3",
			"empty":    "",
		},
	}}
	for i, test := range migrateTests {
		summary := "migrate fields"
		if test.comment != "" {
			summary += " (" + test.comment + ") "
		}
		c.Logf("test %d: %s %v", i, summary, test.fields)

		initialConfig, err := agent.NewAgentConfig(initialParams)
		c.Assert(err, jc.ErrorIsNil)

		newConfig, err := agent.NewAgentConfig(initialParams)
		c.Assert(err, jc.ErrorIsNil)

		c.Assert(initialConfig.Write(), gc.IsNil)
		c.Assert(agent.ConfigFileExists(initialConfig), jc.IsTrue)

		err = newConfig.Migrate(test.newParams)
		c.Assert(err, jc.ErrorIsNil)
		err = newConfig.Write()
		c.Assert(err, jc.ErrorIsNil)
		c.Assert(agent.ConfigFileExists(newConfig), jc.IsTrue)

		// Make sure we can read it back successfully and it
		// matches what we wrote.
		configPath := agent.ConfigPath(newConfig.DataDir(), newConfig.Tag())
		c.Logf("new config path: %v", configPath)
		readConfig, err := agent.ReadConfig(configPath)
		c.Check(err, jc.ErrorIsNil)
		c.Check(newConfig, jc.DeepEquals, readConfig)

		// Make sure only the specified fields were changed and
		// the rest matches.
		for _, field := range test.fields {
			switch field {
			case "Values":
				err = agent.PatchConfig(initialConfig, field, test.expectValues)
				c.Check(err, jc.ErrorIsNil)
			case "DeleteValues":
				err = agent.PatchConfig(initialConfig, field, test.newParams.DeleteValues)
				c.Check(err, jc.ErrorIsNil)
			default:
				value := reflect.ValueOf(test.newParams).FieldByName(field)
				if value.IsValid() && test.expectErr == "" {
					err = agent.PatchConfig(initialConfig, field, value.Interface())
					c.Check(err, jc.ErrorIsNil)
				} else {
					err = agent.PatchConfig(initialConfig, field, value)
					c.Check(err, gc.ErrorMatches, test.expectErr)
				}
			}
		}
		c.Check(newConfig, jc.DeepEquals, initialConfig)
	}
}

func stateServingInfo() params.StateServingInfo {
	return params.StateServingInfo{
		Cert:           "cert",
		PrivateKey:     "key",
		CAPrivateKey:   "ca key",
		StatePort:      69,
		APIPort:        47,
		SharedSecret:   "shared",
		SystemIdentity: "identity",
	}
}

func (*suite) TestNewStateMachineConfig(c *gc.C) {
	type testStruct struct {
		about         string
		params        agent.AgentConfigParams
		servingInfo   params.StateServingInfo
		checkErr      string
		inspectConfig func(*gc.C, agent.Config)
	}
	var tests = []testStruct{{
		about:    "missing controller cert",
		checkErr: "controller cert not found in configuration",
	}, {
		about: "missing controller key",
		servingInfo: params.StateServingInfo{
			Cert: "server cert",
		},
		checkErr: "controller key not found in configuration",
	}, {
		about: "missing ca cert key",
		servingInfo: params.StateServingInfo{
			Cert:       "server cert",
			PrivateKey: "server key",
		},
		checkErr: "ca cert key not found in configuration",
	}, {
		about: "missing state port",
		servingInfo: params.StateServingInfo{
			Cert:         "server cert",
			PrivateKey:   "server key",
			CAPrivateKey: "ca key",
		},
		checkErr: "state port not found in configuration",
	}, {
		about: "params api port",
		servingInfo: params.StateServingInfo{
			Cert:         "server cert",
			PrivateKey:   "server key",
			CAPrivateKey: "ca key",
			StatePort:    69,
		},
		checkErr: "api port not found in configuration",
	}}
	for _, test := range agentConfigTests {
		tests = append(tests, testStruct{
			about:       test.about,
			params:      test.params,
			servingInfo: stateServingInfo(),
			checkErr:    test.checkErr,
		})
	}

	for i, test := range tests {
		c.Logf("%v: %s", i, test.about)
		cfg, err := agent.NewStateMachineConfig(test.params, test.servingInfo)
		if test.checkErr == "" {
			c.Assert(err, jc.ErrorIsNil)
			if test.inspectConfig != nil {
				test.inspectConfig(c, cfg)
			}
		} else {
			c.Assert(err, gc.ErrorMatches, test.checkErr)
		}
	}
}

var attributeParams = agent.AgentConfigParams{
	Paths: agent.Paths{
		DataDir: "/data/dir",
	},
	Tag:               names.NewMachineTag("1"),
	UpgradedToVersion: jujuversion.Current,
	Password:          "sekrit",
	CACert:            "ca cert",
	StateAddresses:    []string{"localhost:1234"},
	APIAddresses:      []string{"localhost:1235"},
	Nonce:             "a nonce",
	Model:             testing.ModelTag,
}

func (*suite) TestAttributes(c *gc.C) {
	conf, err := agent.NewAgentConfig(attributeParams)
	c.Assert(err, jc.ErrorIsNil)
	c.Assert(conf.DataDir(), gc.Equals, "/data/dir")
	compareSystemIdentityPath := filepath.FromSlash("/data/dir/system-identity")
	systemIdentityPath := filepath.FromSlash(conf.SystemIdentityPath())
	c.Assert(systemIdentityPath, gc.Equals, compareSystemIdentityPath)
	c.Assert(conf.Tag(), gc.Equals, names.NewMachineTag("1"))
	c.Assert(conf.Dir(), gc.Equals, "/data/dir/agents/machine-1")
	c.Assert(conf.Nonce(), gc.Equals, "a nonce")
	c.Assert(conf.UpgradedToVersion(), jc.DeepEquals, jujuversion.Current)
}

func (*suite) TestStateServingInfo(c *gc.C) {
	servingInfo := stateServingInfo()
	conf, err := agent.NewStateMachineConfig(attributeParams, servingInfo)
	c.Assert(err, jc.ErrorIsNil)
	gotInfo, ok := conf.StateServingInfo()
	c.Assert(ok, jc.IsTrue)
	c.Assert(gotInfo, jc.DeepEquals, servingInfo)
	newInfo := params.StateServingInfo{
		APIPort:        147,
		StatePort:      169,
		Cert:           "new cert",
		PrivateKey:     "new key",
		CAPrivateKey:   "new ca key",
		SharedSecret:   "new shared",
		SystemIdentity: "new identity",
	}
	conf.SetStateServingInfo(newInfo)
	gotInfo, ok = conf.StateServingInfo()
	c.Assert(ok, jc.IsTrue)
	c.Assert(gotInfo, jc.DeepEquals, newInfo)
}

func (*suite) TestStateServingInfoNotAvailable(c *gc.C) {
	conf, err := agent.NewAgentConfig(attributeParams)
	c.Assert(err, jc.ErrorIsNil)

	_, available := conf.StateServingInfo()
	c.Assert(available, jc.IsFalse)
}

func (s *suite) TestAPIAddressesCannotWriteBack(c *gc.C) {
	conf, err := agent.NewAgentConfig(attributeParams)
	c.Assert(err, jc.ErrorIsNil)
	value, err := conf.APIAddresses()
	c.Assert(err, jc.ErrorIsNil)
	c.Assert(value, jc.DeepEquals, []string{"localhost:1235"})
	value[0] = "invalidAdr"
	//Check out change hasn't gone back into the internals
	newValue, err := conf.APIAddresses()
	c.Assert(err, jc.ErrorIsNil)
	c.Assert(newValue, jc.DeepEquals, []string{"localhost:1235"})
}

func (*suite) TestWriteAndRead(c *gc.C) {
	testParams := attributeParams
	testParams.Paths.DataDir = c.MkDir()
	testParams.Paths.LogDir = c.MkDir()
	conf, err := agent.NewAgentConfig(testParams)
	c.Assert(err, jc.ErrorIsNil)

	c.Assert(conf.Write(), gc.IsNil)
	reread, err := agent.ReadConfig(agent.ConfigPath(conf.DataDir(), conf.Tag()))
	c.Assert(err, jc.ErrorIsNil)
	c.Assert(reread, jc.DeepEquals, conf)
}

func (*suite) TestAPIInfoMissingAddress(c *gc.C) {
	conf := agent.EmptyConfig()
	_, ok := conf.APIInfo()
	c.Assert(ok, jc.IsFalse)
}

func (*suite) TestAPIInfoAddsLocalhostWhenServingInfoPresent(c *gc.C) {
	attrParams := attributeParams
	servingInfo := stateServingInfo()
	conf, err := agent.NewStateMachineConfig(attrParams, servingInfo)
	c.Assert(err, jc.ErrorIsNil)
	apiinfo, ok := conf.APIInfo()
	c.Assert(ok, jc.IsTrue)
	c.Check(apiinfo.Addrs, gc.HasLen, len(attrParams.APIAddresses)+1)
	localhostAddressFound := false
	for _, eachApiAddress := range apiinfo.Addrs {
		if eachApiAddress == "localhost:47" {
			localhostAddressFound = true
			break
		}
	}
	c.Assert(localhostAddressFound, jc.IsTrue)
}

func (*suite) TestAPIInfoAddsLocalhostWhenServingInfoPresentAndPreferIPv6On(c *gc.C) {
	attrParams := attributeParams
	attrParams.PreferIPv6 = true
	servingInfo := stateServingInfo()
	conf, err := agent.NewStateMachineConfig(attrParams, servingInfo)
	c.Assert(err, jc.ErrorIsNil)
	apiinfo, ok := conf.APIInfo()
	c.Assert(ok, jc.IsTrue)
	c.Check(apiinfo.Addrs, gc.HasLen, len(attrParams.APIAddresses)+1)
	localhostAddressFound := false
	for _, eachApiAddress := range apiinfo.Addrs {
		if eachApiAddress == "[::1]:47" {
			localhostAddressFound = true
			break
		}
		c.Check(eachApiAddress, gc.Not(gc.Equals), "localhost:47")
	}
	c.Assert(localhostAddressFound, jc.IsTrue)
}

func (*suite) TestMongoInfoHonorsPreferIPv6(c *gc.C) {
	attrParams := attributeParams
	attrParams.PreferIPv6 = true
	servingInfo := stateServingInfo()
	conf, err := agent.NewStateMachineConfig(attrParams, servingInfo)
	c.Assert(err, jc.ErrorIsNil)
	mongoInfo, ok := conf.MongoInfo()
	c.Assert(ok, jc.IsTrue)
	c.Check(mongoInfo.Info.Addrs, jc.DeepEquals, []string{"[::1]:69"})

	attrParams.PreferIPv6 = false
	conf, err = agent.NewStateMachineConfig(attrParams, servingInfo)
	c.Assert(err, jc.ErrorIsNil)
	mongoInfo, ok = conf.MongoInfo()
	c.Assert(ok, jc.IsTrue)
	c.Check(mongoInfo.Info.Addrs, jc.DeepEquals, []string{"127.0.0.1:69"})
}

func (*suite) TestAPIInfoDoesntAddLocalhostWhenNoServingInfoPreferIPv6Off(c *gc.C) {
	attrParams := attributeParams
	attrParams.PreferIPv6 = false
	conf, err := agent.NewAgentConfig(attrParams)
	c.Assert(err, jc.ErrorIsNil)
	apiinfo, ok := conf.APIInfo()
	c.Assert(ok, jc.IsTrue)
	c.Assert(apiinfo.Addrs, gc.DeepEquals, attrParams.APIAddresses)
}

func (*suite) TestAPIInfoDoesntAddLocalhostWhenNoServingInfoPreferIPv6On(c *gc.C) {
	attrParams := attributeParams
	attrParams.PreferIPv6 = true
	conf, err := agent.NewAgentConfig(attrParams)
	c.Assert(err, jc.ErrorIsNil)
	apiinfo, ok := conf.APIInfo()
	c.Assert(ok, jc.IsTrue)
	c.Assert(apiinfo.Addrs, gc.DeepEquals, attrParams.APIAddresses)
}

func (*suite) TestSetPassword(c *gc.C) {
	attrParams := attributeParams
	servingInfo := stateServingInfo()
	servingInfo.APIPort = 1235
	conf, err := agent.NewStateMachineConfig(attrParams, servingInfo)
	c.Assert(err, jc.ErrorIsNil)

	expectAPIInfo := &api.Info{
		Addrs:    attrParams.APIAddresses,
		CACert:   attrParams.CACert,
		Tag:      attrParams.Tag,
		Password: "",
		Nonce:    attrParams.Nonce,
		ModelTag: attrParams.Model,
	}
	apiInfo, ok := conf.APIInfo()
	c.Assert(ok, jc.IsTrue)
	c.Assert(apiInfo, jc.DeepEquals, expectAPIInfo)
	addr := fmt.Sprintf("127.0.0.1:%d", servingInfo.StatePort)
	expectStateInfo := &mongo.MongoInfo{
		Info: mongo.Info{
			Addrs:  []string{addr},
			CACert: attrParams.CACert,
		},
		Tag:      attrParams.Tag,
		Password: "",
	}
	info, ok := conf.MongoInfo()
	c.Assert(ok, jc.IsTrue)
	c.Assert(info, jc.DeepEquals, expectStateInfo)

	conf.SetPassword("newpassword")

	expectAPIInfo.Password = "newpassword"
	expectStateInfo.Password = "newpassword"

	apiInfo, ok = conf.APIInfo()
	c.Assert(ok, jc.IsTrue)
	c.Assert(apiInfo, jc.DeepEquals, expectAPIInfo)
	info, ok = conf.MongoInfo()
	c.Assert(ok, jc.IsTrue)
	c.Assert(info, jc.DeepEquals, expectStateInfo)
}

func (*suite) TestSetOldPassword(c *gc.C) {
	conf, err := agent.NewAgentConfig(attributeParams)
	c.Assert(err, jc.ErrorIsNil)

	c.Assert(conf.OldPassword(), gc.Equals, attributeParams.Password)
	conf.SetOldPassword("newoldpassword")
	c.Assert(conf.OldPassword(), gc.Equals, "newoldpassword")
}

func (*suite) TestSetUpgradedToVersion(c *gc.C) {
	conf, err := agent.NewAgentConfig(attributeParams)
	c.Assert(err, jc.ErrorIsNil)

	c.Assert(conf.UpgradedToVersion(), gc.Equals, jujuversion.Current)

	expectVers := version.MustParse("3.4.5")
	conf.SetUpgradedToVersion(expectVers)
	c.Assert(conf.UpgradedToVersion(), gc.Equals, expectVers)
}

func (*suite) TestSetAPIHostPorts(c *gc.C) {
	conf, err := agent.NewAgentConfig(attributeParams)
	c.Assert(err, jc.ErrorIsNil)

	addrs, err := conf.APIAddresses()
	c.Assert(err, jc.ErrorIsNil)
	c.Assert(addrs, gc.DeepEquals, attributeParams.APIAddresses)

	// All the best candidate addresses for each server are
	// used. Cloud-local addresses are preferred.  Otherwise, public
	// or unknown scope addresses are used.
	//
	// If a server has only machine-local addresses, or none
	// at all, then it will be excluded.
	server1 := network.NewAddresses("0.1.0.1", "0.1.0.2", "host.com")
	server1[0].Scope = network.ScopeCloudLocal
	server1[1].Scope = network.ScopeCloudLocal
	server1[2].Scope = network.ScopePublic

	server2 := network.NewAddresses("0.2.0.1", "0.2.0.2")
	server2[0].Scope = network.ScopePublic
	server2[1].Scope = network.ScopePublic

	server3 := network.NewAddresses("127.0.0.1")
	server3[0].Scope = network.ScopeMachineLocal

	server4 := network.NewAddresses("0.4.0.1", "elsewhere.net")
	server4[0].Scope = network.ScopeUnknown
	server4[1].Scope = network.ScopeUnknown

	conf.SetAPIHostPorts([][]network.HostPort{
		network.AddressesWithPort(server1, 1111),
		network.AddressesWithPort(server2, 2222),
		network.AddressesWithPort(server3, 3333),
		network.AddressesWithPort(server4, 4444),
	})
	addrs, err = conf.APIAddresses()
	c.Assert(err, jc.ErrorIsNil)
	c.Assert(addrs, gc.DeepEquals, []string{
		"0.1.0.1:1111",
		"0.1.0.2:1111",
		"0.2.0.1:2222",
		"0.2.0.2:2222",
		"0.4.0.1:4444",
		"elsewhere.net:4444",
	})
}<|MERGE_RESOLUTION|>--- conflicted
+++ resolved
@@ -236,13 +236,8 @@
 		Paths:             agent.Paths{DataDir: "/data/dir"},
 		Tag:               names.NewUnitTag("ubuntu/1"),
 		Password:          "sekrit",
-<<<<<<< HEAD
-		UpgradedToVersion: jujuversion.Current,
-		Environment:       testing.EnvironmentTag,
-=======
-		UpgradedToVersion: version.Current,
-		Model:             testing.ModelTag,
->>>>>>> 2564190a
+		UpgradedToVersion: jujuversion.Current,
+		Model:             testing.ModelTag,
 		CACert:            "ca cert",
 		StateAddresses:    []string{"localhost:1234"},
 		APIAddresses:      []string{"localhost:1235"},
