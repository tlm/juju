--- conflicted
+++ resolved
@@ -4,10 +4,7 @@
 	"crypto/rand"
 	"encoding/base64"
 	"fmt"
-<<<<<<< HEAD
 	"io/ioutil"
-=======
->>>>>>> 171f218f
 	"net"
 	"os"
 	"os/exec"
@@ -28,8 +25,6 @@
 const (
 	maxFiles = 65000
 	maxProcs = 20000
-
-	replicaSetName = "juju"
 
 	serviceName = "juju-db"
 
@@ -112,64 +107,6 @@
 	return path, nil
 }
 
-// InitiateMongoParams holds parameters for the MaybeInitiateMongo call.
-type InitiateMongoParams struct {
-	// DialInfo specifies how to connect to the mongo server.
-	DialInfo *mgo.DialInfo
-
-	// MemberHostPort provides the address to use for
-	// the first replica set member.
-	MemberHostPort string
-
-	// User holds the user to log as in to the mongo server.
-	// If it is empty, no login will take place.
-	User     string
-	Password string
-}
-
-// MaybeInitiateMongoServer checks for an existing mongo configuration.
-// If no existing configuration is found one is created using Initiate.
-func MaybeInitiateMongoServer(p InitiateMongoParams) error {
-	logger.Debugf("Initiating mongo replicaset; params: %#v", p)
-
-	if len(p.DialInfo.Addrs) > 1 {
-		logger.Infof("more than one member; replica set must be already initiated")
-		return nil
-	}
-	p.DialInfo.Direct = true
-	session, err := mgo.DialWithInfo(p.DialInfo)
-	if err != nil {
-		return fmt.Errorf("can't dial mongo to initiate replicaset: %v", err)
-	}
-	defer session.Close()
-
-	// TODO(rog) remove this code when we no longer need to upgrade
-	// from pre-HA-capable environments.
-	if p.User != "" {
-		err := session.DB("admin").Login(p.User, p.Password)
-		if err != nil {
-			logger.Errorf("cannot login to admin db as %q, password %q, falling back: %v", p.User, p.Password, err)
-		}
-	}
-	_, err = replicaset.CurrentConfig(session)
-	if err == nil {
-		// already initiated, nothing to do
-		return nil
-	}
-	if err != mgo.ErrNotFound {
-		// oops, some random error, bail
-		return fmt.Errorf("cannot get replica set configuration: %v", err)
-	}
-
-	// err is ErrNotFound, which just means we need to initiate
-
-	err = replicaset.Initiate(session, p.MemberHostPort, replicaSetName)
-	if err != nil {
-		return fmt.Errorf("cannot initiate replica set: %v", err)
-	}
-	return nil
-}
-
 // RemoveService removes the mongoDB upstart service from this machine.
 func RemoveService(namespace string) error {
 	return upstart.NewService(ServiceName(namespace)).StopAndRemove()
@@ -184,7 +121,6 @@
 // The namespace is a unique identifier to prevent multiple instances of mongo
 // on this machine from colliding. This should be empty unless using
 // the local provider.
-<<<<<<< HEAD
 func EnsureMongoServer(dataDir string, namespace string, info params.StateServingInfo) error {
 
 	logger.Infof("Ensuring mongo server is running; dataDir %s; port %d", dataDir, info.StatePort)
@@ -192,15 +128,6 @@
 
 	certKey := info.Cert + "\n" + info.PrivateKey
 	err := utils.AtomicWriteFile(sslKeyPath(dataDir), []byte(certKey), 0600)
-=======
-func EnsureMongoServer(dir string, port int, namespace string) error {
-	// NOTE: ensure that the right package is installed?
-
-	logger.Infof("Ensuring mongo server is running; dataDir %s; port %d", dir, port)
-	dbDir := filepath.Join(dir, "db")
-
-	service, err := mongoUpstartService(namespace, dir, dbDir, port)
->>>>>>> 171f218f
 	if err != nil {
 		return fmt.Errorf("cannot write SSL key: %v", err)
 	}
@@ -223,7 +150,6 @@
 			return err
 		}
 	}
-<<<<<<< HEAD
 
 	if err := aptGetInstallMongod(); err != nil {
 		return fmt.Errorf("cannot install mongod: %v", err)
@@ -233,15 +159,9 @@
 	if err != nil {
 		return err
 	}
-
 	if err := makeJournalDirs(dbDir); err != nil {
 		return fmt.Errorf("Error creating journal directories: %v", err)
 	}
-=======
-	if err := makeJournalDirs(dbDir); err != nil {
-		return fmt.Errorf("Error creating journal directories: %v", err)
-	}
->>>>>>> 171f218f
 	return service.Install()
 }
 
@@ -283,7 +203,6 @@
 	return nil
 }
 
-<<<<<<< HEAD
 func sslKeyPath(dataDir string) string {
 	return filepath.Join(dataDir, "server.pem")
 }
@@ -291,36 +210,17 @@
 func sharedSecretPath(dataDir string) string {
 	return filepath.Join(dataDir, SharedSecretFile)
 }
-
-// mongoScriptVersion keeps track of changes to the mongo upstart script.
-// Update this version when you update the script that gets installed from
-// MongoUpstartService.
-const mongoScriptVersion = 2
 
 // mongoUpstartService returns the upstart config for the mongo state service.
 //
 func mongoUpstartService(namespace, dataDir, dbDir string, port int) (*upstart.Conf, error) {
 	// NOTE: ensure that the right package is installed?
 	name := ServiceName(namespace)
+	sslKeyFile := path.Join(dataDir, "server.pem")
 
 	svc := upstart.NewService(name)
 
 	mongoPath, err := MongodPath()
-=======
-// mongoUpstartService returns the upstart config for the mongo state service.
-//
-// This method assumes there exist "server.pem" and "shared_secret" keyfiles in dataDir.
-func mongoUpstartService(namespace, dataDir, dbDir string, port int) (*upstart.Conf, error) {
-	// NOTE: ensure that the right package is installed?
-	name := ServiceName(namespace)
-	sslKeyFile := path.Join(dataDir, "server.pem")
-
-	// TODO (natefinch) uncomment when we have the keyfile
-	// keyFile := path.Join(dataDir, SharedSecretFile)
-	svc := upstart.NewService(name)
-
-	mongopath, err := MongodPath()
->>>>>>> 171f218f
 	if err != nil {
 		return nil, err
 	}
@@ -332,11 +232,7 @@
 			"nofile": fmt.Sprintf("%d %d", maxFiles, maxFiles),
 			"nproc":  fmt.Sprintf("%d %d", maxProcs, maxProcs),
 		},
-<<<<<<< HEAD
 		Cmd: mongoPath + " --auth" +
-=======
-		Cmd: mongopath + " --auth" +
->>>>>>> 171f218f
 			" --dbpath=" + dbDir +
 			" --sslOnNormalPorts" +
 			" --sslPEMKeyFile " + utils.ShQuote(sslKeyPath(dataDir)) +
@@ -346,14 +242,8 @@
 			" --noprealloc" +
 			" --syslog" +
 			" --smallfiles" +
-<<<<<<< HEAD
 			" --replSet " + ReplicaSetName +
 			" --keyFile " + utils.ShQuote(sharedSecretPath(dataDir)),
-=======
-			" --replSet " + replicaSetName,
-		// TODO(natefinch) uncomment when we have the keyfile
-		//" --keyFile " + utils.ShQuote(keyFile),
->>>>>>> 171f218f
 	}
 	return conf, nil
 }
