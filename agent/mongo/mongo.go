--- conflicted
+++ resolved
@@ -36,11 +36,8 @@
 	// located within the Juju data directory.
 	SharedSecretFile = "shared-secret"
 
-<<<<<<< HEAD
-=======
 	// ReplicaSetName is the name of the replica set that juju uses for its
 	// state servers.
->>>>>>> 760ac45f
 	ReplicaSetName = "juju"
 )
 
@@ -53,11 +50,8 @@
 
 	upstartConfInstall          = (*upstart.Conf).Install
 	upstartServiceStopAndRemove = (*upstart.Service).StopAndRemove
-<<<<<<< HEAD
-=======
 	upstartServiceStop          = (*upstart.Service).Stop
 	upstartServiceStart         = (*upstart.Service).Start
->>>>>>> 760ac45f
 )
 
 // WithAddresses represents an entity that has a set of
@@ -155,21 +149,12 @@
 // The namespace is a unique identifier to prevent multiple instances of mongo
 // on this machine from colliding. This should be empty unless using
 // the local provider.
-<<<<<<< HEAD
-func EnsureMongoServer(dataDir string, namespace string, info params.StateServingInfo) error {
-	logger.Infof("Ensuring mongo server is running; dataDir %s; port %d", dataDir, info.StatePort)
-	dbDir := filepath.Join(dataDir, "db")
-
-	if err := os.MkdirAll(dbDir, 0700); err != nil {
-		return fmt.Errorf("cannot create mongo dbdir: %v", err)
-=======
 func EnsureMongoServer(dataDir string, namespace string, info params.StateServingInfo, withHA bool) error {
 	logger.Infof("Ensuring mongo server is running; data directory %s; port %d", dataDir, info.StatePort)
 	dbDir := filepath.Join(dataDir, "db")
 
 	if err := os.MkdirAll(dbDir, 0700); err != nil {
 		return fmt.Errorf("cannot create mongo database directory: %v", err)
->>>>>>> 760ac45f
 	}
 
 	certKey := info.Cert + "\n" + info.PrivateKey
@@ -187,11 +172,7 @@
 	// Only do this if the file doesn't exist already, so users can run
 	// their own mongodb server if they wish to.
 	if _, err := os.Stat(mongoConfigPath); os.IsNotExist(err) {
-<<<<<<< HEAD
-		err = ioutil.WriteFile(
-=======
 		err = utils.AtomicWriteFile(
->>>>>>> 760ac45f
 			mongoConfigPath,
 			[]byte("ENABLE_MONGODB=no"),
 			0644,
@@ -205,11 +186,7 @@
 		return fmt.Errorf("cannot install mongod: %v", err)
 	}
 
-<<<<<<< HEAD
-	upstartConf, err := mongoUpstartService(namespace, dataDir, dbDir, info.StatePort)
-=======
 	upstartConf, err := mongoUpstartService(namespace, dataDir, dbDir, info.StatePort, withHA)
->>>>>>> 760ac45f
 	if err != nil {
 		return err
 	}
@@ -281,11 +258,7 @@
 
 // mongoUpstartService returns the upstart config for the mongo state service.
 //
-<<<<<<< HEAD
-func mongoUpstartService(namespace, dataDir, dbDir string, port int) (*upstart.Conf, error) {
-=======
 func mongoUpstartService(namespace, dataDir, dbDir string, port int, withHA bool) (*upstart.Conf, error) {
->>>>>>> 760ac45f
 	svc := upstart.NewService(ServiceName(namespace))
 
 	mongoPath, err := MongodPath()
@@ -313,22 +286,7 @@
 			"nofile": fmt.Sprintf("%d %d", maxFiles, maxFiles),
 			"nproc":  fmt.Sprintf("%d %d", maxProcs, maxProcs),
 		},
-<<<<<<< HEAD
-		Cmd: mongoPath + " --auth" +
-			" --dbpath=" + dbDir +
-			" --sslOnNormalPorts" +
-			" --sslPEMKeyFile " + utils.ShQuote(sslKeyPath(dataDir)) +
-			" --sslPEMKeyPassword ignored" +
-			" --bind_ip 0.0.0.0" +
-			" --port " + fmt.Sprint(port) +
-			" --noprealloc" +
-			" --syslog" +
-			" --smallfiles" +
-			" --replSet " + ReplicaSetName +
-			" --keyFile " + utils.ShQuote(sharedSecretPath(dataDir)),
-=======
 		Cmd: mongoCmd,
->>>>>>> 760ac45f
 	}
 	return conf, nil
 }
@@ -370,8 +328,6 @@
 		return fmt.Errorf("cannot add apt repository: %v (output %s)", err, bytes.TrimSpace(out))
 	}
 	return nil
-<<<<<<< HEAD
-=======
 }
 
 // mongoNoauthCommand returns an os/exec.Cmd that may be executed to
@@ -396,5 +352,4 @@
 		"--smallfiles",
 	)
 	return cmd, nil
->>>>>>> 760ac45f
 }