// Copyright 2019 Canonical Ltd.
// Licensed under the AGPLv3, see LICENCE file for details.

package podcfg

import (
	"fmt"
	"strings"

	"github.com/docker/distribution/reference"
	"github.com/juju/charm/v9"
	"github.com/juju/errors"
	"github.com/juju/version/v2"

	"github.com/juju/juju/controller"
	"github.com/juju/juju/mongo"
)

const (
	JujudOCINamespace = "jujusolutions"
	JujudOCIName      = "jujud-operator"
	JujudbOCIName     = "juju-db"
	JujudbVersion     = "4.4"
)

// GetControllerImagePath returns oci image path of jujud for a controller.
func (cfg *ControllerPodConfig) GetControllerImagePath() (string, error) {
	return GetJujuOCIImagePath(cfg.Controller.Config, cfg.JujuVersion, cfg.OfficialBuild)
}

func (cfg *ControllerPodConfig) mongoVersion() (*mongo.Version, error) {
	snapChannel := cfg.Controller.Config.JujuDBSnapChannel()
	vers := strings.Split(snapChannel, "/")[0] + ".0"
	versionNum, err := version.Parse(vers)
	if err != nil {
		return nil, errors.Annotatef(err, "invalid mongo version %q in %q controller config", versionNum, controller.JujuDBSnapChannel)
	}
	mongoVersion := mongo.Mongo4xwt
	mongoVersion.Major = versionNum.Major
	mongoVersion.Minor = versionNum.Minor
	return &mongoVersion, nil
}

// GetJujuDbOCIImagePath returns the juju-db oci image path.
func (cfg *ControllerPodConfig) GetJujuDbOCIImagePath() (string, error) {
	imageRepo := cfg.Controller.Config.CAASImageRepo().Repository
	if imageRepo == "" {
		imageRepo = JujudOCINamespace
	}
	path := fmt.Sprintf("%s/%s", imageRepo, JujudbOCIName)
<<<<<<< HEAD
	return tagImagePath(path, JujudbVersion)
=======
	mongoVers, err := cfg.mongoVersion()
	if err != nil {
		return "", errors.Trace(err)
	}
	tag := fmt.Sprintf("%d.%d", mongoVers.Major, mongoVers.Minor)
	return tagImagePath(path, tag)
>>>>>>> 00d1d609
}

// IsJujuOCIImage returns true if the image path is for a Juju operator.
func IsJujuOCIImage(imagePath string) bool {
	return strings.Contains(imagePath, JujudOCIName+":")
}

// GetJujuOCIImagePath returns the jujud oci image path.
func GetJujuOCIImagePath(controllerCfg controller.Config, ver version.Number, build int) (string, error) {
	// First check the deprecated "caas-operator-image-path" config.
	ver.Build = build
	imagePath, err := RebuildOldOperatorImagePath(
		controllerCfg.CAASOperatorImagePath().Repository, ver,
	)
	if imagePath != "" || err != nil {
		return imagePath, err
	}
	tag := ""
	if ver != version.Zero {
		tag = ver.String()
	}
	return imageRepoToPath(controllerCfg.CAASImageRepo().Repository, tag)
}

// RebuildOldOperatorImagePath returns a updated image path for the specified juju version.
func RebuildOldOperatorImagePath(imagePath string, ver version.Number) (string, error) {
	if imagePath == "" {
		return "", nil
	}
	tag := ""
	if ver != version.Zero {
		// ver is always a valid tag.
		tag = ver.String()
	}
	return tagImagePath(imagePath, tag)
}

func tagImagePath(fullPath, tag string) (string, error) {
	ref, err := reference.Parse(fullPath)
	if err != nil {
		return "", errors.Trace(err)
	}
	imageNamed, ok := ref.(reference.Named)
	// Safety check only - should never happen.
	if !ok {
		return "", errors.Errorf("unexpected docker image path type, got %T, expected reference.Named", ref)
	}
	if tag != "" {
		imageNamed, _ = reference.WithTag(imageNamed, tag)
	}
	return imageNamed.String(), nil
}

func imageRepoToPath(imageRepo, tag string) (string, error) {
	if imageRepo == "" {
		imageRepo = JujudOCINamespace
	}
	path := fmt.Sprintf("%s/%s", imageRepo, JujudOCIName)
	return tagImagePath(path, tag)
}

// ImageForBase returns the OCI image path for a generic base.
// NOTE: resource referenced bases are not resolved via ImageForBase.
func ImageForBase(imageRepo string, base charm.Base) (string, error) {
	if base.Name == "" {
		return "", errors.NotValidf("empty base name")
	}
	if imageRepo == "" {
		imageRepo = JujudOCINamespace
	}
	if len(base.Channel.Track) == 0 || len(base.Channel.Risk) == 0 {
		return "", errors.NotValidf("channel %q", base.Channel)
	}
	tag := fmt.Sprintf("%s-%s", base.Name, base.Channel.Track)
	if base.Channel.Risk != charm.Stable {
		tag = fmt.Sprintf("%s-%s", tag, base.Channel.Risk)
	}
	image := fmt.Sprintf("%s/charm-base:%s", imageRepo, tag)
	return image, nil
}<|MERGE_RESOLUTION|>--- conflicted
+++ resolved
@@ -13,14 +13,12 @@
 	"github.com/juju/version/v2"
 
 	"github.com/juju/juju/controller"
-	"github.com/juju/juju/mongo"
 )
 
 const (
 	JujudOCINamespace = "jujusolutions"
 	JujudOCIName      = "jujud-operator"
 	JujudbOCIName     = "juju-db"
-	JujudbVersion     = "4.4"
 )
 
 // GetControllerImagePath returns oci image path of jujud for a controller.
@@ -28,17 +26,10 @@
 	return GetJujuOCIImagePath(cfg.Controller.Config, cfg.JujuVersion, cfg.OfficialBuild)
 }
 
-func (cfg *ControllerPodConfig) mongoVersion() (*mongo.Version, error) {
+func (cfg *ControllerPodConfig) dbVersion() (version.Number, error) {
 	snapChannel := cfg.Controller.Config.JujuDBSnapChannel()
 	vers := strings.Split(snapChannel, "/")[0] + ".0"
-	versionNum, err := version.Parse(vers)
-	if err != nil {
-		return nil, errors.Annotatef(err, "invalid mongo version %q in %q controller config", versionNum, controller.JujuDBSnapChannel)
-	}
-	mongoVersion := mongo.Mongo4xwt
-	mongoVersion.Major = versionNum.Major
-	mongoVersion.Minor = versionNum.Minor
-	return &mongoVersion, nil
+	return version.Parse(vers)
 }
 
 // GetJujuDbOCIImagePath returns the juju-db oci image path.
@@ -48,16 +39,12 @@
 		imageRepo = JujudOCINamespace
 	}
 	path := fmt.Sprintf("%s/%s", imageRepo, JujudbOCIName)
-<<<<<<< HEAD
-	return tagImagePath(path, JujudbVersion)
-=======
-	mongoVers, err := cfg.mongoVersion()
+	mongoVers, err := cfg.dbVersion()
 	if err != nil {
-		return "", errors.Trace(err)
+		return "", errors.Annotatef(err, "cannot parse %q from controller config", controller.JujuDBSnapChannel)
 	}
 	tag := fmt.Sprintf("%d.%d", mongoVers.Major, mongoVers.Minor)
 	return tagImagePath(path, tag)
->>>>>>> 00d1d609
 }
 
 // IsJujuOCIImage returns true if the image path is for a Juju operator.
