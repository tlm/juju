--- conflicted
+++ resolved
@@ -407,9 +407,6 @@
 
 	blocker, err := upgradevalidation.GetCheckForLXDVersion(cloudSpec)("", nil, nil, nil)
 	c.Assert(err, jc.ErrorIsNil)
-<<<<<<< HEAD
-=======
 	c.Assert(blocker, gc.NotNil)
->>>>>>> 307ea538
 	c.Assert(blocker.Error(), gc.Equals, `LXD version has to be at least "5.0.0", but current version is only "4.0.0"`)
 }