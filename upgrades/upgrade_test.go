--- conflicted
+++ resolved
@@ -636,11 +636,7 @@
 func (s *upgradeSuite) TestUpgradeOperationsVersions(c *gc.C) {
 	versions := extractUpgradeVersions(c, (*upgrades.UpgradeOperations)())
 	c.Assert(versions, gc.DeepEquals, []string{
-<<<<<<< HEAD
-		"2.0.0", "2.2.0", "2.4.0", "2.4.5", "2.6.3", "2.7.0", "2.7.2", "2.8.0",
-=======
-		"2.0.0", "2.2.0", "2.4.0", "2.4.5", "2.6.3", "2.7.0", "2.7.2", "2.7.6",
->>>>>>> 57b8a049
+		"2.0.0", "2.2.0", "2.4.0", "2.4.5", "2.6.3", "2.7.0", "2.7.2", "2.7.6", "2.8.0",
 	})
 }
 
