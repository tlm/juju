// Copyright 2014 Canonical Ltd.
// Licensed under the AGPLv3, see LICENCE file for details.

package upgrades_test

import (
	"errors"
	"strings"
	stdtesting "testing"

	gc "launchpad.net/gocheck"

	"launchpad.net/juju-core/agent"
	"launchpad.net/juju-core/state"
	"launchpad.net/juju-core/state/api"
	coretesting "launchpad.net/juju-core/testing"
	jc "launchpad.net/juju-core/testing/checkers"
	"launchpad.net/juju-core/testing/testbase"
	"launchpad.net/juju-core/upgrades"
	"launchpad.net/juju-core/version"
)

func TestPackage(t *stdtesting.T) {
	coretesting.MgoTestPackage(t)
}

// assertExpectedSteps is a helper function used to check that the upgrade steps match
// what is expected for a version.
func assertExpectedSteps(c *gc.C, steps []upgrades.Step, expectedSteps []string) {
	var stepNames = make([]string, len(steps))
	for i, step := range steps {
		stepNames[i] = step.Description()
	}
	c.Assert(stepNames, gc.DeepEquals, expectedSteps)
}

type upgradeSuite struct {
	testbase.LoggingSuite
}

var _ = gc.Suite(&upgradeSuite{})

type mockUpgradeOperation struct {
	targetVersion version.Number
	steps         []upgrades.Step
}

func (m *mockUpgradeOperation) TargetVersion() version.Number {
	return m.targetVersion
}

func (m *mockUpgradeOperation) Steps() []upgrades.Step {
	return m.steps
}

type mockUpgradeStep struct {
	msg     string
	targets []upgrades.Target
}

func (u *mockUpgradeStep) Description() string {
	return u.msg
}

func (u *mockUpgradeStep) Targets() []upgrades.Target {
	return u.targets
}

func (u *mockUpgradeStep) Run(context upgrades.Context) error {
	if strings.HasSuffix(u.msg, "error") {
		return errors.New("upgrade error occurred")
	}
	ctx := context.(*mockContext)
	ctx.messages = append(ctx.messages, u.msg)
	return nil
}

type mockContext struct {
	messages    []string
	agentConfig *mockAgentConfig
	apiState    *api.State
<<<<<<< HEAD
	st          *state.State
=======
	state       *state.State
>>>>>>> c81ff697
}

func (c *mockContext) APIState() *api.State {
	return c.apiState
}

func (c *mockContext) State() *state.State {
<<<<<<< HEAD
	return c.st
=======
	return c.state
>>>>>>> c81ff697
}

func (c *mockContext) AgentConfig() agent.Config {
	return c.agentConfig
}

type mockAgentConfig struct {
	agent.Config
	dataDir      string
	tag          string
	namespace    string
	apiAddresses []string
}

func (mock *mockAgentConfig) Tag() string {
	return mock.tag
}

func (mock *mockAgentConfig) DataDir() string {
	return mock.dataDir
}

func (mock *mockAgentConfig) APIAddresses() ([]string, error) {
	return mock.apiAddresses, nil
}

func (mock *mockAgentConfig) Value(name string) string {
	if name == agent.Namespace {
		return mock.namespace
	}
	return ""
}

func targets(targets ...upgrades.Target) (upgradeTargets []upgrades.Target) {
	for _, t := range targets {
		upgradeTargets = append(upgradeTargets, t)
	}
	return upgradeTargets
}

func upgradeOperations() []upgrades.Operation {
	steps := []upgrades.Operation{
		&mockUpgradeOperation{
			targetVersion: version.MustParse("1.12.0"),
			steps: []upgrades.Step{
				&mockUpgradeStep{"step 1 - 1.12.0", nil},
				&mockUpgradeStep{"step 2 error", targets(upgrades.HostMachine)},
				&mockUpgradeStep{"step 3", targets(upgrades.HostMachine)},
			},
		},
		&mockUpgradeOperation{
			targetVersion: version.MustParse("1.16.0"),
			steps: []upgrades.Step{
				&mockUpgradeStep{"step 1 - 1.16.0", targets(upgrades.HostMachine)},
				&mockUpgradeStep{"step 2 - 1.16.0", targets(upgrades.HostMachine)},
				&mockUpgradeStep{"step 3 - 1.16.0", targets(upgrades.StateServer)},
			},
		},
		&mockUpgradeOperation{
			targetVersion: version.MustParse("1.17.0"),
			steps: []upgrades.Step{
				&mockUpgradeStep{"step 1 - 1.17.0", targets(upgrades.HostMachine)},
			},
		},
		&mockUpgradeOperation{
			targetVersion: version.MustParse("1.17.1"),
			steps: []upgrades.Step{
				&mockUpgradeStep{"step 1 - 1.17.1", targets(upgrades.HostMachine)},
				&mockUpgradeStep{"step 2 - 1.17.1", targets(upgrades.StateServer)},
			},
		},
		&mockUpgradeOperation{
			targetVersion: version.MustParse("1.18.0"),
			steps: []upgrades.Step{
				&mockUpgradeStep{"step 1 - 1.18.0", targets(upgrades.HostMachine)},
				&mockUpgradeStep{"step 2 - 1.18.0", targets(upgrades.StateServer)},
			},
		},
		&mockUpgradeOperation{
			targetVersion: version.MustParse("1.20.0"),
			steps: []upgrades.Step{
				&mockUpgradeStep{"step 1 - 1.20.0", targets(upgrades.AllMachines)},
				&mockUpgradeStep{"step 2 - 1.20.0", targets(upgrades.HostMachine)},
				&mockUpgradeStep{"step 3 - 1.20.0", targets(upgrades.StateServer)},
			},
		},
	}
	return steps
}

type upgradeTest struct {
	about         string
	fromVersion   string
	toVersion     string
	target        upgrades.Target
	expectedSteps []string
	err           string
}

var upgradeTests = []upgradeTest{
	{
		about:         "from version excludes steps for same version",
		fromVersion:   "1.18.0",
		target:        upgrades.HostMachine,
		expectedSteps: []string{},
	},
	{
		about:         "target version excludes steps for newer version",
		toVersion:     "1.17.1",
		target:        upgrades.HostMachine,
		expectedSteps: []string{"step 1 - 1.17.0", "step 1 - 1.17.1"},
	},
	{
		about:         "from version excludes older steps",
		fromVersion:   "1.17.0",
		target:        upgrades.HostMachine,
		expectedSteps: []string{"step 1 - 1.17.1", "step 1 - 1.18.0"},
	},
	{
		about:         "incompatible targets excluded",
		fromVersion:   "1.17.1",
		target:        upgrades.StateServer,
		expectedSteps: []string{"step 2 - 1.18.0"},
	},
	{
		about:         "allMachines matches everything",
		fromVersion:   "1.18.1",
		toVersion:     "1.20.0",
		target:        upgrades.HostMachine,
		expectedSteps: []string{"step 1 - 1.20.0", "step 2 - 1.20.0"},
	},
	{
		about:         "allMachines matches everything",
		fromVersion:   "1.18.1",
		toVersion:     "1.20.0",
		target:        upgrades.StateServer,
		expectedSteps: []string{"step 1 - 1.20.0", "step 3 - 1.20.0"},
	},
	{
		about:         "error aborts, subsequent steps not run",
		fromVersion:   "1.10.0",
		target:        upgrades.HostMachine,
		expectedSteps: []string{"step 1 - 1.12.0"},
		err:           "step 2 error: upgrade error occurred",
	},
	{
		about:         "default from version is 1.16",
		fromVersion:   "",
		target:        upgrades.StateServer,
		expectedSteps: []string{"step 2 - 1.17.1", "step 2 - 1.18.0"},
	},
}

func (s *upgradeSuite) TestPerformUpgrade(c *gc.C) {
	s.PatchValue(upgrades.UpgradeOperations, upgradeOperations)
	for i, test := range upgradeTests {
		c.Logf("%d: %s", i, test.about)
		var messages []string
		ctx := &mockContext{
			messages: messages,
		}
		fromVersion := version.Zero
		if test.fromVersion != "" {
			fromVersion = version.MustParse(test.fromVersion)
		}
		toVersion := version.MustParse("1.18.0")
		if test.toVersion != "" {
			toVersion = version.MustParse(test.toVersion)
		}
		vers := version.Current
		vers.Number = toVersion
		s.PatchValue(&version.Current, vers)
		err := upgrades.PerformUpgrade(fromVersion, test.target, ctx)
		if test.err == "" {
			c.Check(err, gc.IsNil)
		} else {
			c.Check(err, gc.ErrorMatches, test.err)
		}
		c.Check(ctx.messages, jc.DeepEquals, test.expectedSteps)
	}
}

func (s *upgradeSuite) TestUpgradeOperationsOrdered(c *gc.C) {
	var previous version.Number
	for i, utv := range (*upgrades.UpgradeOperations)() {
		vers := utv.TargetVersion()
		if i > 0 {
			c.Check(previous.Compare(vers), gc.Equals, -1)
		}
		previous = vers
	}
}

var expectedVersions = []string{"1.18.0"}

func (s *upgradeSuite) TestUpgradeOperationsVersions(c *gc.C) {
	var versions []string
	for _, utv := range (*upgrades.UpgradeOperations)() {
		versions = append(versions, utv.TargetVersion().String())

	}
	c.Assert(versions, gc.DeepEquals, expectedVersions)
}<|MERGE_RESOLUTION|>--- conflicted
+++ resolved
@@ -79,11 +79,7 @@
 	messages    []string
 	agentConfig *mockAgentConfig
 	apiState    *api.State
-<<<<<<< HEAD
-	st          *state.State
-=======
 	state       *state.State
->>>>>>> c81ff697
 }
 
 func (c *mockContext) APIState() *api.State {
@@ -91,11 +87,7 @@
 }
 
 func (c *mockContext) State() *state.State {
-<<<<<<< HEAD
-	return c.st
-=======
 	return c.state
->>>>>>> c81ff697
 }
 
 func (c *mockContext) AgentConfig() agent.Config {
