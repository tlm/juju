.PHONY: help
help:
	@echo "Usage: \n"
	@sed -n 's/^## //p' ${MAKEFILE_LIST} | sort | column -t -s ':' |  sed -e 's/^/ /'

# Export this first, incase we want to change it in the included makefiles.
export CGO_ENABLED=0

include scripts/dqlite/Makefile

#
# Makefile for juju-core.
#
PROJECT_DIR := $(shell dirname $(realpath $(firstword $(MAKEFILE_LIST))))
PROJECT := github.com/juju/juju

GOOS=$(shell go env GOOS)
GOARCH=$(shell go env GOARCH)
GOHOSTOS=$(shell go env GOHOSTOS)
GOHOSTARCH=$(shell go env GOHOSTARCH)
GO_MOD_VERSION=$(shell grep "^go" go.mod | awk '{print $$2}')
GO_INSTALLED_VERSION=$(shell go version | awk '{print $$3}' | sed -e /.*go/s///)

# Build number passed in must be a monotonic int representing
# the build.
JUJU_BUILD_NUMBER ?=

# JUJU_VERSION is the JUJU version currently being represented in this
# repository.
JUJU_VERSION=$(shell go run -ldflags "-X $(PROJECT)/version.build=$(JUJU_BUILD_NUMBER)" version/helper/main.go)

# BUILD_DIR is the directory relative to this project where we place build
# artifacts created by this Makefile.
BUILD_DIR ?= $(PROJECT_DIR)/_build
BIN_DIR ?= ${BUILD_DIR}/${GOOS}_${GOARCH}/bin

# JUJU_METADATA_SOURCE is the directory where we place simple streams archives
# for built juju binaries.
JUJU_METADATA_SOURCE ?= ${BUILD_DIR}/simplestreams

# TEST_PACKAGE_LIST is the path to a file that is a newline delimited list of
# packages to test. This file must be sorted.
TEST_PACKAGE_LIST ?=

# bin_platform_path calculates the bin directory path for build artifacts for
# the list of Go style platforms passed to this macro. For example
# linux/amd64 linux/arm64
bin_platform_paths = $(addprefix ${BUILD_DIR}/, $(addsuffix /bin, $(subst /,_,${1})))

# tool_platform_paths takes a juju binary to be built and the platform that it
# is to be built for and returns a list of paths for that binary to be output.
tool_platform_paths = $(addsuffix /${1},$(call bin_platform_paths,${2}))

# simplestream_paths takes a list of Go style platforms to calculate the
# paths to their respective simplestreams agent binary archives.
simplestream_paths = $(addprefix ${JUJU_METADATA_SOURCE}/, $(addprefix tools/released/juju-${JUJU_VERSION}-, $(addsuffix .tgz,$(subst /,-,${1}))))

# CLIENT_PACKAGE_PLATFORMS defines a white space seperated list of platforms
# to build the Juju client binaries for. Platforms are defined as GO style
# OS_ARCH.
CLIENT_PACKAGE_PLATFORMS ?= $(GOOS)/$(GOARCH)

# AGENT_PACKAGE_PLATFORMS defines a white space seperated list of platforms
# to build the Juju agent binaries for. Platforms are defined as GO style
# OS_ARCH.
AGENT_PACKAGE_PLATFORMS ?= $(GOOS)/$(GOARCH)

# OCI_IMAGE_PLATFORMS defines a white space seperated list of platforms
# to build the Juju OCI images for. Platforms are defined as GO style
# OS_ARCH.
OCI_IMAGE_PLATFORMS ?= linux/$(GOARCH)

# Build tags passed to go install/build.
# Passing no-dqlite will disable building with dqlite.
# Example: BUILD_TAGS="minimal provider_kubernetes"
BUILD_TAGS ?= 

# EXTRA_BUILD_TAGS is not passed in, but built up from context.
EXTRA_BUILD_TAGS =
ifeq (,$(findstring no-dqlite,$(BUILD_TAGS)))
EXTRA_BUILD_TAGS += libsqlite3
EXTRA_BUILD_TAGS += dqlite
endif

# FINAL_BUILD_TAGS is the final list of build tags.
FINAL_BUILD_TAGS=$(shell echo "$(BUILD_TAGS) $(EXTRA_BUILD_TAGS)" | awk '{$$1=$$1};1' | tr ' ' ',')

# GIT_COMMIT the current git commit of this repository
GIT_COMMIT ?= $(shell git -C $(PROJECT_DIR) rev-parse HEAD 2>/dev/null)

# Build flag passed to go -mod defaults to readonly to support go workspaces.
# CI should set this to vendor
JUJU_GOMOD_MODE ?= readonly

# If .git directory is missing, we are building out of an archive, otherwise report
# if the tree that is checked out is dirty (modified) or clean.
GIT_TREE_STATE = $(if $(shell git -C $(PROJECT_DIR) rev-parse --is-inside-work-tree 2>/dev/null | grep -e 'true'),$(if $(shell git -C $(PROJECT_DIR) status --porcelain),dirty,clean),archive)

# BUILD_AGENT_TARGETS is a list of make targets that get built, that fall under
# the category of Juju agents, that are not CGO. These targets are also the ones
# we are more then likely wanting to cross compile.
# NOTES:
# - We filter pebble here for only linux builds as that is only what it will
#   compile for at the moment.
define BUILD_AGENT_TARGETS
	$(call tool_platform_paths,jujuc,$(filter-out windows%,${AGENT_PACKAGE_PLATFORMS})) \
	$(call tool_platform_paths,containeragent,$(filter-out windows%,${AGENT_PACKAGE_PLATFORMS})) \
	$(call tool_platform_paths,pebble,$(filter linux%,${AGENT_PACKAGE_PLATFORMS}))
endef

# BUILD_CGO_AGENT_TARGETS is a list of make targets that get built, that fall
# under the category of Juju agents, that are CGO. These targets are also the
# ones we are more then likely wanting to cross compile.
define BUILD_CGO_AGENT_TARGETS
	$(call tool_platform_paths,jujud,$(filter linux%,${AGENT_PACKAGE_PLATFORMS}))
endef

# BUILD_CLIENT_TARGETS is a list of make targets that get built that fall under
# the category of Juju clients. These targets are also less likely to be cross
# compiled
define BUILD_CLIENT_TARGETS
	$(call tool_platform_paths,juju,${CLIENT_PACKAGE_PLATFORMS}) \
	$(call tool_platform_paths,juju-metadata,${CLIENT_PACKAGE_PLATFORMS})
endef

# SIMPLESTREAMS_TARGETS is a list of make targets that get built when a
# user asks for simplestreams to be built. Because simplestreams are mainly
# mainly concerned with that of packaging juju agent binaries we work off of
# the Go style platforms.
define SIMPLESTREAMS_TARGETS
	$(call simplestream_paths,${AGENT_PACKAGE_PLATFORMS})
endef

# INSTALL_TARGETS is a list of make targets that get installed when make
# install is run.
define INSTALL_TARGETS
	juju \
	jujuc \
	jujud \
	containeragent \
	juju-metadata
endef

# Windows doesn't support the agent binaries
ifeq ($(GOOS), windows)
	INSTALL_TARGETS = juju \
                      juju-metadata
endif

# We only add pebble to the list of install targets if we are building for linux
ifeq ($(GOOS), linux)
	INSTALL_TARGETS += pebble
endif

# Allow the tests to take longer on restricted platforms.
ifeq ($(shell echo "${GOARCH}" | sed -E 's/.*(arm|arm64|ppc64le|ppc64|s390x).*/golang/'), golang)
	TEST_TIMEOUT ?= 5400s
else
	TEST_TIMEOUT ?= 2700s
endif
TEST_TIMEOUT := $(TEST_TIMEOUT)

TEST_ARGS ?=
# Limit concurrency on s390x.
ifeq ($(shell echo "${GOARCH}" | sed -E 's/.*(s390x).*/golang/'), golang)
	TEST_ARGS += -p 4
endif

# Enable coverage testing.
ifeq ($(COVERAGE_CHECK), 1)
	TEST_ARGS += -coverprofile=coverage.txt -covermode=atomic
endif

# Enable verbose testing for reporting.
ifeq ($(VERBOSE_CHECK), 1)
	CHECK_ARGS = -v
endif

define link_flags_version
	-X $(PROJECT)/version.GitCommit=$(GIT_COMMIT) \
	-X $(PROJECT)/version.GitTreeState=$(GIT_TREE_STATE) \
	-X $(PROJECT)/version.build=$(JUJU_BUILD_NUMBER) \
	-X $(PROJECT)/version.GoBuildTags=$(FINAL_BUILD_TAGS)
endef

# Compile with debug flags if requested.
ifeq ($(DEBUG_JUJU), 1)
    COMPILE_FLAGS = -gcflags "all=-N -l"
    LINK_FLAGS =  "-X $(link_flags_version)"
	CGO_LINK_FLAGS = "-linkmode 'external' -extldflags '-static' $(link_flags_version)"
else
    LINK_FLAGS = "-s -w -extldflags '-static' $(link_flags_version)"
	CGO_LINK_FLAGS = "-s -w -linkmode 'external' -extldflags '-static' $(link_flags_version)"
endif

define DEPENDENCIES
  ca-certificates
  bzip2
  distro-info-data
  git
  zip
endef

# run_go_build is a canned command sequence for the steps required to build a
# juju package. It's expected that the make target using this sequence has a
# local variable defined for PACKAGE. An example of PACKAGE would be
# PACKAGE=github.com/juju/juju
#
# This canned command also allows building for architectures defined as
# ppc64el. Because of legacy Juju we use the arch ppc64el over the go defined
# arch of ppc64le. This canned command will do a last minute transformation of
# the string we build the "correct" go architecture. However the build result
# will still be placed at the expected location with names matching ppc64el.
define run_go_build
	$(eval OS = $(word 1,$(subst _, ,$*)))
	$(eval ARCH = $(word 2,$(subst _, ,$*)))
	$(eval BBIN_DIR = ${BUILD_DIR}/${OS}_${ARCH}/bin)
	$(eval BUILD_ARCH = $(subst ppc64el,ppc64le,${ARCH}))
	@@mkdir -p ${BBIN_DIR}
	@echo "Building ${PACKAGE} for ${OS}/${ARCH}"
	@env GOOS=${OS} \
		GOARCH=${BUILD_ARCH} \
		go build \
			-mod=$(JUJU_GOMOD_MODE) \
			-tags=$(FINAL_BUILD_TAGS) \
			-o ${BBIN_DIR} \
			$(COMPILE_FLAGS) \
			-ldflags $(LINK_FLAGS) \
			-v ${PACKAGE}
endef

define run_cgo_build
	$(eval OS = $(word 1,$(subst _, ,$*)))
	$(eval ARCH = $(word 2,$(subst _, ,$*)))
	$(eval BBIN_DIR = ${BUILD_DIR}/${OS}_${ARCH}/bin)
	$(eval BUILD_ARCH = $(subst ppc64el,ppc64le,${ARCH}))
	@@mkdir -p ${BBIN_DIR}
	@echo "Building ${PACKAGE} for ${OS}/${ARCH}"
	@env PATH="${MUSL_BIN_PATH}:${PATH}" \
		CC="musl-gcc" \
		CGO_CFLAGS="-I${DQLITE_EXTRACTED_DEPS_ARCHIVE_PATH}/include" \
		CGO_LDFLAGS="-L${DQLITE_EXTRACTED_DEPS_ARCHIVE_PATH} -luv -lraft -ldqlite -llz4 -lsqlite3" \
		CGO_LDFLAGS_ALLOW="(-Wl,-wrap,pthread_create)|(-Wl,-z,now)" \
		LD_LIBRARY_PATH="${DQLITE_EXTRACTED_DEPS_ARCHIVE_PATH}" \
		CGO_ENABLED=1 \
		GOOS=${OS} \
		GOARCH=${BUILD_ARCH} \
		go build \
			-mod=$(JUJU_GOMOD_MODE) \
			-tags=$(FINAL_BUILD_TAGS) \
			-o ${BBIN_DIR} \
			${COMPILE_FLAGS} \
			-ldflags ${CGO_LINK_FLAGS} \
			-v ${PACKAGE}
endef

define run_go_install
	@echo "Installing ${PACKAGE}"
	@go install \
		-mod=$(JUJU_GOMOD_MODE) \
		-tags=$(FINAL_BUILD_TAGS) \
		$(COMPILE_FLAGS) \
		-ldflags $(LINK_FLAGS) \
		-v ${PACKAGE}
endef

define run_cgo_install
	@echo "Installing ${PACKAGE}"
	@env PATH="${MUSL_BIN_PATH}:${PATH}" \
		CC="musl-gcc" \
		CGO_CFLAGS="-I${DQLITE_EXTRACTED_DEPS_ARCHIVE_PATH}/include" \
		CGO_LDFLAGS="-L${DQLITE_EXTRACTED_DEPS_ARCHIVE_PATH} -luv -lraft -ldqlite -llz4 -lsqlite3" \
		CGO_LDFLAGS_ALLOW="(-Wl,-wrap,pthread_create)|(-Wl,-z,now)" \
		LD_LIBRARY_PATH="${DQLITE_EXTRACTED_DEPS_ARCHIVE_PATH}" \
		CGO_ENABLED=1 \
		GOOS=${GOOS} \
		GOARCH=${GOARCH} \
		go install \
			-mod=$(JUJU_GOMOD_MODE) \
			-tags=$(FINAL_BUILD_TAGS) \
			${COMPILE_FLAGS} \
			-ldflags ${CGO_LINK_FLAGS} \
			-v ${PACKAGE}
endef

default: build

.PHONY: juju
juju: PACKAGE = github.com/juju/juju/cmd/juju
juju:
## juju: Install juju without updating dependencies
	${run_go_install}

.PHONY: jujuc
jujuc: PACKAGE = github.com/juju/juju/cmd/jujuc
jujuc:
## jujuc: Install jujuc without updating dependencies
	${run_go_install}

.PHONY: jujud
jujud: PACKAGE = github.com/juju/juju/cmd/jujud
jujud: musl-install-if-missing dqlite-install-if-missing
## jujud: Install jujud without updating dependencies
	${run_cgo_install}

.PHONY: containeragent
containeragent: PACKAGE = github.com/juju/juju/cmd/containeragent
containeragent:
## containeragent: Install containeragent without updating dependencies
	${run_go_install}

.PHONY: juju-metadata
juju-metadata: PACKAGE = github.com/juju/juju/cmd/plugins/juju-metadata
juju-metadata:
## juju-metadata: Install juju-metadata without updating dependencies
	${run_go_install}

.PHONY: pebble
pebble: PACKAGE = github.com/canonical/pebble/cmd/pebble
pebble:
## pebble: Install pebble without updating dependencies
	${run_go_install}

.PHONY: phony_explicit
phony_explicit:
# phone_explicit: is a dummy target that can be added to pattern targets to phony make.

${BUILD_DIR}/%/bin/juju: PACKAGE = github.com/juju/juju/cmd/juju
${BUILD_DIR}/%/bin/juju: phony_explicit
# build for juju
	$(run_go_build)

${BUILD_DIR}/%/bin/jujuc: PACKAGE = github.com/juju/juju/cmd/jujuc
${BUILD_DIR}/%/bin/jujuc: phony_explicit
# build for jujuc
	$(run_go_build)

${BUILD_DIR}/%/bin/jujud: PACKAGE = github.com/juju/juju/cmd/jujud
${BUILD_DIR}/%/bin/jujud: phony_explicit musl-install-if-missing dqlite-install-if-missing
# build for jujud
	$(run_cgo_build)

${BUILD_DIR}/%/bin/containeragent: PACKAGE = github.com/juju/juju/cmd/containeragent
${BUILD_DIR}/%/bin/containeragent: phony_explicit
# build for containeragent
	$(run_go_build)

${BUILD_DIR}/%/bin/juju-metadata: PACKAGE = github.com/juju/juju/cmd/plugins/juju-metadata
${BUILD_DIR}/%/bin/juju-metadata: phony_explicit
# build for juju-metadata
	$(run_go_build)

${BUILD_DIR}/%/bin/pebble: PACKAGE = github.com/canonical/pebble/cmd/pebble
${BUILD_DIR}/%/bin/pebble: phony_explicit
# build for pebble
	$(run_go_build)

${JUJU_METADATA_SOURCE}/tools/released/juju-${JUJU_VERSION}-%.tgz: phony_explicit juju $(BUILD_AGENT_TARGETS)
	@echo "Packaging simplestream tools for juju ${JUJU_VERSION} on $*"
	@mkdir -p ${JUJU_METADATA_SOURCE}/tools/released
	@tar czf "$@" -C $(call bin_platform_paths,$(subst -,/,$*)) .

.PHONY: simplestreams
simplestreams: juju juju-metadata ${SIMPLESTREAMS_TARGETS}
	@juju metadata generate-agent-binaries -d ${JUJU_METADATA_SOURCE} --clean --prevent-fallback ;
	@echo "\nRun export JUJU_METADATA_SOURCE=\"${JUJU_METADATA_SOURCE}\" if not defined in your env"

.PHONY: build
build: rebuild-schema go-build
## build: builds all the targets including rebuilding a new schema.

.PHONY: go-agent-build
go-agent-build: $(BUILD_AGENT_TARGETS) $(BUILD_CGO_AGENT_TARGETS)

.PHONY: go-agent-build-no-cgo
go-agent-build-no-cgo: $(BUILD_AGENT_TARGETS)

.PHONY: go-client-build
go-client-build: $(BUILD_CLIENT_TARGETS)

.PHONY: go-build
go-build: go-agent-build go-client-build
## build: builds all the targets withouth rebuilding a new schema.

.PHONY: release-build
release-build: go-agent-build
## release-build: Construct Juju binaries, without building schema

.PHONY: release-install
release-install: $(INSTALL_TARGETS)
## release-install: Install Juju binaries

.PHONY: pre-check
pre-check:
## pre-check: Verify go code via static analysis
	@echo running pre-test checks
	@INCLUDE_GOLINTERS=1 $(PROJECT_DIR)/scripts/verify.bash

.PHONY: check
check: pre-check run-tests
## check: Verify Juju code using static analysis and unit tests

.PHONY: test
test: run-tests
## test: Verify Juju code using unit tests

.PHONY: race-test
race-test:
## race-test: Verify Juju code using unit tests with the race detector enabled
	+make run-tests TEST_ARGS="$(TEST_ARGS) -race"

.PHONY: run-tests run-go-tests
# Can't make the length of the TMP dir too long or it hits socket name length issues.
run-tests: musl-install-if-missing dqlite-install-if-missing
## run-tests: Run the unit tests
	$(eval OS = $(shell go env GOOS))
	$(eval ARCH = $(shell go env GOARCH))
	$(eval BUILD_ARCH = $(subst ppc64el,ppc64le,${ARCH}))
	$(eval TMP := $(shell mktemp -d $${TMPDIR:-/tmp}/jj-XXX))
	$(eval TEST_PACKAGES := $(shell go list $(PROJECT)/... | sort | ([ -f "$(TEST_PACKAGE_LIST)" ] && comm -12 "$(TEST_PACKAGE_LIST)" - || cat) | grep -v $(PROJECT)$$ | grep -v $(PROJECT)/vendor/ | grep -v $(PROJECT)/acceptancetests/ | grep -v $(PROJECT)/generate/ | grep -v mocks))
	@echo 'go test -mod=$(JUJU_GOMOD_MODE) -tags=$(FINAL_BUILD_TAGS) $(TEST_ARGS) $(CHECK_ARGS) -test.timeout=$(TEST_TIMEOUT) $$TEST_PACKAGES -check.v'
	@TMPDIR=$(TMP) \
		PATH="${MUSL_BIN_PATH}:${PATH}" \
		CC="musl-gcc" \
		CGO_CFLAGS="-I${DQLITE_EXTRACTED_DEPS_ARCHIVE_PATH}/include" \
		CGO_LDFLAGS="-L${DQLITE_EXTRACTED_DEPS_ARCHIVE_PATH} -luv -lraft -ldqlite -llz4 -lsqlite3" \
		CGO_LDFLAGS_ALLOW="(-Wl,-wrap,pthread_create)|(-Wl,-z,now)" \
		LD_LIBRARY_PATH="${DQLITE_EXTRACTED_DEPS_ARCHIVE_PATH}" \
		CGO_ENABLED=1 \
		go test -v -mod=$(JUJU_GOMOD_MODE) -tags=$(FINAL_BUILD_TAGS) $(TEST_ARGS) $(CHECK_ARGS) -ldflags ${CGO_LINK_FLAGS} -test.timeout=$(TEST_TIMEOUT) $(TEST_PACKAGES) -check.v
	@rm -r $(TMP)

run-go-tests: musl-install-if-missing dqlite-install-if-missing
## run-go-tests: Run the unit tests
	$(eval OS = $(shell go env GOOS))
	$(eval ARCH = $(shell go env GOARCH))
	$(eval BUILD_ARCH = $(subst ppc64el,ppc64le,${ARCH}))
	$(eval TEST_PACKAGES ?= "./...")
	$(eval TEST_FILTER ?= "")
	@echo 'go test -mod=$(JUJU_GOMOD_MODE) -tags=$(FINAL_BUILD_TAGS) $(TEST_ARGS) $(CHECK_ARGS) -test.timeout=$(TEST_TIMEOUT) $$TEST_PACKAGES -check.v -check.f $(TEST_FILTER)'
	@PATH="${MUSL_BIN_PATH}:${PATH}" \
		CC="musl-gcc" \
		CGO_CFLAGS="-I${DQLITE_EXTRACTED_DEPS_ARCHIVE_PATH}/include" \
		CGO_LDFLAGS="-L${DQLITE_EXTRACTED_DEPS_ARCHIVE_PATH} -luv -lraft -ldqlite -llz4 -lsqlite3" \
		CGO_LDFLAGS_ALLOW="(-Wl,-wrap,pthread_create)|(-Wl,-z,now)" \
		LD_LIBRARY_PATH="${DQLITE_EXTRACTED_DEPS_ARCHIVE_PATH}" \
		CGO_ENABLED=1 \
		go test -v -mod=$(JUJU_GOMOD_MODE) -tags=$(FINAL_BUILD_TAGS) $(TEST_ARGS) $(CHECK_ARGS) -ldflags ${CGO_LINK_FLAGS} -test.timeout=$(TEST_TIMEOUT) ${TEST_PACKAGES} -check.v -check.f $(TEST_FILTER)

.PHONY: install
install: rebuild-schema go-install
## install: Install Juju binaries with a rebuilt schema

.PHONY: go-install
go-install: $(INSTALL_TARGETS)
## go-install: Install Juju binaries

.PHONY: clean
clean:
## clean: Clean the cache and test caches
	go clean -x --cache --testcache
	go clean -x -r $(PROJECT)/...

.PHONY: vendor-dependencies
vendor-dependencies:
## vendor-dependencies: updates vendored dependencies
	@go mod vendor

.PHONY: format
# Reformat source files.
format:
## format: Format the go source code
	gofmt -w -l .

.PHONY: simplify
# Reformat and simplify source files.
simplify:
## simplify: Format and simplify the go source code
	gofmt -w -l -s .

.PHONY: rebuild-schema
rebuild-schema:
## rebuild-schema: Rebuild the schema for clients with the latest facades
	@echo "Generating facade schema..."
# GOOS and GOARCH environment variables are cleared in case the user is trying to cross architecture compilation.
ifdef SCHEMA_PATH
	@env GOOS= GOARCH= go run $(COMPILE_FLAGS) $(PROJECT)/generate/schemagen -admin-facades "$(SCHEMA_PATH)"
else
	@env GOOS= GOARCH= go run $(COMPILE_FLAGS) $(PROJECT)/generate/schemagen -admin-facades \
		./apiserver/facades/schema.json
endif

.PHONY: install-snap-dependencies
# Install packages required to develop Juju and run tests. The stable
# PPA includes the required mongodb-server binaries.
install-snap-dependencies:
## install-snap-dependencies: Install the supported snap dependencies
ifeq ($(shell if [ "$(GO_INSTALLED_VERSION)" \> "$(GO_MOD_VERSION)" -o "$(GO_INSTALLED_VERSION)" = "$(GO_MOD_VERSION)" ]; then echo 1; fi),1)
	@echo 'Using installed go-$(GO_MOD_VERSION)'
endif
ifeq ("$(GO_INSTALLED_VERSION)","")
	@echo 'Installing go-$(GO_MOD_VERSION) snap'
	@sudo snap install go --channel=$(GO_MOD_VERSION)/stable --classic
else
ifeq ($(shell if [ "$(GO_INSTALLED_VERSION)" \< "$(GO_MOD_VERSION)" ]; then echo 1; fi),1)
	$(warning "warning: version of go too low: use 'snap refresh go --channel=$(GO_MOD_VERSION)'")
	$(error "error Installed go version '$(GO_INSTALLED_VERSION)' less than required go version '$(GO_MOD_VERSION)'")
endif
endif

WAIT_FOR_DPKG=bash -c '. "${PROJECT_DIR}/make_functions.sh"; wait_for_dpkg "$$@"' wait_for_dpkg
JUJU_DB_VERSION=4.4
JUJU_DB_CHANNEL=${JUJU_DB_VERSION}/stable

.PHONY: install-mongo-dependencies
install-mongo-dependencies:
## install-mongo-dependencies: Install Mongo and its dependencies
	@echo Installing ${JUJU_DB_CHANNEL} juju-db snap for mongodb
	@sudo snap refresh juju-db --channel=${JUJU_DB_CHANNEL} 2> /dev/null; sudo snap install juju-db --channel=${JUJU_DB_CHANNEL} 2> /dev/null
	@$(WAIT_FOR_DPKG)
	@sudo apt-get --yes install  $(strip $(DEPENDENCIES))

.PHONY: install-dependencies
install-dependencies: install-snap-dependencies install-mongo-dependencies
## install-dependencies: Install all the dependencies
	@echo "Installing dependencies"

.PHONY: install-etc
# Install bash_completion
install-etc:
## install-etc: Install auto-completion
	@echo Installing bash completion
	@sudo install -o root -g root -m 644 etc/bash_completion.d/juju /usr/share/bash-completion/completions
	@sudo install -o root -g root -m 644 etc/bash_completion.d/juju-version /usr/share/bash-completion/completions

.PHONY: setup-lxd
setup-lxd:
## setup-lxd: Auto configure LXD
ifeq ($(shell ifconfig lxdbr0 2>&1 | grep -q "inet addr" && echo true),true)
	@echo IPv4 networking is already setup for LXD.
	@echo run "sudo scripts/setup-lxd.sh" to reconfigure IPv4 networking
else
	@echo Setting up IPv4 networking for LXD
	@sudo scripts/setup-lxd.sh || true
endif


GOCHECK_COUNT="$(shell go list -f '{{join .Deps "\n"}}' ${PROJECT}/... | grep -c "gopkg.in/check.v*")"
.PHONY: check-deps
check-deps:
## check-deps: Check dependencies are correct versions
	@echo "$(GOCHECK_COUNT) instances of gocheck not in test code"


# CAAS related targets
<<<<<<< HEAD
=======
export OCI_BUILDER         ?= $(shell (which podman 2>&1 > /dev/null && echo podman) || echo docker )
>>>>>>> 5a19d352
DOCKER_USERNAME            ?= docker.io/jujusolutions
DOCKER_BUILDX_CONTEXT      ?= juju-make
DOCKER_STAGING_DIR         ?= ${BUILD_DIR}/docker-staging
JUJUD_STAGING_DIR          ?= ${DOCKER_STAGING_DIR}/jujud-operator
JUJUD_BIN_DIR              ?= ${BIN_DIR}
OPERATOR_IMAGE_BUILD_SRC   ?= true

# Import shell functions from make_functions.sh
# For the k8s operator.
BUILD_OPERATOR_IMAGE=bash -c '. "${PROJECT_DIR}/make_functions.sh"; build_push_operator_image "$$@"' build_push_operator_image
OPERATOR_IMAGE_PATH=bash -c '. "${PROJECT_DIR}/make_functions.sh"; operator_image_path "$$@"' operator_image_path
OPERATOR_IMAGE_RELEASE_PATH=bash -c '. "${PROJECT_DIR}/make_functions.sh"; operator_image_release_path "$$@"' operator_image_release_path
UPDATE_MICROK8S_OPERATOR=bash -c '. "${PROJECT_DIR}/make_functions.sh"; microk8s_operator_update "$$@"' microk8s_operator_update
SEED_REPOSITORY=bash -c '. "${PROJECT_DIR}/make_functions.sh"; seed_repository "$$@"' seed_repository

image_check_prereq=image-check-build
ifneq ($(OPERATOR_IMAGE_BUILD_SRC),true)
	image_check_prereq=image-check-build-skip
endif

.PHONY: image-check
image-check: $(image_check_prereq)

.PHONY: image-check-build
image-check-build:
	CLIENT_PACKAGE_PLATFORMS="$(OCI_IMAGE_PLATFORMS)" AGENT_PACKAGE_PLATFORMS="$(OCI_IMAGE_PLATFORMS)" make build

.PHONY: image-check-build-skip
image-check-build-skip:
	@echo "skipping to build jujud bin, use existing one at ${JUJUD_BIN_DIR}/."

.PHONY: docker-builder
docker-builder:
## docker-builder: Makes sure that there is a buildx context for building the oci images
ifeq ($(OCI_BUILDER),docker)
	-@docker buildx create --name ${DOCKER_BUILDX_CONTEXT}
endif

.PHONY: image-check
operator-image: image-check docker-builder
## operator-image: Build operator image via docker
	${BUILD_OPERATOR_IMAGE} "$(OCI_IMAGE_PLATFORMS)" "$(PUSH_IMAGE)"

push_operator_image_prereq=push-operator-image-defined
ifeq ($(JUJU_BUILD_NUMBER),)
	push_operator_image_prereq=push-operator-image-undefined
endif

.PHONY: push-operator-image-defined
push-operator-image-defined: PUSH_IMAGE=true
push-operator-image-defined: operator-image

.PHONY: push-operator-image-undefined
push-operator-image-undefined:
	@echo "error Undefined JUJU_BUILD_NUMBER"

.PHONY: push-operator-image
push-operator-image: $(push_operator_image_prereq)
## push-operator-image: Push up the newly built operator image via docker

.PHONY: push-release-operator-image
push-release-operator-image: PUSH_IMAGE=true
push-release-operator-image: operator-image
## push-release-operator-image: Push up the newly built release operator image via docker

.PHONY: seed-repository
seed-repository:
## seed-repository: Copy required juju images from docker.io/jujusolutions
	JUJU_DB_VERSION=$(JUJU_DB_VERSION) $(SEED_REPOSITORY)


.PHONY: host-install
host-install:
## host-install: installs juju for host os/architecture
	+GOOS=$(GOHOSTOS) GOARCH=$(GOHOSTARCH) make juju

.PHONY: minikube-operator-update
minikube-operator-update: host-install operator-image
## minikube-operator-update: Inject the newly built operator image into minikube
	$(OCI_BUILDER) save "$(shell ${OPERATOR_IMAGE_PATH})" | minikube image load --overwrite=true -

.PHONY: microk8s-operator-update
microk8s-operator-update: host-install operator-image
## microk8s-operator-update: Inject the newly built operator image into microk8s
	@${UPDATE_MICROK8S_OPERATOR}

.PHONY: k3s-operator-update
k3s-operator-update: host-install operator-image
## k3s-operator-update: Inject the newly built operator image into k3s
	$(OCI_BUILDER) save "$(shell ${OPERATOR_IMAGE_PATH})" | sudo k3s ctr images import -


.PHONY: check-k8s-model
check-k8s-model:
## check-k8s-model: Check if k8s model is present in show-model
	@:$(if $(value JUJU_K8S_MODEL),, $(error Undefined JUJU_K8S_MODEL))
	@juju show-model ${JUJU_K8S_MODEL} > /dev/null

.PHONY: local-operator-update
local-operator-update: check-k8s-model operator-image
## local-operator-update: Build then update local operator image
	$(eval kubeworkers != juju status -m ${JUJU_K8S_MODEL} kubernetes-worker --format json | jq -c '.machines | keys' | tr  -c '[:digit:]' ' ' 2>&1)
	$(OCI_BUILDER) save "$(shell ${OPERATOR_IMAGE_PATH})" | gzip > ${DOCKER_STAGING_DIR}/jujud-operator-image.tar.gz
	$(foreach wm,$(kubeworkers), juju scp -m ${JUJU_K8S_MODEL} ${DOCKER_STAGING_DIR}/jujud-operator-image.tar.gz $(wm):/tmp/jujud-operator-image.tar.gz ; )
	$(foreach wm,$(kubeworkers), juju ssh -m ${JUJU_K8S_MODEL} $(wm) -- "zcat /tmp/jujud-operator-image.tar.gz | docker load" ; )

STATIC_ANALYSIS_JOB ?=

.PHONY: static-analysis
static-analysis: dqlite-install-if-missing
## static-analysis: Check the go code using static-analysis
	@cd tests && CGO_ENABLED=1 \
		CGO_LDFLAGS_ALLOW="(-Wl,-wrap,pthread_create)|(-Wl,-z,now)" \
		./main.sh static_analysis ${STATIC_ANALYSIS_JOB}<|MERGE_RESOLUTION|>--- conflicted
+++ resolved
@@ -553,10 +553,7 @@
 
 
 # CAAS related targets
-<<<<<<< HEAD
-=======
 export OCI_BUILDER         ?= $(shell (which podman 2>&1 > /dev/null && echo podman) || echo docker )
->>>>>>> 5a19d352
 DOCKER_USERNAME            ?= docker.io/jujusolutions
 DOCKER_BUILDX_CONTEXT      ?= juju-make
 DOCKER_STAGING_DIR         ?= ${BUILD_DIR}/docker-staging
