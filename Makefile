# Export this first, incase we want to change it in the included makefiles.
export CGO_ENABLED=0

include scripts/dqlite/Makefile

#
# Makefile for juju-core.
#
PROJECT_DIR := $(shell dirname $(realpath $(firstword $(MAKEFILE_LIST))))
PROJECT := github.com/juju/juju

GOOS=$(shell go env GOOS)
GOARCH=$(shell go env GOARCH)
GOHOSTOS=$(shell go env GOHOSTOS)
GOHOSTARCH=$(shell go env GOHOSTARCH)

BUILD_DIR ?= $(PROJECT_DIR)/_build
BIN_DIR ?= ${BUILD_DIR}/${GOOS}_${GOARCH}/bin

# bin_platform_paths takes a juju binary to be built and the platform that it
# is to be built for and returns a list of paths for that binary to be output.
bin_platform_paths = $(addprefix ${BUILD_DIR}/, $(addsuffix /bin/${1}, $(subst /,_,${2})))

# CLIENT_PACKAGE_PLATFORMS defines a white space seperated list of platforms
# to build the Juju client binaries for. Platforms are defined as GO style
# OS_ARCH.
CLIENT_PACKAGE_PLATFORMS ?= $(GOOS)/$(GOARCH)

# AGENT_PACKAGE_PLATFORMS defines a white space seperated list of platforms
# to build the Juju agent binaries for. Platforms are defined as GO style
# OS_ARCH.
AGENT_PACKAGE_PLATFORMS ?= $(GOOS)/$(GOARCH)

# OCI_IMAGE_PLATFORMS defines a white space seperated list of platforms
# to build the Juju OCI images for. Platforms are defined as GO style
# OS_ARCH.
OCI_IMAGE_PLATFORMS ?= linux/$(GOARCH)

# BUILD_AGENT_TARGETS is a list of make targets the get built that fall under
# the category of Juju agents. These targets are also the ones we are more then
# likely wanting to cross compile.
# NOTES:
# - We filter pebble here for only linux builds as that is only what it will
#   compile for at the moment.
define BUILD_AGENT_TARGETS
	$(call bin_platform_paths,jujuc,${AGENT_PACKAGE_PLATFORMS}) \
	$(call bin_platform_paths,jujud,${AGENT_PACKAGE_PLATFORMS}) \
	$(call bin_platform_paths,containeragent,${AGENT_PACKAGE_PLATFORMS}) \
	$(call bin_platform_paths,pebble,$(filter linux%,${AGENT_PACKAGE_PLATFORMS}))
endef

# BUILD_CLIENT_TARGETS is a list of make targets that get built that fall under
# the category of Juju clients. These targets are also less likely to be cross
# compiled
define BUILD_CLIENT_TARGETS
	$(call bin_platform_paths,juju,${CLIENT_PACKAGE_PLATFORMS}) \
	$(call bin_platform_paths,juju-metadata,${CLIENT_PACKAGE_PLATFORMS}) \
	$(call bin_platform_paths,juju-wait-for,${CLIENT_PACKAGE_PLATFORMS})
endef

# INSTALL_TARGETS is a list of make targets that get installed when make
# install is run.
define INSTALL_TARGETS
	juju \
	jujuc \
	containeragent \
	juju-metadata \
	juju-wait-for
endef

define INSTALL_CGO_TARGETS
  github.com/juju/juju/cmd/jujud
endef

# We only add pebble to the list of install targets if we are building for linux
ifeq ($(GOOS), linux)
	INSTALL_TARGETS += pebble
endif

# Allow the tests to take longer on restricted platforms.
ifeq ($(shell echo "${GOARCH}" | sed -E 's/.*(arm|arm64|ppc64le|ppc64|s390x).*/golang/'), golang)
	TEST_TIMEOUT := 5400s
else
	TEST_TIMEOUT := 2700s
endif
TEST_TIMEOUT:=$(TEST_TIMEOUT)

# Limit concurrency on s390x.
ifeq ($(shell echo "${GOARCH}" | sed -E 's/.*(s390x).*/golang/'), golang)
	TEST_ARGS := -p 4
else
	TEST_ARGS :=
endif

# Enable coverage testing.
ifeq ($(COVERAGE_CHECK), 1)
	TEST_ARGS += -coverprofile=coverage.txt -covermode=atomic
endif

# Enable verbose testing for reporting.
ifeq ($(VERBOSE_CHECK), 1)
	CHECK_ARGS = -v
endif

GIT_COMMIT ?= $(shell git -C $(PROJECT_DIR) rev-parse HEAD 2>/dev/null)
# If .git directory is missing, we are building out of an archive, otherwise report
# if the tree that is checked out is dirty (modified) or clean.
GIT_TREE_STATE = $(if $(shell git -C $(PROJECT_DIR) rev-parse --is-inside-work-tree 2>/dev/null | grep -e 'true'),$(if $(shell git -C $(PROJECT_DIR) status --porcelain),dirty,clean),archive)

# Build tags passed to go install/build.
# Example: BUILD_TAGS="minimal provider_kubernetes"
BUILD_TAGS ?=

# Build number passed in must be a monotonic int representing
# the build.
JUJU_BUILD_NUMBER ?=

# Build flag passed to go -mod
# CI should set this to vendor
JUJU_GOMOD_MODE ?= mod

# Compile with debug flags if requested.
ifeq ($(DEBUG_JUJU), 1)
    COMPILE_FLAGS = -gcflags "all=-N -l"
    LINK_FLAGS = -ldflags "-X $(PROJECT)/version.GitCommit=$(GIT_COMMIT) -X $(PROJECT)/version.GitTreeState=$(GIT_TREE_STATE) -X $(PROJECT)/version.build=$(JUJU_BUILD_NUMBER)"
else
    LINK_FLAGS = -ldflags "-s -w -extldflags '-static' -X $(PROJECT)/version.GitCommit=$(GIT_COMMIT) -X $(PROJECT)/version.GitTreeState=$(GIT_TREE_STATE) -X $(PROJECT)/version.build=$(JUJU_BUILD_NUMBER)"
endif

define DEPENDENCIES
  ca-certificates
  bzip2
  distro-info-data
  git
  zip
endef

# run_go_build is a canned command sequence for the steps required to build a
# juju package. It's expected that the make target using this sequence has a
# local variable defined for PACKAGE. An example of PACKAGE would be
# PACKAGE=github.com/juju/juju
# 
# This canned commaned also allows building for architectures defined as
# ppc64el. Because of legacy Juju we use the arch ppc64el over the go defined
# arch of ppc64le. This canned command will do a last minute transformation of
# the string we build the "correct" go archiecture. However the build result
# will still be placed at the expected location with names matching ppc64el.
define run_go_build
	$(eval OS = $(word 1,$(subst _, ,$*)))
	$(eval ARCH = $(word 2,$(subst _, ,$*)))
	$(eval BBIN_DIR = ${BUILD_DIR}/${OS}_${ARCH}/bin)
	$(eval BUILD_ARCH = $(subst ppc64el,ppc64le,${ARCh}))
	@@mkdir -p ${BBIN_DIR}
	@echo "Building ${PACKAGE} for ${OS}/${ARCH}"
<<<<<<< HEAD
	@env GOOS=${OS} GOARCH=${ARCH} go build -mod=$(JUJU_GOMOD_MODE) -o ${BBIN_DIR} -tags "$(BUILD_TAGS)" $(COMPILE_FLAGS) $(LINK_FLAGS) -v ${PACKAGE}
=======
	@env GOOS=${OS} GOARCH=${BUILD_ARCH} go build -mod=$(JUJU_GOMOD_MODE) -o ${BBIN_DIR} -tags "$(BUILD_TAGS)" $(COMPILE_FLAGS) $(LINK_FLAGS) -v  ${PACKAGE}
>>>>>>> 947923df
endef

define run_go_install
	@echo "Installing ${PACKAGE}"
	@go install -mod=$(JUJU_GOMOD_MODE) -tags "$(BUILD_TAGS)" $(COMPILE_FLAGS) $(LINK_FLAGS) -v ${PACKAGE}
endef

default: build

.PHONY: help
help:
	@echo "Usage: \n"
	@sed -n 's/^##//p' ${MAKEFILE_LIST} | sort | column -t -s ':' |  sed -e 's/^/ /'

.PHONY: juju
juju: PACKAGE = github.com/juju/juju/cmd/juju
juju:
## juju: Install juju without updating dependencies
	${run_go_install}

.PHONY: jujuc
jujuc: PACKAGE = github.com/juju/juju/cmd/jujuc
jujuc:
## jujuc: Install jujuc without updating dependencies
	${run_go_install}

.PHONY: jujud
jujud: PACKAGE = github.com/juju/juju/cmd/jujud
jujud:
## jujud: Install jujud without updating dependencies
	${run_go_install}

.PHONY: containeragent
containeragent: PACKAGE = github.com/juju/juju/cmd/containeragent
containeragent:
## containeragent: Install containeragent without updating dependencies
	${run_go_install}

.PHONY: juju-metadata
juju-metadata: PACKAGE = github.com/juju/juju/cmd/plugins/juju-metadata
juju-metadata:
## juju-metadata: Install juju-metadata without updating dependencies
	${run_go_install}

.PHONY: juju-wait-for
juju-wait-for: PACKAGE = github.com/juju/juju/cmd/plugins/juju-wait-for
juju-wait-for:
## juju-wait-for: Install juju-wait-for without updating dependencies
	${run_go_install}

.PHONY: pebble
pebble: PACKAGE = github.com/canonical/pebble/cmd/pebble
pebble:
## pebble: Install pebble without updating dependencies
	${run_go_install}

.PHONY: phony_explicit
phony_explicit:
## phone_explicit is a dummy target that can be added to pattern targets to
## them phony make.

${BUILD_DIR}/%/bin/juju: PACKAGE = github.com/juju/juju/cmd/juju
${BUILD_DIR}/%/bin/juju: phony_explicit
## build for juju
	$(run_go_build)

${BUILD_DIR}/%/bin/jujuc: PACKAGE = github.com/juju/juju/cmd/jujuc
${BUILD_DIR}/%/bin/jujuc: phony_explicit
## build for jujuc
	$(run_go_build)

${BUILD_DIR}/%/bin/jujud: PACKAGE = github.com/juju/juju/cmd/jujud
${BUILD_DIR}/%/bin/jujud: phony_explicit
# build for jujud
	$(cgo-go-build)

${BUILD_DIR}/%/bin/containeragent: PACKAGE = github.com/juju/juju/cmd/containeragent
${BUILD_DIR}/%/bin/containeragent: phony_explicit
# build for containeragent
	$(run_go_build)

${BUILD_DIR}/%/bin/juju-metadata: PACKAGE = github.com/juju/juju/cmd/plugins/juju-metadata
${BUILD_DIR}/%/bin/juju-metadata: phony_explicit
# build for juju-metadata
	$(run_go_build)

${BUILD_DIR}/%/bin/juju-wait-for: PACKAGE = github.com/juju/juju/cmd/plugins/juju-wait-for
${BUILD_DIR}/%/bin/juju-wait-for: phony_explicit
# build for juju-wait-for
	$(run_go_build)

${BUILD_DIR}/%/bin/pebble: PACKAGE = github.com/canonical/pebble/cmd/pebble
${BUILD_DIR}/%/bin/pebble: phony_explicit
# build for pebble
	$(run_go_build)

.PHONY: build
build: rebuild-schema go-build
## build builds all the targets specified by BUILD_AGENT_TARGETS and
## BUILD_CLIENT_TARGETS while also rebuilding a new schema.

.PHONY: go-agent-build
go-agent-build: cgo-go-build $(BUILD_AGENT_TARGETS)

.PHONY: go-build
go-build: go-agent-build $(BUILD_CLIENT_TARGETS)
## build builds all the targets specified by BUILD_AGENT_TARGETS and
## BUILD_CLIENT_TARGETS.

.PHONY: release-build
release-build: $(BUILD_MAIN_TARGETS) $(BUILD_AGENT_TARGETS)
## release-build: Construct Juju binaries, without building schema

.PHONY: release-install
release-install: $(INSTALL_TARGETS)
## release-install: Install Juju binaries

.PHONY: pre-check
pre-check:
## pre-check: Verify go code via static analysis
	@echo running pre-test checks
	@INCLUDE_GOLINTERS=1 $(PROJECT_DIR)/scripts/verify.bash

.PHONY: check
check: pre-check run-tests
## check: Verify Juju code using static analysis and unit tests

.PHONY: test
test: run-tests
## test: Verify Juju code using unit tests

.PHONY: run-tests
# Can't make the length of the TMP dir too long or it hits socket name length issues.
run-tests:
## run-tests: Run the unit tests
	$(eval TMP := $(shell mktemp -d $${TMPDIR:-/tmp}/jj-XXX))
	$(eval TEST_PACKAGES := $(shell go list $(PROJECT)/... | grep -v $(PROJECT)$$ | grep -v $(PROJECT)/vendor/ | grep -v $(PROJECT)/acceptancetests/ | grep -v $(PROJECT)/generate/ | grep -v mocks))
	@echo 'go test -mod=$(JUJU_GOMOD_MODE) -tags "$(BUILD_TAGS)" $(TEST_ARGS) $(CHECK_ARGS) -test.timeout=$(TEST_TIMEOUT) $$TEST_PACKAGES -check.v'
	@TMPDIR=$(TMP) go test -mod=$(JUJU_GOMOD_MODE) -tags "$(BUILD_TAGS)" $(TEST_ARGS) $(CHECK_ARGS) -test.timeout=$(TEST_TIMEOUT) $(TEST_PACKAGES) -check.v
	@rm -r $(TMP)

.PHONY: install
install: rebuild-schema go-install
## install: Install Juju binaries with a rebuilt schema

.PHONY: go-install
go-install: cgo-go-install $(INSTALL_TARGETS)
## go-install: Install Juju binaries

.PHONY: clean
clean:
## clean: Clean the cache and test caches
	go clean -n -r --cache --testcache $(PROJECT)/...

.PHONY: vendor-dependencies
vendor-dependencies:
## vendor-dependencies: updates vendored dependencies
	@go mod vendor

.PHONY: format
# Reformat source files.
format:
## format: Format the go source code
	gofmt -w -l .

.PHONY: simplify
# Reformat and simplify source files.
simplify:
## simplify: Format and simplify the go source code
	gofmt -w -l -s .

.PHONY: rebuild-schema
rebuild-schema:
## rebuild-schema: Rebuild the schema for clients with the latest facades
	@echo "Generating facade schema..."
# GOOS and GOARCH environment variables are cleared in case the user is trying to cross architecture compilation.
ifdef SCHEMA_PATH
	@env GOOS= GOARCH= go run $(COMPILE_FLAGS) $(PROJECT)/generate/schemagen -admin-facades "$(SCHEMA_PATH)"
else
	@env GOOS= GOARCH= go run $(COMPILE_FLAGS) $(PROJECT)/generate/schemagen -admin-facades \
		./apiserver/facades/schema.json
endif

.PHONY: install-snap-dependencies
# Install packages required to develop Juju and run tests. The stable
# PPA includes the required mongodb-server binaries.
install-snap-dependencies:
## install-snap-dependencies: Install the supported snap dependencies
ifeq ($(shell go version | grep -o "go1.17" || true),go1.17)
	@echo Using installed go-1.17
else
	@echo Installing go-1.17 snap
	@sudo snap install go --channel=1.17/stable --classic
endif

WAIT_FOR_DPKG=sh -c '. "${PROJECT_DIR}/make_functions.sh"; wait_for_dpkg "$$@"' wait_for_dpkg
JUJU_DB_CHANNEL=5.0/stable

.PHONY: install-mongo-dependencies
install-mongo-dependencies:
## install-mongo-dependencies: Install Mongo and its dependencies
	@echo Installing ${JUJU_DB_CHANNEL} juju-db snap for mongodb
	@sudo snap refresh juju-db --channel=${JUJU_DB_CHANNEL} 2> /dev/null; sudo snap install juju-db --channel=${JUJU_DB_CHANNEL} 2> /dev/null
	@$(WAIT_FOR_DPKG)
	@sudo apt-get --yes install  $(strip $(DEPENDENCIES))

.PHONY: install-dependencies
install-dependencies: install-snap-dependencies install-mongo-dependencies
## install-dependencies: Install all the dependencies
	@echo "Installing dependencies"

.PHONY: install-etc
# Install bash_completion
install-etc:
## install-etc: Install auto-completion
	@echo Installing bash completion
	@sudo install -o root -g root -m 644 etc/bash_completion.d/juju /usr/share/bash-completion/completions
	@sudo install -o root -g root -m 644 etc/bash_completion.d/juju-version /usr/share/bash-completion/completions

.PHONY: setup-lxd
setup-lxd:
## setup-lxd: Auto configure LXD
ifeq ($(shell ifconfig lxdbr0 2>&1 | grep -q "inet addr" && echo true),true)
	@echo IPv4 networking is already setup for LXD.
	@echo run "sudo scripts/setup-lxd.sh" to reconfigure IPv4 networking
else
	@echo Setting up IPv4 networking for LXD
	@sudo scripts/setup-lxd.sh || true
endif


GOCHECK_COUNT="$(shell go list -f '{{join .Deps "\n"}}' ${PROJECT}/... | grep -c "gopkg.in/check.v*")"
.PHONY: check-deps
check-deps:
## check-deps: Check dependencies are correct versions
	@echo "$(GOCHECK_COUNT) instances of gocheck not in test code"


# CAAS related targets
DOCKER_USERNAME            ?= jujusolutions
DOCKER_BUILDX_CONTEXT      ?= juju-make
DOCKER_STAGING_DIR         ?= ${BUILD_DIR}/docker-staging
JUJUD_STAGING_DIR          ?= ${DOCKER_STAGING_DIR}/jujud-operator
JUJUD_BIN_DIR              ?= ${BIN_DIR}
OPERATOR_IMAGE_BUILD_SRC   ?= true

# Import shell functions from make_functions.sh
# For the k8s operator.
BUILD_OPERATOR_IMAGE=bash -c '. "${PROJECT_DIR}/make_functions.sh"; build_push_operator_image "$$@"' build_push_operator_image
OPERATOR_IMAGE_PATH=bash -c '. "${PROJECT_DIR}/make_functions.sh"; operator_image_path "$$@"' operator_image_path
OPERATOR_IMAGE_RELEASE_PATH=bash -c '. "${PROJECT_DIR}/make_functions.sh"; operator_image_release_path "$$@"' operator_image_release_path
UPDATE_MICROK8S_OPERATOR=bash -c '. "${PROJECT_DIR}/make_functions.sh"; microk8s_operator_update "$$@"' microk8s_operator_update

image_check_prereq=image-check-build
ifneq ($(OPERATOR_IMAGE_BUILD_SRC),true)
	image_check_prereq=image-check-build-skip
endif

.PHONY: image-check
image-check: $(image_check_prereq)

.PHONY: image-check-build
image-check-build:
	CLIENT_PACKAGE_PLATFORMS="$(OCI_IMAGE_PLATFORMS)" AGENT_PACKAGE_PLATFORMS="$(OCI_IMAGE_PLATFORMS)" make build

.PHONY: image-check-build-skip
image-check-build-skip:
	@echo "skipping to build jujud bin, use existing one at ${JUJUD_BIN_DIR}/."

.PHONY: docker-builder
docker-builder:
## docker-builder: Makes sure that there is a buildx context for building the
## oci images
	-@docker buildx create --name ${DOCKER_BUILDX_CONTEXT}

.PHONY: image-check
operator-image: image-check docker-builder
## operator-image: Build operator image via docker
	${BUILD_OPERATOR_IMAGE} "$(OCI_IMAGE_PLATFORMS)" "$(PUSH_IMAGE)"

push_operator_image_prereq=push-operator-image-defined
ifeq ($(JUJU_BUILD_NUMBER),)
	push_operator_image_prereq=push-operator-image-undefined
endif

.PHONY: push-operator-image-defined
push-operator-image-defined: PUSH_IMAGE=true
push-operator-image-defined: operator-image

.PHONY: push-operator-image-undefined
push-operator-image-undefined:
	@echo "error Undefined JUJU_BUILD_NUMBER"

.PHONY: push-operator-image
push-operator-image: $(push_operator_image_prereq)
## push-operator-image: Push up the newly built operator image via docker


.PHONY: push-release-operator-image
push-release-operator-image: PUSH_IMAGE=true
push-release-operator-image: operator-image
## push-release-operator-image: Push up the newly built release operator image via docker


.PHONY: host-install
host-install:
## install juju for host os/architecture
	+GOOS=$(GOHOSTOS) GOARCH=$(GOHOSTARCH) make juju

.PHONY: minikube-operator-update
minikube-operator-update: host-install operator-image
## minikube-operator-update: Push up the newly built operator image for use with minikube
	docker save "$(shell ${OPERATOR_IMAGE_PATH})" | minikube image load --overwrite=true -

.PHONY: microk8s-operator-update
microk8s-operator-update: host-install operator-image
## microk8s-operator-update: Push up the newly built operator image for use with microk8s
	@${UPDATE_MICROK8S_OPERATOR}

.PHONY: check-k8s-model
check-k8s-model:
## check-k8s-model: Check if k8s model is present in show-model
	@:$(if $(value JUJU_K8S_MODEL),, $(error Undefined JUJU_K8S_MODEL))
	@juju show-model ${JUJU_K8S_MODEL} > /dev/null

.PHONY: local-operator-update
local-operator-update: check-k8s-model operator-image
## local-operator-update: Build then update local operator image
	$(eval kubeworkers != juju status -m ${JUJU_K8S_MODEL} kubernetes-worker --format json | jq -c '.machines | keys' | tr  -c '[:digit:]' ' ' 2>&1)
	docker save "$(shell ${OPERATOR_IMAGE_PATH})" | gzip > ${DOCKER_STAGING_DIR}/jujud-operator-image.tar.gz
	$(foreach wm,$(kubeworkers), juju scp -m ${JUJU_K8S_MODEL} ${DOCKER_STAGING_DIR}/jujud-operator-image.tar.gz $(wm):/tmp/jujud-operator-image.tar.gz ; )
	$(foreach wm,$(kubeworkers), juju ssh -m ${JUJU_K8S_MODEL} $(wm) -- "zcat /tmp/jujud-operator-image.tar.gz | docker load" ; )

STATIC_ANALYSIS_JOB ?=

.PHONY: static-analysis
static-analysis:
## static-analysis: Check the go code using static-analysis
	@cd tests && ./main.sh static_analysis ${STATIC_ANALYSIS_JOB}


cgo-go-op: musl-install-if-missing dqlite-deps-check
	PATH=${PATH}:/usr/local/musl/bin \
		CC="musl-gcc" \
		CGO_CFLAGS="-I${DQLITE_EXTRACTED_DEPS_ARCHIVE_PATH}/include" \
		CGO_LDFLAGS="-L${DQLITE_EXTRACTED_DEPS_ARCHIVE_PATH} -luv -lraft -ldqlite -llz4 -lsqlite3" \
		CGO_LDFLAGS_ALLOW="(-Wl,-wrap,pthread_create)|(-Wl,-z,now)" \
		LD_LIBRARY_PATH="${DQLITE_EXTRACTED_DEPS_ARCHIVE_PATH}" \
		CGO_ENABLED=1 \
		go $o $d \
			-mod=${JUJU_GOMOD_MODE} \
			-tags "libsqlite3 ${BUILD_TAGS}" \
			${COMPILE_FLAGS} \
			-ldflags "-s -w -linkmode 'external' -extldflags '-static' -X ${PROJECT}/version.GitCommit=${GIT_COMMIT} -X ${PROJECT}/version.GitTreeState=${GIT_TREE_STATE} -X ${PROJECT}/version.build=${JUJU_BUILD_NUMBER}" \
			-v $(strip $(INSTALL_CGO_TARGETS))

cgo-go-install:
## go-install: Install Juju binaries without updating dependencies
	$(MAKE) cgo-go-op o=install d=

cgo-go-build:
## go-build: Build Juju binaries without updating dependencies
	$(MAKE) cgo-go-op o=build d="-o ${BIN_DIR}/jujud"<|MERGE_RESOLUTION|>--- conflicted
+++ resolved
@@ -152,11 +152,7 @@
 	$(eval BUILD_ARCH = $(subst ppc64el,ppc64le,${ARCh}))
 	@@mkdir -p ${BBIN_DIR}
 	@echo "Building ${PACKAGE} for ${OS}/${ARCH}"
-<<<<<<< HEAD
-	@env GOOS=${OS} GOARCH=${ARCH} go build -mod=$(JUJU_GOMOD_MODE) -o ${BBIN_DIR} -tags "$(BUILD_TAGS)" $(COMPILE_FLAGS) $(LINK_FLAGS) -v ${PACKAGE}
-=======
 	@env GOOS=${OS} GOARCH=${BUILD_ARCH} go build -mod=$(JUJU_GOMOD_MODE) -o ${BBIN_DIR} -tags "$(BUILD_TAGS)" $(COMPILE_FLAGS) $(LINK_FLAGS) -v  ${PACKAGE}
->>>>>>> 947923df
 endef
 
 define run_go_install
