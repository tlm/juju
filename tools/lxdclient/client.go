--- conflicted
+++ resolved
@@ -51,12 +51,8 @@
 		certClient:         &certClient{raw},
 		profileClient:      &profileClient{raw},
 		instanceClient:     &instanceClient{raw, remote},
-<<<<<<< HEAD
 		imageClient:        &imageClient{raw},
-=======
-		imageClient:        &imageClient{raw, cfg},
 		baseURL:            raw.BaseURL,
->>>>>>> a4e4ce33
 	}
 	return conn, nil
 }
