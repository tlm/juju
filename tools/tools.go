// Copyright 2013 Canonical Ltd.
// Licensed under the AGPLv3, see LICENCE file for details.

package tools

import (
	"github.com/juju/version/v2"
)

// Tools represents the location and version of a tools tarball.
type Tools struct {
	Version version.Binary `json:"version"`
	URL     string         `json:"url"`
	SHA256  string         `json:"sha256,omitempty"`
	Size    int64          `json:"size"`
}

// AgentVersion is the version of Juju being represented.
func (t *Tools) AgentVersion() version.Number {
	return t.Version.Number
}

<<<<<<< HEAD
// DashboardArchive represents the location and version of a dashboard release archive.
type DashboardArchive struct {
=======
// GUIArchive represents the location and version of a GUI release archive.
type GUIArchive struct {
>>>>>>> ddc96a06
	Version version.Number `json:"version"`
	URL     string         `json:"url"`
	SHA256  string         `json:"sha256,omitempty"`
	Size    int64          `json:"size"`
}<|MERGE_RESOLUTION|>--- conflicted
+++ resolved
@@ -20,13 +20,8 @@
 	return t.Version.Number
 }
 
-<<<<<<< HEAD
 // DashboardArchive represents the location and version of a dashboard release archive.
 type DashboardArchive struct {
-=======
-// GUIArchive represents the location and version of a GUI release archive.
-type GUIArchive struct {
->>>>>>> ddc96a06
 	Version version.Number `json:"version"`
 	URL     string         `json:"url"`
 	SHA256  string         `json:"sha256,omitempty"`
