--- conflicted
+++ resolved
@@ -87,7 +87,6 @@
 }
 
 func (s *applicationSuite) TestDeploy(c *gc.C) {
-<<<<<<< HEAD
 	ctrl := gomock.NewController(c)
 	defer ctrl.Finish()
 
@@ -100,7 +99,6 @@
 				CharmURL:         "cs:trusty/a-charm-1",
 				CharmOrigin:      &params.CharmOrigin{Source: "charm-store"},
 				ApplicationName:  "applicationA",
-				Series:           "series",
 				NumUnits:         1,
 				ConfigYAML:       "configYAML",
 				Config:           map[string]string{"foo": "bar"},
@@ -111,33 +109,6 @@
 				AttachStorage:    []string{"storage-data-0"},
 				Resources:        map[string]string{"foo": "bar"},
 			},
-=======
-	var called bool
-	client := application.NewClient(basetesting.APICallerFunc(
-		func(objType string, version int, id, request string, a, response interface{}) error {
-			called = true
-			c.Assert(request, gc.Equals, "Deploy")
-			args, ok := a.(params.ApplicationsDeploy)
-			c.Assert(ok, jc.IsTrue)
-			c.Assert(args.Applications, gc.HasLen, 1)
-			app := args.Applications[0]
-			c.Assert(app.CharmURL, gc.Equals, "cs:trusty/a-charm-1")
-			c.Assert(app.CharmOrigin, gc.DeepEquals, &params.CharmOrigin{Source: "charm-store"})
-			c.Assert(app.ApplicationName, gc.Equals, "applicationA")
-			c.Assert(app.NumUnits, gc.Equals, 1)
-			c.Assert(app.ConfigYAML, gc.Equals, "configYAML")
-			c.Assert(app.Config, gc.DeepEquals, map[string]string{"foo": "bar"})
-			c.Assert(app.Constraints, gc.DeepEquals, constraints.MustParse("mem=4G"))
-			c.Assert(app.Placement, gc.DeepEquals, []*instance.Placement{{"scope", "directive"}})
-			c.Assert(app.EndpointBindings, gc.DeepEquals, map[string]string{"foo": "bar"})
-			c.Assert(app.Storage, gc.DeepEquals, map[string]storage.Constraints{"data": {Pool: "pool"}})
-			c.Assert(app.AttachStorage, gc.DeepEquals, []string{"storage-data-0"})
-			c.Assert(app.Resources, gc.DeepEquals, map[string]string{"foo": "bar"})
-
-			result := response.(*params.ErrorResults)
-			result.Results = make([]params.ErrorResult, 1)
-			return nil
->>>>>>> d076f54c
 		},
 	}
 
@@ -181,7 +152,6 @@
 				CharmURL:         "cs:trusty/a-charm-1",
 				CharmOrigin:      &params.CharmOrigin{Source: "charm-store"},
 				ApplicationName:  "applicationA",
-				Series:           "series",
 				NumUnits:         1,
 				ConfigYAML:       "configYAML",
 				Config:           map[string]string{"foo": "bar"},
@@ -322,27 +292,29 @@
 		ConfigSettings: map[string]string{
 			"a": "b",
 			"c": "d",
-<<<<<<< HEAD
 		},
 		ConfigSettingsYAML: "yaml",
 		Force:              true,
-		ForceSeries:        true,
+		ForceBase:          true,
 		ForceUnits:         true,
 		StorageConstraints: map[string]params.StorageConstraints{
-=======
-		})
-		c.Assert(args.ConfigSettingsYAML, gc.Equals, "yaml")
-		c.Assert(args.Force, gc.Equals, true)
-		c.Assert(args.ForceBase, gc.Equals, true)
-		c.Assert(args.ForceUnits, gc.Equals, true)
-		c.Assert(args.StorageConstraints, jc.DeepEquals, map[string]params.StorageConstraints{
->>>>>>> d076f54c
 			"a": {Pool: "radiant"},
 			"b": {Count: toUint64Ptr(123)},
 			"c": {Size: toUint64Ptr(123)},
 		},
 		Generation: newBranchName,
 	}
+
+	c.Assert(args.ConfigSettingsYAML, gc.Equals, "yaml")
+	c.Assert(args.Force, gc.Equals, true)
+	c.Assert(args.ForceBase, gc.Equals, true)
+	c.Assert(args.ForceUnits, gc.Equals, true)
+	c.Assert(args.StorageConstraints, jc.DeepEquals, map[string]params.StorageConstraints{
+		"a": {Pool: "radiant"},
+		"b": {Count: toUint64Ptr(123)},
+		"c": {Size: toUint64Ptr(123)},
+	})
+
 	cfg := application.SetCharmConfig{
 		ApplicationName: "application",
 		CharmID: application.CharmID{
@@ -1206,7 +1178,6 @@
 }
 
 func (s *applicationSuite) TestApplicationsInfo(c *gc.C) {
-<<<<<<< HEAD
 	ctrl := gomock.NewController(c)
 	defer ctrl.Finish()
 
@@ -1222,41 +1193,11 @@
 			{Result: &params.ApplicationResult{
 				Tag:       "application-bar",
 				Charm:     "charm-bar",
-				Series:    "bionic",
+				Base:      params.Base{Name: "ubuntu", Channel: "12.10"},
 				Channel:   "development",
 				Principal: true,
 				EndpointBindings: map[string]string{
 					"juju-info": "myspace",
-=======
-	called := false
-	client := application.NewClient(basetesting.APICallerFunc(
-		func(objType string, version int, id, request string, a, response interface{}) error {
-			called = true
-			c.Assert(request, gc.Equals, "ApplicationsInfo")
-			args, ok := a.(params.Entities)
-			c.Assert(ok, jc.IsTrue)
-			c.Assert(args, jc.DeepEquals, params.Entities{
-				Entities: []params.Entity{
-					{Tag: "application-foo"},
-					{Tag: "application-bar"},
-				}})
-
-			result, ok := response.(*params.ApplicationInfoResults)
-			c.Assert(ok, jc.IsTrue)
-			result.Results = []params.ApplicationInfoResult{
-				{Error: &params.Error{Message: "boom"}},
-				{Result: &params.ApplicationResult{
-					Tag:       "application-bar",
-					Charm:     "charm-bar",
-					Base:      params.Base{Name: "ubuntu", Channel: "12.10"},
-					Channel:   "development",
-					Principal: true,
-					EndpointBindings: map[string]string{
-						"juju-info": "myspace",
-					},
-					Remote: true,
-				},
->>>>>>> d076f54c
 				},
 				Remote: true,
 			},
