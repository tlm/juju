--- conflicted
+++ resolved
@@ -86,24 +86,19 @@
 	if logDir == "" {
 		logDir = agent.DefaultLogDir
 	}
-<<<<<<< HEAD
 	backingFS, err := containerDirFilesystem()
 	if err != nil {
 		return nil, err
 	}
 	logger.Tracef("backing filesystem: %q", backingFS)
+	for k, v := range conf {
+		logger.Warningf(`Found unused config option with key: "%v" and value: "%v"`, k, v)
+	}
 	return &containerManager{
 		name:              name,
 		logdir:            logDir,
 		backingFilesystem: backingFS,
 	}, nil
-=======
-	for k, v := range conf {
-		logger.Warningf(`Found unused config option with key: "%v" and value: "%v"`, k, v)
-	}
-
-	return &containerManager{name: name, logdir: logDir}, nil
->>>>>>> 2e40255f
 }
 
 func (manager *containerManager) StartContainer(
