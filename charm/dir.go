--- conflicted
+++ resolved
@@ -2,6 +2,7 @@
 
 import (
 	"archive/zip"
+	"errors"
 	"fmt"
 	"io"
 	"io/ioutil"
@@ -36,7 +37,7 @@
 		_, err = fmt.Fscan(file, &dir.revision)
 		file.Close()
 		if err != nil {
-			return nil, os.NewError("invalid revision file")
+			return nil, errors.New("invalid revision file")
 		}
 	} else {
 		dir.revision = dir.meta.OldRevision
@@ -81,7 +82,6 @@
 	return dir.config
 }
 
-<<<<<<< HEAD
 // SetRevision changes the charm revision number. This affects
 // the revision reported by Revision and the revision of the
 // charm bundled by BundleTo.
@@ -92,7 +92,7 @@
 
 // SetDiskRevision does the same as SetRevision but also changes
 // the revision file in the charm directory.
-func (dir *Dir) SetDiskRevision(revision int) os.Error {
+func (dir *Dir) SetDiskRevision(revision int) error {
 	dir.SetRevision(revision)
 	file, err := os.OpenFile(dir.join("revision"), os.O_WRONLY|os.O_CREATE, 0644)
 	if err != nil {
@@ -103,11 +103,8 @@
 	return err
 }
 
-func (dir *Dir) BundleTo(w io.Writer) (err os.Error) {
-=======
 // BundleTo creates a charm file from the charm expanded in dir.
 func (dir *Dir) BundleTo(w io.Writer) (err error) {
->>>>>>> 5866881b
 	zipw := zip.NewWriter(w)
 	defer zipw.Close()
 	zp := zipPacker{zipw, dir.Path}
@@ -121,13 +118,12 @@
 }
 
 func (zp *zipPacker) WalkFunc() filepath.WalkFunc {
-<<<<<<< HEAD
-	return func(path string, fi *os.FileInfo, err os.Error) os.Error {
+	return func(path string, fi os.FileInfo, err error) error {
 		return zp.visit(path, fi, err)
 	}
 }
 
-func (zp *zipPacker) AddRevision(revision int) os.Error {
+func (zp *zipPacker) AddRevision(revision int) error {
 	h := &zip.FileHeader{Name: "revision"}
 	h.SetMode(syscall.S_IFREG | 0644)
 	w, err := zp.CreateHeader(h)
@@ -137,15 +133,7 @@
 	return err
 }
 
-func (zp *zipPacker) visit(path string, fi *os.FileInfo, err os.Error) os.Error {
-=======
-	return func(path string, fi os.FileInfo, err error) error {
-		return zp.Visit(path, fi, err)
-	}
-}
-
-func (zp *zipPacker) Visit(path string, fi os.FileInfo, err error) error {
->>>>>>> 5866881b
+func (zp *zipPacker) visit(path string, fi os.FileInfo, err error) error {
 	if err != nil {
 		return err
 	}
@@ -170,11 +158,7 @@
 	}
 	h := &zip.FileHeader{
 		Name:   relpath,
-<<<<<<< HEAD
 		Method: method,
-=======
-		Method: zip.Deflate,
->>>>>>> 5866881b
 	}
 	h.SetMode(fi.Mode())
 	w, err := zp.CreateHeader(h)
