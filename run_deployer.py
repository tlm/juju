--- conflicted
+++ resolved
@@ -63,7 +63,6 @@
         raise
 
 
-<<<<<<< HEAD
 CLOCK_SKEW_SCRIPT = """
         now=$(date +%s)
         let future=$now+600
@@ -84,10 +83,8 @@
             raise ErrUnitCondition("%s: Unknown condition type." % action)
 
 
-def run_deployer(argv=None):
+def assess_deployer(args, client):
     """Run juju-deployer, based on command line configuration values."""
-=======
-def assess_deployer(args, client):
     client.deployer(args.bundle_path, args.bundle_name)
     # Curtis disabled this because no deployer-based tests are passing.
     # client.wait_for_workloads()
@@ -95,6 +92,9 @@
         check_health(args.health_cmd, args.temp_env_name)
     if args.upgrade:
         client.juju('status', ())
+        if args.upgrade_condition:
+            for condition in args.upgrade_condition:
+                apply_condition(client, condition)
         assess_upgrade(client, args.juju_bin)
         client.wait_for_workloads()
         if args.health_cmd:
@@ -102,7 +102,6 @@
 
 
 def main(argv=None):
->>>>>>> dbd1fd62
     args = parse_args(argv)
     configure_logging(args.verbose)
     env = SimpleEnvironment.from_config(args.env)
@@ -110,26 +109,11 @@
     client = EnvJujuClient.by_version(env, start_juju_path, debug=args.debug)
     with boot_context(args.temp_env_name, client, None, [], args.series,
                       args.agent_url, args.agent_stream, args.logs,
-<<<<<<< HEAD
-                      args.keep_env, False, region=args.region):
-        client.deployer(args.bundle_path, args.bundle_name)
-        if args.health_cmd:
-            check_health(args.health_cmd, args.temp_env_name)
-        if args.upgrade:
-            client.juju('status', ())
-            if args.upgrade_condition:
-                for condition in args.upgrade_condition:
-                    apply_condition(client, condition)
-            assess_upgrade(client, args.juju_bin)
-            if args.health_cmd:
-                check_health(args.health_cmd, args.temp_env_name)
-=======
                       args.keep_env, upload_tools=args.upload_tools,
                       region=args.region):
         assess_deployer(args, client)
     return 0
 
 
->>>>>>> dbd1fd62
 if __name__ == '__main__':
     sys.exit(main())