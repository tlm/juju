// Copyright 2015 Canonical Ltd.
// Licensed under the AGPLv3, see LICENCE file for details.

package featuretests

import (
	"time"

	"github.com/juju/cmd/cmdtesting"
	"github.com/juju/loggo"
	"github.com/juju/names/v4"
	jujutesting "github.com/juju/testing"
	jc "github.com/juju/testing/checkers"
	"github.com/juju/utils/v2"
	"github.com/juju/utils/v2/arch"
	"github.com/juju/version"
	gc "gopkg.in/check.v1"
	"gopkg.in/mgo.v2/bson"

	"github.com/juju/juju/controller"

	"github.com/juju/juju/agent"
	"github.com/juju/juju/api/common"
	"github.com/juju/juju/caas/kubernetes/provider"
	k8stesting "github.com/juju/juju/caas/kubernetes/provider/testing"
	agentcmd "github.com/juju/juju/cmd/jujud/agent"
	"github.com/juju/juju/cmd/jujud/agent/addons"
	"github.com/juju/juju/cmd/jujud/agent/agentconf"
	"github.com/juju/juju/cmd/jujud/agent/agenttest"
	"github.com/juju/juju/controller"
	"github.com/juju/juju/state"
	coretesting "github.com/juju/juju/testing"
	"github.com/juju/juju/testing/factory"
	jujuversion "github.com/juju/juju/version"
	"github.com/juju/juju/worker/logsender"
)

// dblogSuite tests that logs flow correctly from the machine and unit
// agents over the API into MongoDB. These are very much integration
// tests with more detailed testing of the individual components
// being done in unit tests.
type dblogSuite struct {
	agenttest.AgentSuite
}

func (s *dblogSuite) SetUpTest(c *gc.C) {
	s.AgentSuite.SetUpTest(c)
}

func (s *dblogSuite) TestControllerAgentLogsGoToDBCAAS(c *gc.C) {
	// Set up a CAAS model to replace the IAAS one.
<<<<<<< HEAD
	s.PatchValue(&provider.NewK8sClients, k8stesting.NoopFakeK8sClients)
	st := s.Factory.MakeCAASModel(c, nil)
=======
	// Ensure an older major version is used to prevent an upgrade
	// from being attempted.
	modelVers := jujuversion.Current
	modelVers.Major--
	extraAttrs := coretesting.Attrs{
		"agent-version": modelVers.String(),
	}
	st := s.Factory.MakeCAASModel(c, &factory.ModelParams{ConfigAttrs: extraAttrs})
>>>>>>> 049451e8
	s.CleanupSuite.AddCleanup(func(*gc.C) { st.Close() })
	s.State = st
	s.Factory = factory.NewFactory(st, s.StatePool)
	node, err := s.State.AddControllerNode()
	c.Assert(err, jc.ErrorIsNil)
	password, err := utils.RandomPassword()
	c.Assert(err, jc.ErrorIsNil)
	err = node.SetPassword(password)
	c.Assert(err, jc.ErrorIsNil)

	// Ensure controller config matches agent config so the agent worker
	// does not exist with ErrRestartAgent.
	err = s.State.UpdateControllerConfig(map[string]interface{}{
		controller.MongoMemoryProfile: controller.MongoProfLow}, nil)
	c.Assert(err, jc.ErrorIsNil)
	vers := version.Binary{
		Number: jujuversion.Current,
		Arch:   arch.HostArch(),
		Series: "kuebernetes",
	}
	s.PrimeAgentVersion(c, node.Tag(), password, vers)
	s.assertAgentLogsGoToDB(c, node.Tag(), true)
}

func (s *dblogSuite) TestMachineAgentLogsGoToDBIAAS(c *gc.C) {
	// Create a machine and an agent for it.
	m, password := s.Factory.MakeMachineReturningPassword(c, &factory.MachineParams{
		Nonce:  agent.BootstrapNonce,
		Series: "quantal",
	})

	s.PrimeAgent(c, m.Tag(), password)
	s.assertAgentLogsGoToDB(c, m.Tag(), false)
}

func (s *dblogSuite) assertAgentLogsGoToDB(c *gc.C, tag names.Tag, isCaas bool) {
	aCfg := agentconf.NewAgentConf(s.DataDir())
	err := aCfg.ReadConfig(tag.String())
	c.Assert(err, jc.ErrorIsNil)
	logger, err := logsender.InstallBufferedLogWriter(loggo.DefaultContext(), 1000)
	c.Assert(err, jc.ErrorIsNil)
	machineAgentFactory := agentcmd.MachineAgentFactoryFn(
		aCfg,
		logger,
		addons.DefaultIntrospectionSocketName,
		noPreUpgradeSteps,
		c.MkDir(),
	)
	a, err := machineAgentFactory(tag, isCaas)
	c.Assert(err, jc.ErrorIsNil)

	// Ensure there's no logs to begin with.
	c.Assert(s.getLogCount(c, tag), gc.Equals, 0)

	// Start the agent.
	ctx := cmdtesting.Context(c)
	go func() { c.Check(a.Run(ctx), jc.ErrorIsNil) }()
	defer a.Stop()

	foundLogs := s.waitForLogs(c, tag)
	c.Assert(foundLogs, jc.IsTrue)
}

func (s *dblogSuite) TestUnitAgentLogsGoToDB(c *gc.C) {
	// Create a unit and an agent for it.
	u, password := s.Factory.MakeUnitReturningPassword(c, nil)
	s.PrimeAgent(c, u.Tag(), password)
	logger, err := logsender.InstallBufferedLogWriter(loggo.DefaultContext(), 1000)
	c.Assert(err, jc.ErrorIsNil)
	a, err := agentcmd.NewUnitAgent(nil, logger)
	c.Assert(err, jc.ErrorIsNil)
	s.InitAgent(c, a, "--unit-name", u.Name(), "--log-to-stderr=true")

	// Ensure there's no logs to begin with.
	c.Assert(s.getLogCount(c, u.Tag()), gc.Equals, 0)

	// Start the agent.
	ctx := cmdtesting.Context(c)
	go func() { c.Assert(a.Run(ctx), jc.ErrorIsNil) }()
	defer a.Stop()

	foundLogs := s.waitForLogs(c, u.Tag())
	c.Assert(foundLogs, jc.IsTrue)
}

func (s *dblogSuite) getLogCount(c *gc.C, entity names.Tag) int {
	// TODO(mjs) - replace this with State's functionality for reading
	// logs from the DB, once it gets this. This will happen before
	// the DB logging feature branch is merged.
	logs := s.Session.DB("logs").C("logs." + s.State.ModelUUID())
	count, err := logs.Find(bson.M{"n": entity.String()}).Count()
	c.Assert(err, jc.ErrorIsNil)
	return count
}

func (s *dblogSuite) waitForLogs(c *gc.C, entityTag names.Tag) bool {
	for a := coretesting.LongAttempt.Start(); a.Next(); {
		if s.getLogCount(c, entityTag) > 0 {
			return true
		}
	}
	return false
}

// debugLogDbSuite tests that the debuglog API works when logs are
// being read from the database.
// NOTE: the actual tests had to be split as the resetting causes
// mongo on bionic to have issues, see note below.
type debugLogDbSuite struct {
	agenttest.AgentSuite
	origReplicaSet bool
}

func (s *debugLogDbSuite) SetUpSuite(c *gc.C) {
	// Ensure mongod has replicaset enabled.
	s.origReplicaSet = jujutesting.MgoServer.EnableReplicaSet
	if !s.origReplicaSet {
		jujutesting.MgoServer.EnableReplicaSet = true
		jujutesting.MgoServer.Restart()
	}
	s.AgentSuite.SetUpSuite(c)
}

func (s *debugLogDbSuite) TearDownSuite(c *gc.C) {
	// Restart mongod without the replicaset enabled so as not to
	// affect other tests that rely on this mongod instance in this
	// package.
	if !s.origReplicaSet {
		jujutesting.MgoServer.EnableReplicaSet = false
		jujutesting.MgoServer.Restart()
	}
	s.AgentSuite.TearDownSuite(c)
}

// NOTE: this is terrible, however due to a bug in mongod on bionic
// when resetting a mongo service with repl set on, we hit an inveriant bug
// which causes the second test to fail always.

// NOTE: do not merge with debugLogDbSuite2
type debugLogDbSuite1 struct {
	debugLogDbSuite
}

func (s *debugLogDbSuite1) TestLogsAPI(c *gc.C) {
	dbLogger := state.NewDbLogger(s.State)
	defer dbLogger.Close()

	t := time.Date(2015, 6, 23, 13, 8, 49, 0, time.UTC)
	err := dbLogger.Log([]state.LogRecord{{
		Time:     t,
		Entity:   "not-a-tag",
		Version:  jujuversion.Current,
		Module:   "juju.foo",
		Location: "code.go:42",
		Level:    loggo.INFO,
		Message:  "all is well",
	}, {
		Time:     t.Add(time.Second),
		Entity:   "not-a-tag",
		Version:  jujuversion.Current,
		Module:   "juju.bar",
		Location: "go.go:99",
		Level:    loggo.ERROR,
		Message:  "no it isn't",
	}})
	c.Assert(err, jc.ErrorIsNil)

	messages := make(chan common.LogMessage)
	go func(numMessages int) {
		client := s.APIState.Client()
		logMessages, err := client.WatchDebugLog(common.DebugLogParams{})
		c.Assert(err, jc.ErrorIsNil)

		for n := 0; n < numMessages; n++ {
			messages <- <-logMessages
		}
	}(3)

	assertMessage := func(expected common.LogMessage) {
		select {
		case actual := <-messages:
			c.Assert(actual, jc.DeepEquals, expected)
		case <-time.After(coretesting.LongWait):
			c.Fatal("timed out waiting for log line")
		}
	}

	// Read the 2 lines that are in the logs collection.
	assertMessage(common.LogMessage{
		Entity:    "not-a-tag",
		Timestamp: t,
		Severity:  "INFO",
		Module:    "juju.foo",
		Location:  "code.go:42",
		Message:   "all is well",
	})
	assertMessage(common.LogMessage{
		Entity:    "not-a-tag",
		Timestamp: t.Add(time.Second),
		Severity:  "ERROR",
		Module:    "juju.bar",
		Location:  "go.go:99",
		Message:   "no it isn't",
	})

	// Now write and observe another log. This should be read from the oplog.
	err = dbLogger.Log([]state.LogRecord{{
		Time:     t.Add(2 * time.Second),
		Entity:   "not-a-tag",
		Version:  jujuversion.Current,
		Module:   "ju.jitsu",
		Location: "no.go:3",
		Level:    loggo.WARNING,
		Message:  "beep beep",
	}})
	assertMessage(common.LogMessage{
		Entity:    "not-a-tag",
		Timestamp: t.Add(2 * time.Second),
		Severity:  "WARNING",
		Module:    "ju.jitsu",
		Location:  "no.go:3",
		Message:   "beep beep",
	})
	c.Assert(err, jc.ErrorIsNil)
}

// NOTE: do not merge with debugLogDbSuite1
type debugLogDbSuite2 struct {
	debugLogDbSuite
}

func (s *debugLogDbSuite2) TestLogsUsesStartTime(c *gc.C) {
	dbLogger := state.NewDbLogger(s.State)
	defer dbLogger.Close()

	entity := "not-a-tag"

	vers := jujuversion.Current
	t1 := time.Date(2015, 6, 23, 13, 8, 49, 100, time.UTC)
	// Check that start time has subsecond resolution.
	t2 := time.Date(2015, 6, 23, 13, 8, 51, 50, time.UTC)
	t3 := t1.Add(2 * time.Second)
	t4 := t1.Add(4 * time.Second)
	err := dbLogger.Log([]state.LogRecord{{
		Time:     t1,
		Entity:   entity,
		Version:  vers,
		Module:   "juju.foo",
		Location: "code.go:42",
		Level:    loggo.INFO,
		Message:  "spinto band",
	}, {
		Time:     t2,
		Entity:   entity,
		Version:  vers,
		Module:   "juju.quux",
		Location: "ok.go:101",
		Level:    loggo.INFO,
		Message:  "king gizzard and the lizard wizard",
	}, {
		Time:     t3,
		Entity:   entity,
		Version:  vers,
		Module:   "juju.bar",
		Location: "go.go:99",
		Level:    loggo.ERROR,
		Message:  "born ruffians",
	}, {
		Time:     t4,
		Entity:   entity,
		Version:  vers,
		Module:   "juju.baz",
		Location: "go.go.go:23",
		Level:    loggo.WARNING,
		Message:  "cold war kids",
	}})
	c.Assert(err, jc.ErrorIsNil)

	client := s.APIState.Client()
	logMessages, err := client.WatchDebugLog(common.DebugLogParams{
		StartTime: t3,
	})
	c.Assert(err, jc.ErrorIsNil)

	assertMessage := func(expected common.LogMessage) {
		select {
		case actual := <-logMessages:
			c.Assert(actual, jc.DeepEquals, expected)
		case <-time.After(coretesting.LongWait):
			c.Fatal("timed out waiting for log line")
		}
	}
	assertMessage(common.LogMessage{
		Entity:    "not-a-tag",
		Timestamp: t3,
		Severity:  "ERROR",
		Module:    "juju.bar",
		Location:  "go.go:99",
		Message:   "born ruffians",
	})
	assertMessage(common.LogMessage{
		Entity:    "not-a-tag",
		Timestamp: t4,
		Severity:  "WARNING",
		Module:    "juju.baz",
		Location:  "go.go.go:23",
		Message:   "cold war kids",
	})
}<|MERGE_RESOLUTION|>--- conflicted
+++ resolved
@@ -16,8 +16,6 @@
 	"github.com/juju/version"
 	gc "gopkg.in/check.v1"
 	"gopkg.in/mgo.v2/bson"
-
-	"github.com/juju/juju/controller"
 
 	"github.com/juju/juju/agent"
 	"github.com/juju/juju/api/common"
@@ -48,11 +46,8 @@
 }
 
 func (s *dblogSuite) TestControllerAgentLogsGoToDBCAAS(c *gc.C) {
+	s.PatchValue(&provider.NewK8sClients, k8stesting.NoopFakeK8sClients)
 	// Set up a CAAS model to replace the IAAS one.
-<<<<<<< HEAD
-	s.PatchValue(&provider.NewK8sClients, k8stesting.NoopFakeK8sClients)
-	st := s.Factory.MakeCAASModel(c, nil)
-=======
 	// Ensure an older major version is used to prevent an upgrade
 	// from being attempted.
 	modelVers := jujuversion.Current
@@ -61,7 +56,6 @@
 		"agent-version": modelVers.String(),
 	}
 	st := s.Factory.MakeCAASModel(c, &factory.ModelParams{ConfigAttrs: extraAttrs})
->>>>>>> 049451e8
 	s.CleanupSuite.AddCleanup(func(*gc.C) { st.Close() })
 	s.State = st
 	s.Factory = factory.NewFactory(st, s.StatePool)
