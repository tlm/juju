--- conflicted
+++ resolved
@@ -1,96 +1,3 @@
-<<<<<<< HEAD
-wait_for_controller_machines() {
-=======
-wait_for_controller_machines_tear_down() {
->>>>>>> a8bde405
-	amount=${1}
-
-	attempt=0
-	# shellcheck disable=SC2143
-	until [[ "$(juju machines -m controller --format=json | jq -r '.machines | .[] | .["juju-status"] | select(.current == "started") | .current' | wc -l | grep "${amount}")" ]]; do
-<<<<<<< HEAD
-		echo "[+] (attempt ${attempt}) polling machines"
-=======
-		echo "[+] (attempt ${attempt}) polling started machines during ha tear down"
->>>>>>> a8bde405
-		juju machines -m controller 2>&1 | sed 's/^/    | /g' || true
-		sleep "${SHORT_TIMEOUT}"
-		attempt=$((attempt + 1))
-
-<<<<<<< HEAD
-		# Wait for roughly 16 minutes for a enable-ha. In the field it's known
-		# that enable-ha can take this long.
-		if [[ ${attempt} -gt 200 ]]; then
-			echo "enable-ha failed waiting for machines to start"
-=======
-		if [[ ${attempt} -gt 25 ]]; then
-			echo "enable-ha failed waiting for only 1 started machine"
->>>>>>> a8bde405
-			exit 1
-		fi
-	done
-
-<<<<<<< HEAD
-	if [[ ${attempt} -gt 0 ]]; then
-		echo "[+] $(green 'Completed polling machines')"
-		juju machines -m controller 2>&1 | sed 's/^/    | /g'
-
-		sleep "${SHORT_TIMEOUT}"
-	fi
-}
-
-wait_for_ha() {
-	amount=${1}
-
-	attempt=0
-	# shellcheck disable=SC2143
-	until [[ "$(juju show-controller --format=json | jq -r '.[] | .["controller-machines"] | .[] | select(.["ha-status"] == "ha-enabled") | .["instance-id"]' | wc -l | grep "${amount}")" ]]; do
-		echo "[+] (attempt ${attempt}) polling ha"
-		juju show-controller 2>&1 | yq '.[]["controller-machines"]' | sed 's/^/    | /g'
-		sleep "${SHORT_TIMEOUT}"
-		attempt=$((attempt + 1))
-
-		# Wait for roughly 16 minutes for a enable-ha. In the field it's known
-		# that enable-ha can take this long.
-		if [[ ${attempt} -gt 100 ]]; then
-			echo "enable-ha failed waiting for machines to start"
-=======
-	attempt=0
-	# shellcheck disable=SC2143
-	until [[ "$(juju machines -m controller --format=json | jq -r '.machines | .[] | .["juju-status"] | select(.current == "stopped") | .current' | wc -l | grep 0)" ]]; do
-		echo "[+] (attempt ${attempt}) polling stopped machines during ha tear down"
-		juju machines -m controller 2>&1 | sed 's/^/    | /g' || true
-		sleep "${SHORT_TIMEOUT}"
-		attempt=$((attempt + 1))
-
-		if [[ ${attempt} -gt 25 ]]; then
-			echo "enable-ha failed waiting for machines to tear down"
->>>>>>> a8bde405
-			exit 1
-		fi
-	done
-
-<<<<<<< HEAD
-	if [[ ${attempt} -gt 0 ]]; then
-		echo "[+] $(green 'Completed polling ha')"
-		juju show-controller 2>&1 | sed 's/^/    | /g'
-=======
-	if [[ "$(juju machines -m controller --format=json | jq -r '.machines | .[] | .["juju-status"] | select(.current == "error") | .current' | wc -l)" -gt 0 ]]; then
-		echo "machine in controller model with error during ha tear down"
-		juju machines -m controller 2>&1 | sed 's/^/    | /g' || true
-		exit 1
-	fi
-
-	if [[ ${attempt} -gt 0 ]]; then
-		echo "[+] $(green 'Completed polling machines')"
-		juju machines -m controller 2>&1 | sed 's/^/    | /g'
->>>>>>> a8bde405
-
-		sleep "${SHORT_TIMEOUT}"
-	fi
-}
-
-<<<<<<< HEAD
 wait_for_controller_no_leader() {
 	# We need to wait for the Dqlite cluster to be broken (loss of quorum),
 	# before we start waiting for the backstop behaviour to be pending
@@ -101,8 +8,6 @@
 	done
 }
 
-=======
->>>>>>> a8bde405
 wait_for_controller_leader() {
 	# Since the institution of Dqlite for leases, we need to wait until the
 	# backstop workflow has run before we are functional with a single
