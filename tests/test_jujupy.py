from collections import defaultdict
from contextlib import contextmanager
import copy
from datetime import (
    datetime,
    timedelta,
    )
import json
import logging
import os
import socket
import StringIO
import subprocess
import sys
from textwrap import dedent
import types

from mock import (
    call,
    Mock,
    patch,
    )
import yaml

from fakejuju import (
    fake_juju_client,
    get_user_register_command_info,
    get_user_register_token,
    )
from jujuconfig import (
    get_environments_path,
    get_jenv_path,
    NoSuchEnvironment,
    )
from jujupy import (
    AppError,
    BootstrapMismatch,
    CannotConnectEnv,
    client_from_config,
    Controller,
    describe_substrate,
    EnvJujuClient,
    EnvJujuClient1X,
    EnvJujuClient22,
    EnvJujuClient24,
    EnvJujuClient25,
    EnvJujuClientRC,
    ErroredUnit,
    GroupReporter,
    get_cache_path,
    get_local_root,
    get_machine_dns_name,
    get_timeout_path,
    IncompatibleConfigClass,
    jes_home_path,
    JESNotSupported,
    Juju2Backend,
    JujuData,
    JUJU_DEV_FEATURE_FLAGS,
    KILL_CONTROLLER,
    Machine,
    MachineError,
    make_safe_config,
    NoProvider,
    parse_new_state_server_from_error,
    SimpleEnvironment,
    SoftDeadlineExceeded,
    Status,
    Status1X,
    StatusError,
    StatusItem,
<<<<<<< HEAD
    StatusNotMet,
=======
    StatusError,
>>>>>>> c667966a
    SYSTEM,
    temp_bootstrap_env,
    _temp_env as temp_env,
    temp_yaml_file,
    UnitError,
    uniquify_local,
    UnitError,
    UpgradeMongoNotSupported,
    VersionNotTestedError,
    )
from tests import (
    assert_juju_call,
    client_past_deadline,
    FakeHomeTestCase,
    FakePopen,
    observable_temp_file,
    TestCase,
    )
from tests.test_assess_resources import make_resource_list
from utility import (
    JujuResourceTimeout,
    scoped_environ,
    temp_dir,
    )


__metaclass__ = type


class TestErroredUnit(TestCase):

    def test_output(self):
        e = ErroredUnit('bar', 'baz')
        self.assertEqual('bar is in state baz', str(e))


class ClientTest(FakeHomeTestCase):

    def setUp(self):
        super(ClientTest, self).setUp()
        patcher = patch('jujupy.pause')
        self.addCleanup(patcher.stop)
        self.pause_mock = patcher.start()


class TestTempYamlFile(TestCase):

    def test_temp_yaml_file(self):
        with temp_yaml_file({'foo': 'bar'}) as yaml_file:
            with open(yaml_file) as f:
                self.assertEqual({'foo': 'bar'}, yaml.safe_load(f))


class TestJuju2Backend(TestCase):

    test_environ = {'PATH': 'foo:bar'}

    def test_juju2_backend(self):
        backend = Juju2Backend('/bin/path', '2.0', set(), False)
        self.assertEqual('/bin/path', backend.full_path)
        self.assertEqual('2.0', backend.version)

    def test_clone_retains_soft_deadline(self):
        soft_deadline = object()
        backend = Juju2Backend('/bin/path', '2.0', feature_flags=set(),
                               debug=False, soft_deadline=soft_deadline)
        cloned = backend.clone(full_path=None, version=None, debug=None,
                               feature_flags=None)
        self.assertIsNot(cloned, backend)
        self.assertIs(soft_deadline, cloned.soft_deadline)

    def test__check_timeouts(self):
        backend = Juju2Backend('/bin/path', '2.0', set(), debug=False,
                               soft_deadline=datetime(2015, 1, 2, 3, 4, 5))
        with patch('jujupy.Juju2Backend._now',
                   return_value=backend.soft_deadline):
            with backend._check_timeouts():
                pass
        now = backend.soft_deadline + timedelta(seconds=1)
        with patch('jujupy.Juju2Backend._now', return_value=now):
            with self.assertRaisesRegexp(SoftDeadlineExceeded,
                                         'Operation exceeded deadline.'):
                with backend._check_timeouts():
                    pass

    def test__check_timeouts_no_deadline(self):
        backend = Juju2Backend('/bin/path', '2.0', set(), debug=False,
                               soft_deadline=None)
        now = datetime(2015, 1, 2, 3, 4, 6)
        with patch('jujupy.Juju2Backend._now', return_value=now):
            with backend._check_timeouts():
                pass

    def test_ignore_soft_deadline_check_timeouts(self):
        backend = Juju2Backend('/bin/path', '2.0', set(), debug=False,
                               soft_deadline=datetime(2015, 1, 2, 3, 4, 5))
        now = backend.soft_deadline + timedelta(seconds=1)
        with patch('jujupy.Juju2Backend._now', return_value=now):
            with backend.ignore_soft_deadline():
                with backend._check_timeouts():
                    pass
            with self.assertRaisesRegexp(SoftDeadlineExceeded,
                                         'Operation exceeded deadline.'):
                with backend._check_timeouts():
                    pass

    def test_shell_environ_feature_flags(self):
        backend = Juju2Backend('/bin/path', '2.0', {'may', 'june'},
                               debug=False, soft_deadline=None)
        env = backend.shell_environ({'april', 'june'}, 'fake-home')
        self.assertEqual('june', env[JUJU_DEV_FEATURE_FLAGS])

    def test_shell_environ_feature_flags_environmental(self):
        backend = Juju2Backend('/bin/path', '2.0', set(), debug=False,
                               soft_deadline=None)
        with scoped_environ():
            os.environ[JUJU_DEV_FEATURE_FLAGS] = 'run-test'
            env = backend.shell_environ(set(), 'fake-home')
        self.assertEqual('run-test', env[JUJU_DEV_FEATURE_FLAGS])

    def test_shell_environ_feature_flags_environmental_union(self):
        backend = Juju2Backend('/bin/path', '2.0', {'june'}, debug=False,
                               soft_deadline=None)
        with scoped_environ():
            os.environ[JUJU_DEV_FEATURE_FLAGS] = 'run-test'
            env = backend.shell_environ({'june'}, 'fake-home')
        # The feature_flags are combined in alphabetic order.
        self.assertEqual('june,run-test', env[JUJU_DEV_FEATURE_FLAGS])

    def test_juju_checks_timeouts(self):
        backend = Juju2Backend('/bin/path', '2.0', set(), debug=False,
                               soft_deadline=datetime(2015, 1, 2, 3, 4, 5))
        with patch('subprocess.check_call'):
            with patch('jujupy.Juju2Backend._now',
                       return_value=backend.soft_deadline):
                backend.juju('cmd', ('args',), [], 'home')
            now = backend.soft_deadline + timedelta(seconds=1)
            with patch('jujupy.Juju2Backend._now', return_value=now):
                with self.assertRaisesRegexp(SoftDeadlineExceeded,
                                             'Operation exceeded deadline.'):
                    backend.juju('cmd', ('args',), [], 'home')

    def test_juju_async_checks_timeouts(self):
        backend = Juju2Backend('/bin/path', '2.0', set(), debug=False,
                               soft_deadline=datetime(2015, 1, 2, 3, 4, 5))
        with patch('subprocess.Popen') as mock_popen:
            mock_popen.return_value.wait.return_value = 0
            with patch('jujupy.Juju2Backend._now',
                       return_value=backend.soft_deadline):
                with backend.juju_async('cmd', ('args',), [], 'home'):
                    pass
            now = backend.soft_deadline + timedelta(seconds=1)
            with patch('jujupy.Juju2Backend._now', return_value=now):
                with self.assertRaisesRegexp(SoftDeadlineExceeded,
                                             'Operation exceeded deadline.'):
                    with backend.juju_async('cmd', ('args',), [], 'home'):
                        pass

    def test_get_juju_output_checks_timeouts(self):
        backend = Juju2Backend('/bin/path', '2.0', set(), debug=False,
                               soft_deadline=datetime(2015, 1, 2, 3, 4, 5))
        with patch('subprocess.Popen') as mock_popen:
            mock_popen.return_value.returncode = 0
            mock_popen.return_value.communicate.return_value = ('', '')
            with patch('jujupy.Juju2Backend._now',
                       return_value=backend.soft_deadline):
                backend.get_juju_output('cmd', ('args',), [], 'home')
            now = backend.soft_deadline + timedelta(seconds=1)
            with patch('jujupy.Juju2Backend._now', return_value=now):
                with self.assertRaisesRegexp(SoftDeadlineExceeded,
                                             'Operation exceeded deadline.'):
                    backend.get_juju_output('cmd', ('args',), [], 'home')


class TestEnvJujuClient25(ClientTest):

    client_class = EnvJujuClient25

    def test_enable_jes(self):
        client = self.client_class(
            SimpleEnvironment('baz', {}),
            '1.25-foobar', 'path')
        with self.assertRaises(JESNotSupported):
            client.enable_jes()

    def test_disable_jes(self):
        client = self.client_class(
            SimpleEnvironment('baz', {}),
            '1.25-foobar', 'path')
        client.feature_flags.add('jes')
        client.disable_jes()
        self.assertNotIn('jes', client.feature_flags)

    def test_clone_unchanged(self):
        client1 = self.client_class(
            SimpleEnvironment('foo'), '1.27', 'full/path', debug=True)
        client2 = client1.clone()
        self.assertIsNot(client1, client2)
        self.assertIs(type(client1), type(client2))
        self.assertIs(client1.env, client2.env)
        self.assertEqual(client1.version, client2.version)
        self.assertEqual(client1.full_path, client2.full_path)
        self.assertIs(client1.debug, client2.debug)
        self.assertEqual(client1._backend, client2._backend)

    def test_clone_changed(self):
        client1 = self.client_class(
            SimpleEnvironment('foo'), '1.27', 'full/path', debug=True)
        env2 = SimpleEnvironment('bar')
        client2 = client1.clone(env2, '1.28', 'other/path', debug=False,
                                cls=EnvJujuClient1X)
        self.assertIs(EnvJujuClient1X, type(client2))
        self.assertIs(env2, client2.env)
        self.assertEqual('1.28', client2.version)
        self.assertEqual('other/path', client2.full_path)
        self.assertIs(False, client2.debug)

    def test_clone_defaults(self):
        client1 = self.client_class(
            SimpleEnvironment('foo'), '1.27', 'full/path', debug=True)
        client2 = client1.clone()
        self.assertIsNot(client1, client2)
        self.assertIs(self.client_class, type(client2))
        self.assertEqual(set(), client2.feature_flags)


class TestEnvJujuClient22(ClientTest):

    client_class = EnvJujuClient22

    def test__shell_environ(self):
        client = self.client_class(
            SimpleEnvironment('baz', {'type': 'ec2'}), '1.22-foobar', 'path')
        env = client._shell_environ()
        self.assertEqual(env.get(JUJU_DEV_FEATURE_FLAGS), 'actions')

    def test__shell_environ_juju_home(self):
        client = self.client_class(
            SimpleEnvironment('baz', {'type': 'ec2'}), '1.22-foobar', 'path',
            'asdf')
        env = client._shell_environ()
        self.assertEqual(env['JUJU_HOME'], 'asdf')


class TestEnvJujuClient24(ClientTest):

    client_class = EnvJujuClient24

    def test_no_jes(self):
        client = self.client_class(
            SimpleEnvironment('baz', {}),
            '1.25-foobar', 'path')
        with self.assertRaises(JESNotSupported):
            client.enable_jes()
        client._use_jes = True
        env = client._shell_environ()
        self.assertNotIn('jes', env.get(JUJU_DEV_FEATURE_FLAGS, '').split(","))

    def test_add_ssh_machines(self):
        client = self.client_class(SimpleEnvironment('foo', {}), None, 'juju')
        with patch('subprocess.check_call', autospec=True) as cc_mock:
            client.add_ssh_machines(['m-foo', 'm-bar', 'm-baz'])
        assert_juju_call(self, cc_mock, client, (
            'juju', '--show-log', 'add-machine', '-e', 'foo', 'ssh:m-foo'), 0)
        assert_juju_call(self, cc_mock, client, (
            'juju', '--show-log', 'add-machine', '-e', 'foo', 'ssh:m-bar'), 1)
        assert_juju_call(self, cc_mock, client, (
            'juju', '--show-log', 'add-machine', '-e', 'foo', 'ssh:m-baz'), 2)
        self.assertEqual(cc_mock.call_count, 3)

    def test_add_ssh_machines_no_retry(self):
        client = self.client_class(SimpleEnvironment('foo', {}), None, 'juju')
        with patch('subprocess.check_call', autospec=True,
                   side_effect=[subprocess.CalledProcessError(None, None),
                                None, None, None]) as cc_mock:
            with self.assertRaises(subprocess.CalledProcessError):
                client.add_ssh_machines(['m-foo', 'm-bar', 'm-baz'])
        assert_juju_call(self, cc_mock, client, (
            'juju', '--show-log', 'add-machine', '-e', 'foo', 'ssh:m-foo'))


class TestClientFromConfig(ClientTest):

    @contextmanager
    def assertRaisesVersionNotTested(self, version):
        with self.assertRaisesRegexp(
                VersionNotTestedError, 'juju ' + version):
            yield

    @patch.object(JujuData, 'from_config', return_value=JujuData('', {}))
    @patch.object(SimpleEnvironment, 'from_config',
                  return_value=SimpleEnvironment('', {}))
    @patch.object(EnvJujuClient, 'get_full_path', return_value='fake-path')
    def test_from_config(self, gfp_mock, se_fc_mock, jd_fc_mock):
        def juju_cmd_iterator():
            yield '1.17'
            yield '1.16'
            yield '1.16.1'
            yield '1.15'
            yield '1.22.1'
            yield '1.24-alpha1'
            yield '1.24.7'
            yield '1.25.1'
            yield '1.26.1'
            yield '1.27.1'
            yield '2.0-alpha1'
            yield '2.0-alpha2'
            yield '2.0-alpha3'
            yield '2.0-beta1'
            yield '2.0-beta2'
            yield '2.0-beta3'
            yield '2.0-beta4'
            yield '2.0-beta5'
            yield '2.0-beta6'
            yield '2.0-beta7'
            yield '2.0-beta8'
            yield '2.0-beta9'
            yield '2.0-beta10'
            yield '2.0-beta11'
            yield '2.0-beta12'
            yield '2.0-beta13'
            yield '2.0-beta14'
            yield '2.0-beta15'
            yield '2.0-rc1'
            yield '2.0-rc2'
            yield '2.0-rc3'
            yield '2.0-delta1'

        context = patch.object(
            EnvJujuClient, 'get_version',
            side_effect=juju_cmd_iterator().send)
        with context:
            self.assertIs(EnvJujuClient1X,
                          type(client_from_config('foo', None)))

            def test_fc(version, cls):
                if cls is not None:
                    client = client_from_config('foo', None)
                    if isinstance(client, EnvJujuClient1X):
                        self.assertEqual(se_fc_mock.return_value, client.env)
                    else:
                        self.assertEqual(jd_fc_mock.return_value, client.env)
                    self.assertIs(cls, type(client))
                    self.assertEqual(version, client.version)
                else:
                    with self.assertRaisesVersionNotTested(version):
                        client_from_config('foo', None)

            test_fc('1.16', None)
            test_fc('1.16.1', None)
            test_fc('1.15', EnvJujuClient1X)
            test_fc('1.22.1', EnvJujuClient22)
            test_fc('1.24-alpha1', EnvJujuClient24)
            test_fc('1.24.7', EnvJujuClient24)
            test_fc('1.25.1', EnvJujuClient25)
            test_fc('1.26.1', None)
            test_fc('1.27.1', EnvJujuClient1X)
            test_fc('2.0-alpha1', None)
            test_fc('2.0-alpha2', None)
            test_fc('2.0-alpha3', None)
            test_fc('2.0-beta1', None)
            test_fc('2.0-beta2', None)
            test_fc('2.0-beta3', None)
            test_fc('2.0-beta4', None)
            test_fc('2.0-beta5', None)
            test_fc('2.0-beta6', None)
            test_fc('2.0-beta7', None)
            test_fc('2.0-beta8', None)
            test_fc('2.0-beta9', None)
            test_fc('2.0-beta10', None)
            test_fc('2.0-beta11', None)
            test_fc('2.0-beta12', None)
            test_fc('2.0-beta13', None)
            test_fc('2.0-beta14', None)
            test_fc('2.0-beta15', None)
            test_fc('2.0-rc1', EnvJujuClientRC)
            test_fc('2.0-rc2', EnvJujuClientRC)
            test_fc('2.0-rc3', EnvJujuClientRC)
            test_fc('2.0-delta1', EnvJujuClient)
            with self.assertRaises(StopIteration):
                client_from_config('foo', None)

    def test_client_from_config_path(self):
        with patch('subprocess.check_output', return_value=' 4.3') as vsn:
            with patch.object(JujuData, 'from_config'):
                client = client_from_config('foo', 'foo/bar/qux')
        vsn.assert_called_once_with(('foo/bar/qux', '--version'))
        self.assertNotEqual(client.full_path, 'foo/bar/qux')
        self.assertEqual(client.full_path, os.path.abspath('foo/bar/qux'))

    def test_client_from_config_keep_home(self):
        env = JujuData({}, juju_home='/foo/bar')
        with patch('subprocess.check_output', return_value='2.0.0'):
            with patch.object(JujuData, 'from_config',
                              side_effect=lambda x: JujuData(x, {})):
                client_from_config('foo', 'foo/bar/qux')
        self.assertEqual('/foo/bar', env.juju_home)

    def test_client_from_config_deadline(self):
        deadline = datetime(2012, 11, 10, 9, 8, 7)
        with patch('subprocess.check_output', return_value='2.0.0'):
            with patch.object(JujuData, 'from_config',
                              side_effect=lambda x: JujuData(x, {})):
                client = client_from_config(
                    'foo', 'foo/bar/qux', soft_deadline=deadline)
        self.assertEqual(client._backend.soft_deadline, deadline)


class TestEnvJujuClient(ClientTest):

    def test_no_duplicate_env(self):
        env = JujuData('foo', {})
        client = EnvJujuClient(env, '1.25', 'full_path')
        self.assertIs(env, client.env)

    def test_convert_to_juju_data(self):
        env = SimpleEnvironment('foo', {'type': 'bar'}, 'baz')
        with patch.object(JujuData, 'load_yaml'):
            client = EnvJujuClient(env, '1.25', 'full_path')
            client.env.load_yaml.assert_called_once_with()
        self.assertIsInstance(client.env, JujuData)
        self.assertEqual(client.env.environment, 'foo')
        self.assertEqual(client.env.config, {'type': 'bar'})
        self.assertEqual(client.env.juju_home, 'baz')

    def test_get_version(self):
        value = ' 5.6 \n'
        with patch('subprocess.check_output', return_value=value) as vsn:
            version = EnvJujuClient.get_version()
        self.assertEqual('5.6', version)
        vsn.assert_called_with(('juju', '--version'))

    def test_get_version_path(self):
        with patch('subprocess.check_output', return_value=' 4.3') as vsn:
            EnvJujuClient.get_version('foo/bar/baz')
        vsn.assert_called_once_with(('foo/bar/baz', '--version'))

    def test_get_matching_agent_version(self):
        client = EnvJujuClient(
            JujuData(None, {'type': 'local'}, juju_home='foo'),
            '1.23-series-arch', None)
        self.assertEqual('1.23.1', client.get_matching_agent_version())
        self.assertEqual('1.23', client.get_matching_agent_version(
                         no_build=True))
        client = client.clone(version='1.20-beta1-series-arch')
        self.assertEqual('1.20-beta1.1', client.get_matching_agent_version())

    def test_upgrade_juju_nonlocal(self):
        client = EnvJujuClient(
            JujuData('foo', {'type': 'nonlocal'}), '2.0-betaX', None)
        with patch.object(client, '_upgrade_juju') as juju_mock:
            client.upgrade_juju()
        juju_mock.assert_called_with(('--agent-version', '2.0'))

    def test_upgrade_juju_local(self):
        client = EnvJujuClient(
            JujuData('foo', {'type': 'local'}), '2.0-betaX', None)
        with patch.object(client, '_upgrade_juju') as juju_mock:
            client.upgrade_juju()
        juju_mock.assert_called_with(('--agent-version', '2.0',))

    def test_upgrade_juju_no_force_version(self):
        client = EnvJujuClient(
            JujuData('foo', {'type': 'local'}), '2.0-betaX', None)
        with patch.object(client, '_upgrade_juju') as juju_mock:
            client.upgrade_juju(force_version=False)
        juju_mock.assert_called_with(())

    def test_clone_unchanged(self):
        client1 = EnvJujuClient(JujuData('foo'), '1.27', 'full/path',
                                debug=True)
        client2 = client1.clone()
        self.assertIsNot(client1, client2)
        self.assertIs(type(client1), type(client2))
        self.assertIs(client1.env, client2.env)
        self.assertEqual(client1.version, client2.version)
        self.assertEqual(client1.full_path, client2.full_path)
        self.assertIs(client1.debug, client2.debug)
        self.assertEqual(client1.feature_flags, client2.feature_flags)
        self.assertEqual(client1._backend, client2._backend)

    def test_clone_changed(self):
        client1 = EnvJujuClient(JujuData('foo'), '1.27', 'full/path',
                                debug=True)
        env2 = SimpleEnvironment('bar')
        client2 = client1.clone(env2, '1.28', 'other/path', debug=False,
                                cls=EnvJujuClient1X)
        self.assertIs(EnvJujuClient1X, type(client2))
        self.assertIs(env2, client2.env)
        self.assertEqual('1.28', client2.version)
        self.assertEqual('other/path', client2.full_path)
        self.assertIs(False, client2.debug)
        self.assertEqual(client1.feature_flags, client2.feature_flags)

    def test_get_cache_path(self):
        client = EnvJujuClient(JujuData('foo', juju_home='/foo/'),
                               '1.27', 'full/path', debug=True)
        self.assertEqual('/foo/models/cache.yaml',
                         client.get_cache_path())

    def test_full_args(self):
        env = JujuData('foo')
        client = EnvJujuClient(env, None, 'my/juju/bin')
        full = client._full_args('bar', False, ('baz', 'qux'))
        self.assertEqual(('bin', '--show-log', 'bar', '-m', 'foo:foo', 'baz',
                          'qux'), full)
        full = client._full_args('bar', True, ('baz', 'qux'))
        self.assertEqual((
            'bin', '--show-log', 'bar', '-m', 'foo:foo', 'baz', 'qux'), full)
        full = client._full_args('bar', True, ('baz', 'qux'), controller=True)
        self.assertEqual(
            ('bin', '--show-log', 'bar', '-m', 'foo:controller', 'baz', 'qux'),
            full)
        client.env = None
        full = client._full_args('bar', False, ('baz', 'qux'))
        self.assertEqual(('bin', '--show-log', 'bar', 'baz', 'qux'), full)

    def test_full_args_debug(self):
        env = JujuData('foo')
        client = EnvJujuClient(env, None, 'my/juju/bin', debug=True)
        full = client._full_args('bar', False, ('baz', 'qux'))
        self.assertEqual((
            'bin', '--debug', 'bar', '-m', 'foo:foo', 'baz', 'qux'), full)

    def test_full_args_action(self):
        env = JujuData('foo')
        client = EnvJujuClient(env, None, 'my/juju/bin')
        full = client._full_args('action bar', False, ('baz', 'qux'))
        self.assertEqual(
            ('bin', '--show-log', 'action', 'bar', '-m', 'foo:foo',
             'baz', 'qux'),
            full)

    def test_full_args_controller(self):
        env = JujuData('foo')
        client = EnvJujuClient(env, None, 'my/juju/bin')
        with patch.object(client, 'get_controller_model_name',
                          return_value='controller') as gamn_mock:
            full = client._full_args('bar', False, ('baz', 'qux'),
                                     controller=True)
        self.assertEqual((
            'bin', '--show-log', 'bar', '-m', 'foo:controller', 'baz', 'qux'),
            full)
        gamn_mock.assert_called_once_with()

    def test_make_model_config_prefers_agent_metadata_url(self):
        env = JujuData('qux', {
            'agent-metadata-url': 'foo',
            'tools-metadata-url': 'bar',
            'type': 'baz',
            })
        client = EnvJujuClient(env, None, 'my/juju/bin')
        self.assertEqual({
            'agent-metadata-url': 'foo',
            'test-mode': True,
            }, client.make_model_config())

    def test__bootstrap_config(self):
        env = JujuData('foo', {
            'access-key': 'foo',
            'admin-secret': 'foo',
            'agent-stream': 'foo',
            'application-id': 'foo',
            'application-password': 'foo',
            'auth-url': 'foo',
            'authorized-keys': 'foo',
            'availability-sets-enabled': 'foo',
            'bootstrap-host': 'foo',
            'bootstrap-timeout': 'foo',
            'bootstrap-user': 'foo',
            'client-email': 'foo',
            'client-id': 'foo',
            'container': 'foo',
            'control-bucket': 'foo',
            'default-series': 'foo',
            'development': False,
            'enable-os-upgrade': 'foo',
            'image-metadata-url': 'foo',
            'location': 'foo',
            'maas-oauth': 'foo',
            'maas-server': 'foo',
            'manta-key-id': 'foo',
            'manta-user': 'foo',
            'management-subscription-id': 'foo',
            'management-certificate': 'foo',
            'name': 'foo',
            'password': 'foo',
            'prefer-ipv6': 'foo',
            'private-key': 'foo',
            'region': 'foo',
            'sdc-key-id': 'foo',
            'sdc-url': 'foo',
            'sdc-user': 'foo',
            'secret-key': 'foo',
            'storage-account-name': 'foo',
            'subscription-id': 'foo',
            'tenant-id': 'foo',
            'tenant-name': 'foo',
            'test-mode': False,
            'tools-metadata-url': 'steve',
            'type': 'foo',
            'username': 'foo',
            }, 'home')
        client = EnvJujuClient(env, None, 'my/juju/bin')
        with client._bootstrap_config() as config_filename:
            with open(config_filename) as f:
                self.assertEqual({
                    'agent-metadata-url': 'steve',
                    'agent-stream': 'foo',
                    'authorized-keys': 'foo',
                    'availability-sets-enabled': 'foo',
                    'bootstrap-timeout': 'foo',
                    'bootstrap-user': 'foo',
                    'container': 'foo',
                    'default-series': 'foo',
                    'development': False,
                    'enable-os-upgrade': 'foo',
                    'image-metadata-url': 'foo',
                    'prefer-ipv6': 'foo',
                    'test-mode': True,
                    }, yaml.safe_load(f))

    def test_get_cloud_region(self):
        self.assertEqual(
            'foo/bar', EnvJujuClient.get_cloud_region('foo', 'bar'))
        self.assertEqual(
            'foo', EnvJujuClient.get_cloud_region('foo', None))

    def test_bootstrap_maas(self):
        env = JujuData('maas', {'type': 'foo', 'region': 'asdf'})
        with patch.object(EnvJujuClient, 'juju') as mock:
            client = EnvJujuClient(env, '2.0-zeta1', None)
            with patch.object(client.env, 'maas', lambda: True):
                with observable_temp_file() as config_file:
                    client.bootstrap()
            mock.assert_called_with(
                'bootstrap', (
                    '--constraints', 'mem=2G spaces=^endpoint-bindings-data,'
                    '^endpoint-bindings-public',
                    'foo/asdf', 'maas',
                    '--config', config_file.name, '--default-model', 'maas',
                    '--agent-version', '2.0'),
                include_e=False)

    def test_bootstrap_maas_spaceless(self):
        # Disable space constraint with environment variable
        os.environ['JUJU_CI_SPACELESSNESS'] = "1"
        env = JujuData('maas', {'type': 'foo', 'region': 'asdf'})
        with patch.object(EnvJujuClient, 'juju') as mock:
            client = EnvJujuClient(env, '2.0-zeta1', None)
            with patch.object(client.env, 'maas', lambda: True):
                with observable_temp_file() as config_file:
                    client.bootstrap()
            mock.assert_called_with(
                'bootstrap', (
                    '--constraints', 'mem=2G',
                    'foo/asdf', 'maas',
                    '--config', config_file.name, '--default-model', 'maas',
                    '--agent-version', '2.0'),
                include_e=False)

    def test_bootstrap_joyent(self):
        env = JujuData('joyent', {
            'type': 'joyent', 'sdc-url': 'https://foo.api.joyentcloud.com'})
        with patch.object(EnvJujuClient, 'juju', autospec=True) as mock:
            client = EnvJujuClient(env, '2.0-zeta1', None)
            with patch.object(client.env, 'joyent', lambda: True):
                with observable_temp_file() as config_file:
                    client.bootstrap()
            mock.assert_called_once_with(
                client, 'bootstrap', (
                    '--constraints', 'mem=2G cpu-cores=1',
                    'joyent/foo', 'joyent',
                    '--config', config_file.name,
                    '--default-model', 'joyent', '--agent-version', '2.0',
                    ), include_e=False)

    def test_bootstrap(self):
        env = JujuData('foo', {'type': 'bar', 'region': 'baz'})
        with observable_temp_file() as config_file:
            with patch.object(EnvJujuClient, 'juju') as mock:
                client = EnvJujuClient(env, '2.0-zeta1', None)
                client.bootstrap()
                mock.assert_called_with(
                    'bootstrap', ('--constraints', 'mem=2G',
                                  'bar/baz', 'foo',
                                  '--config', config_file.name,
                                  '--default-model', 'foo',
                                  '--agent-version', '2.0'), include_e=False)
                config_file.seek(0)
                config = yaml.safe_load(config_file)
        self.assertEqual({'test-mode': True}, config)

    def test_bootstrap_upload_tools(self):
        env = JujuData('foo', {'type': 'foo', 'region': 'baz'})
        client = EnvJujuClient(env, '2.0-zeta1', None)
        with patch.object(client.env, 'needs_sudo', lambda: True):
            with observable_temp_file() as config_file:
                with patch.object(client, 'juju') as mock:
                    client.bootstrap(upload_tools=True)
            mock.assert_called_with(
                'bootstrap', (
                    '--upload-tools', '--constraints', 'mem=2G',
                    'foo/baz', 'foo',
                    '--config', config_file.name,
                    '--default-model', 'foo'), include_e=False)

    def test_bootstrap_credential(self):
        env = JujuData('foo', {'type': 'foo', 'region': 'baz'})
        client = EnvJujuClient(env, '2.0-zeta1', None)
        with observable_temp_file() as config_file:
            with patch.object(client, 'juju') as mock:
                client.bootstrap(credential='credential_name')
        mock.assert_called_with(
            'bootstrap', (
                '--constraints', 'mem=2G',
                'foo/baz', 'foo',
                '--config', config_file.name,
                '--default-model', 'foo', '--agent-version', '2.0',
                '--credential', 'credential_name'), include_e=False)

    def test_bootstrap_bootstrap_series(self):
        env = JujuData('foo', {'type': 'bar', 'region': 'baz'})
        client = EnvJujuClient(env, '2.0-zeta1', None)
        with patch.object(client, 'juju') as mock:
            with observable_temp_file() as config_file:
                client.bootstrap(bootstrap_series='angsty')
        mock.assert_called_with(
            'bootstrap', (
                '--constraints', 'mem=2G',
                'bar/baz', 'foo',
                '--config', config_file.name, '--default-model', 'foo',
                '--agent-version', '2.0',
                '--bootstrap-series', 'angsty'), include_e=False)

    def test_bootstrap_auto_upgrade(self):
        env = JujuData('foo', {'type': 'bar', 'region': 'baz'})
        client = EnvJujuClient(env, '2.0-zeta1', None)
        with patch.object(client, 'juju') as mock:
            with observable_temp_file() as config_file:
                client.bootstrap(auto_upgrade=True)
        mock.assert_called_with(
            'bootstrap', (
                '--constraints', 'mem=2G',
                'bar/baz', 'foo',
                '--config', config_file.name, '--default-model', 'foo',
                '--agent-version', '2.0', '--auto-upgrade'), include_e=False)

    def test_bootstrap_no_gui(self):
        env = JujuData('foo', {'type': 'bar', 'region': 'baz'})
        client = EnvJujuClient(env, '2.0-zeta1', None)
        with patch.object(client, 'juju') as mock:
            with observable_temp_file() as config_file:
                client.bootstrap(no_gui=True)
        mock.assert_called_with(
            'bootstrap', (
                '--constraints', 'mem=2G',
                'bar/baz', 'foo',
                '--config', config_file.name, '--default-model', 'foo',
                '--agent-version', '2.0', '--no-gui'), include_e=False)

    def test_bootstrap_metadata(self):
        env = JujuData('foo', {'type': 'bar', 'region': 'baz'})
        client = EnvJujuClient(env, '2.0-zeta1', None)
        with patch.object(client, 'juju') as mock:
            with observable_temp_file() as config_file:
                client.bootstrap(metadata_source='/var/test-source')
        mock.assert_called_with(
            'bootstrap', (
                '--constraints', 'mem=2G',
                'bar/baz', 'foo',
                '--config', config_file.name, '--default-model', 'foo',
                '--agent-version', '2.0',
                '--metadata-source', '/var/test-source'), include_e=False)

    def test_bootstrap_to(self):
        env = JujuData('foo', {'type': 'bar', 'region': 'baz'})
        client = EnvJujuClient(env, '2.0-zeta1', None)
        with patch.object(client, 'juju') as mock:
            with observable_temp_file() as config_file:
                client.bootstrap(to='target')
        mock.assert_called_with(
            'bootstrap', (
                '--constraints', 'mem=2G',
                'bar/baz', 'foo',
                '--config', config_file.name, '--default-model', 'foo',
                '--agent-version', '2.0', '--to', 'target'), include_e=False)

    def test_bootstrap_async(self):
        env = JujuData('foo', {'type': 'bar', 'region': 'baz'})
        with patch.object(EnvJujuClient, 'juju_async', autospec=True) as mock:
            client = EnvJujuClient(env, '2.0-zeta1', None)
            client.env.juju_home = 'foo'
            with observable_temp_file() as config_file:
                with client.bootstrap_async():
                    mock.assert_called_once_with(
                        client, 'bootstrap', (
                            '--constraints', 'mem=2G',
                            'bar/baz', 'foo',
                            '--config', config_file.name,
                            '--default-model', 'foo',
                            '--agent-version', '2.0'), include_e=False)

    def test_bootstrap_async_upload_tools(self):
        env = JujuData('foo', {'type': 'bar', 'region': 'baz'})
        with patch.object(EnvJujuClient, 'juju_async', autospec=True) as mock:
            client = EnvJujuClient(env, '2.0-zeta1', None)
            with observable_temp_file() as config_file:
                with client.bootstrap_async(upload_tools=True):
                    mock.assert_called_with(
                        client, 'bootstrap', (
                            '--upload-tools', '--constraints', 'mem=2G',
                            'bar/baz', 'foo',
                            '--config', config_file.name,
                            '--default-model', 'foo',
                            ),
                        include_e=False)

    def test_get_bootstrap_args_bootstrap_series(self):
        env = JujuData('foo', {'type': 'bar', 'region': 'baz'})
        client = EnvJujuClient(env, '2.0-zeta1', None)
        args = client.get_bootstrap_args(upload_tools=True,
                                         config_filename='config',
                                         bootstrap_series='angsty')
        self.assertEqual(args, (
            '--upload-tools', '--constraints', 'mem=2G',
            'bar/baz', 'foo',
            '--config', 'config', '--default-model', 'foo',
            '--bootstrap-series', 'angsty'))

    def test_get_bootstrap_args_agent_version(self):
        env = JujuData('foo', {'type': 'bar', 'region': 'baz'})
        client = EnvJujuClient(env, '2.0-zeta1', None)
        args = client.get_bootstrap_args(upload_tools=False,
                                         config_filename='config',
                                         agent_version='2.0-lambda1')
        self.assertEqual(('--constraints', 'mem=2G',
                          'bar/baz', 'foo',
                          '--config', 'config', '--default-model', 'foo',
                          '--agent-version', '2.0-lambda1'), args)

    def test_get_bootstrap_args_upload_tools_and_agent_version(self):
        env = JujuData('foo', {'type': 'bar', 'region': 'baz'})
        client = EnvJujuClient(env, '2.0-zeta1', None)
        with self.assertRaises(ValueError):
            client.get_bootstrap_args(upload_tools=True,
                                      config_filename='config',
                                      agent_version='2.0-lambda1')

    def test_add_model_hypenated_controller(self):
        self.do_add_model(
            'kill-controller', 'add-model', ('-c', 'foo'))

    def do_add_model(self, jes_command, create_cmd, controller_option):
        controller_client = EnvJujuClient(JujuData('foo'), None, None)
        model_data = JujuData('bar', {'type': 'foo'})
        client = EnvJujuClient(model_data, None, None)
        with patch.object(client, 'get_jes_command',
                          return_value=jes_command):
                with patch.object(controller_client, 'juju') as ccj_mock:
                    with observable_temp_file() as config_file:
                        controller_client.add_model(model_data)
        ccj_mock.assert_called_once_with(
            create_cmd, controller_option + (
                'bar', '--config', config_file.name), include_e=False)

    def test_add_model_explicit_region(self):
        client = fake_juju_client()
        client.bootstrap()
        client.env.controller.explicit_region = True
        model = client.env.clone('new-model')
        with patch.object(client._backend, 'juju') as juju_mock:
            with observable_temp_file() as config_file:
                client.add_model(model)
        juju_mock.assert_called_once_with('add-model', (
            '-c', 'name', 'new-model', 'foo/bar', '--credential', 'creds',
            '--config', config_file.name),
            frozenset({'migration'}), 'foo', None, True, None, None)

    def test_destroy_environment(self):
        env = JujuData('foo')
        client = EnvJujuClient(env, None, None)
        self.assertIs(False, hasattr(client, 'destroy_environment'))

    def test_destroy_model(self):
        env = JujuData('foo', {'type': 'ec2'})
        client = EnvJujuClient(env, None, None)
        with patch.object(client, 'juju') as mock:
            client.destroy_model()
        mock.assert_called_with(
            'destroy-model', ('foo', '-y'),
            include_e=False, timeout=600)

    def test_destroy_model_azure(self):
        env = JujuData('foo', {'type': 'azure'})
        client = EnvJujuClient(env, None, None)
        with patch.object(client, 'juju') as mock:
            client.destroy_model()
        mock.assert_called_with(
            'destroy-model', ('foo', '-y'),
            include_e=False, timeout=1800)

    def test_destroy_model_gce(self):
        env = JujuData('foo', {'type': 'gce'})
        client = EnvJujuClient(env, None, None)
        with patch.object(client, 'juju') as mock:
            client.destroy_model()
        mock.assert_called_with(
            'destroy-model', ('foo', '-y'),
            include_e=False, timeout=1200)

    def test_kill_controller(self):
        client = EnvJujuClient(JujuData('foo', {'type': 'ec2'}), None, None)
        with patch.object(client, 'juju') as juju_mock:
            client.kill_controller()
        juju_mock.assert_called_once_with(
            'kill-controller', ('foo', '-y'), check=False, include_e=False,
            timeout=600)

    def do_kill_controller_azure(self, jes_command, kill_command):
        client = EnvJujuClient(JujuData('foo', {'type': 'azure'}), None, None)
        with patch.object(client, 'get_jes_command',
                          return_value=jes_command):
            with patch.object(client, 'juju') as juju_mock:
                client.kill_controller()
        juju_mock.assert_called_once_with(
            kill_command, ('foo', '-y'), check=False, include_e=False,
            timeout=1800)

    def test_kill_controller_gce(self):
        client = EnvJujuClient(JujuData('foo', {'type': 'gce'}), None, None)
        with patch.object(client, 'juju') as juju_mock:
            client.kill_controller()
        juju_mock.assert_called_once_with(
            'kill-controller', ('foo', '-y'), check=False, include_e=False,
            timeout=1200)

    def test_destroy_controller(self):
        client = EnvJujuClient(JujuData('foo', {'type': 'ec2'}), None, None)
        with patch.object(client, 'juju') as juju_mock:
            client.destroy_controller()
        juju_mock.assert_called_once_with(
            'destroy-controller', ('foo', '-y'), include_e=False,
            timeout=600)

    def test_destroy_controller_all_models(self):
        client = EnvJujuClient(JujuData('foo', {'type': 'ec2'}), None, None)
        with patch.object(client, 'juju') as juju_mock:
            client.destroy_controller(all_models=True)
        juju_mock.assert_called_once_with(
            'destroy-controller', ('foo', '-y', '--destroy-all-models'),
            include_e=False, timeout=600)

    @contextmanager
    def mock_tear_down(self, client, destroy_raises=False, kill_raises=False):
        @contextmanager
        def patch_raise(target, attribute, raises):
            def raise_error(*args, **kwargs):
                raise subprocess.CalledProcessError(
                    1, ('juju', attribute.replace('_', '-'), '-y'))
            if raises:
                with patch.object(target, attribute, autospec=True,
                                  side_effect=raise_error) as mock:
                    yield mock
            else:
                with patch.object(target, attribute, autospec=True) as mock:
                    yield mock

        with patch_raise(client, 'destroy_controller', destroy_raises
                         ) as mock_destroy:
            with patch_raise(client, 'kill_controller', kill_raises
                             ) as mock_kill:
                yield (mock_destroy, mock_kill)

    def test_tear_down(self):
        """Check that a successful tear_down calls destroy."""
        client = EnvJujuClient(JujuData('foo', {'type': 'gce'}), None, None)
        with self.mock_tear_down(client) as (mock_destroy, mock_kill):
            client.tear_down()
        mock_destroy.assert_called_once_with(all_models=True)
        self.assertIsFalse(mock_kill.called)

    def test_tear_down_fall_back(self):
        """Check that tear_down uses kill_controller if destroy fails."""
        client = EnvJujuClient(JujuData('foo', {'type': 'gce'}), None, None)
        with self.mock_tear_down(client, True) as (mock_destroy, mock_kill):
            with self.assertRaises(subprocess.CalledProcessError) as err:
                client.tear_down()
        self.assertEqual('destroy-controller', err.exception.cmd[1])
        mock_destroy.assert_called_once_with(all_models=True)
        mock_kill.assert_called_once_with()

    def test_tear_down_double_fail(self):
        """Check tear_down when both destroy and kill fail."""
        client = EnvJujuClient(JujuData('foo', {'type': 'gce'}), None, None)
        with self.mock_tear_down(client, True, True) as (
                mock_destroy, mock_kill):
            with self.assertRaises(subprocess.CalledProcessError) as err:
                client.tear_down()
        self.assertEqual('kill-controller', err.exception.cmd[1])
        mock_destroy.assert_called_once_with(all_models=True)
        mock_kill.assert_called_once_with()

    def test_get_juju_output(self):
        env = JujuData('foo')
        client = EnvJujuClient(env, None, 'juju')
        fake_popen = FakePopen('asdf', None, 0)
        with patch('subprocess.Popen', return_value=fake_popen) as mock:
            result = client.get_juju_output('bar')
        self.assertEqual('asdf', result)
        self.assertEqual((('juju', '--show-log', 'bar', '-m', 'foo:foo'),),
                         mock.call_args[0])

    def test_get_juju_output_accepts_varargs(self):
        env = JujuData('foo')
        fake_popen = FakePopen('asdf', None, 0)
        client = EnvJujuClient(env, None, 'juju')
        with patch('subprocess.Popen', return_value=fake_popen) as mock:
            result = client.get_juju_output('bar', 'baz', '--qux')
        self.assertEqual('asdf', result)
        self.assertEqual((('juju', '--show-log', 'bar', '-m', 'foo:foo', 'baz',
                           '--qux'),), mock.call_args[0])

    def test_get_juju_output_stderr(self):
        env = JujuData('foo')
        fake_popen = FakePopen(None, 'Hello!', 1)
        client = EnvJujuClient(env, None, 'juju')
        with self.assertRaises(subprocess.CalledProcessError) as exc:
            with patch('subprocess.Popen', return_value=fake_popen):
                client.get_juju_output('bar')
        self.assertEqual(exc.exception.stderr, 'Hello!')

    def test_get_juju_output_merge_stderr(self):
        env = JujuData('foo')
        fake_popen = FakePopen('Err on out', None, 0)
        client = EnvJujuClient(env, None, 'juju')
        with patch('subprocess.Popen', return_value=fake_popen) as mock_popen:
            result = client.get_juju_output('bar', merge_stderr=True)
        self.assertEqual(result, 'Err on out')
        mock_popen.assert_called_once_with(
            ('juju', '--show-log', 'bar', '-m', 'foo:foo'),
            stdin=subprocess.PIPE, stderr=subprocess.STDOUT,
            stdout=subprocess.PIPE)

    def test_get_juju_output_full_cmd(self):
        env = JujuData('foo')
        fake_popen = FakePopen(None, 'Hello!', 1)
        client = EnvJujuClient(env, None, 'juju')
        with self.assertRaises(subprocess.CalledProcessError) as exc:
            with patch('subprocess.Popen', return_value=fake_popen):
                client.get_juju_output('bar', '--baz', 'qux')
        self.assertEqual(
            ('juju', '--show-log', 'bar', '-m', 'foo:foo', '--baz', 'qux'),
            exc.exception.cmd)

    def test_get_juju_output_accepts_timeout(self):
        env = JujuData('foo')
        fake_popen = FakePopen('asdf', None, 0)
        client = EnvJujuClient(env, None, 'juju')
        with patch('subprocess.Popen', return_value=fake_popen) as po_mock:
            client.get_juju_output('bar', timeout=5)
        self.assertEqual(
            po_mock.call_args[0][0],
            (sys.executable, get_timeout_path(), '5.00', '--', 'juju',
             '--show-log', 'bar', '-m', 'foo:foo'))

    def test__shell_environ_juju_data(self):
        client = EnvJujuClient(
            JujuData('baz', {'type': 'ec2'}), '1.25-foobar', 'path', 'asdf')
        env = client._shell_environ()
        self.assertEqual(env['JUJU_DATA'], 'asdf')
        self.assertNotIn('JUJU_HOME', env)

    def test_juju_output_supplies_path(self):
        env = JujuData('foo')
        client = EnvJujuClient(env, None, '/foobar/bar')

        def check_path(*args, **kwargs):
            self.assertRegexpMatches(os.environ['PATH'], r'/foobar\:')
            return FakePopen(None, None, 0)
        with patch('subprocess.Popen', autospec=True,
                   side_effect=check_path):
            client.get_juju_output('cmd', 'baz')

    def test_get_status(self):
        output_text = dedent("""\
                - a
                - b
                - c
                """)
        env = JujuData('foo')
        client = EnvJujuClient(env, None, None)
        with patch.object(client, 'get_juju_output',
                          return_value=output_text) as gjo_mock:
            result = client.get_status()
        gjo_mock.assert_called_once_with(
            'show-status', '--format', 'yaml', controller=False)
        self.assertEqual(Status, type(result))
        self.assertEqual(['a', 'b', 'c'], result.status)

    def test_get_status_retries_on_error(self):
        env = JujuData('foo')
        client = EnvJujuClient(env, None, None)
        client.attempt = 0

        def get_juju_output(command, *args, **kwargs):
            if client.attempt == 1:
                return '"hello"'
            client.attempt += 1
            raise subprocess.CalledProcessError(1, command)

        with patch.object(client, 'get_juju_output', get_juju_output):
            client.get_status()

    def test_get_status_raises_on_timeout_1(self):
        env = JujuData('foo')
        client = EnvJujuClient(env, None, None)

        def get_juju_output(command, *args, **kwargs):
            raise subprocess.CalledProcessError(1, command)

        with patch.object(client, 'get_juju_output',
                          side_effect=get_juju_output):
            with patch('jujupy.until_timeout', lambda x: iter([None, None])):
                with self.assertRaisesRegexp(
                        Exception, 'Timed out waiting for juju status'):
                    client.get_status()

    def test_get_status_raises_on_timeout_2(self):
        env = JujuData('foo')
        client = EnvJujuClient(env, None, None)
        with patch('jujupy.until_timeout', return_value=iter([1])) as mock_ut:
            with patch.object(client, 'get_juju_output',
                              side_effect=StopIteration):
                with self.assertRaises(StopIteration):
                    client.get_status(500)
        mock_ut.assert_called_with(500)

    @staticmethod
    def make_status_yaml(key, machine_value, unit_value):
        return dedent("""\
            machines:
              "0":
                {0}: {1}
            applications:
              jenkins:
                units:
                  jenkins/0:
                    {0}: {2}
        """.format(key, machine_value, unit_value))

    def test_deploy_non_joyent(self):
        env = EnvJujuClient(
            JujuData('foo', {'type': 'local'}), '1.234-76', None)
        with patch.object(env, 'juju') as mock_juju:
            env.deploy('mondogb')
        mock_juju.assert_called_with('deploy', ('mondogb',))

    def test_deploy_joyent(self):
        env = EnvJujuClient(
            JujuData('foo', {'type': 'local'}), '1.234-76', None)
        with patch.object(env, 'juju') as mock_juju:
            env.deploy('mondogb')
        mock_juju.assert_called_with('deploy', ('mondogb',))

    def test_deploy_repository(self):
        env = EnvJujuClient(
            JujuData('foo', {'type': 'local'}), '1.234-76', None)
        with patch.object(env, 'juju') as mock_juju:
            env.deploy('/home/jrandom/repo/mongodb')
        mock_juju.assert_called_with(
            'deploy', ('/home/jrandom/repo/mongodb',))

    def test_deploy_to(self):
        env = EnvJujuClient(
            JujuData('foo', {'type': 'local'}), '1.234-76', None)
        with patch.object(env, 'juju') as mock_juju:
            env.deploy('mondogb', to='0')
        mock_juju.assert_called_with(
            'deploy', ('mondogb', '--to', '0'))

    def test_deploy_service(self):
        env = EnvJujuClient(
            JujuData('foo', {'type': 'local'}), '1.234-76', None)
        with patch.object(env, 'juju') as mock_juju:
            env.deploy('local:mondogb', service='my-mondogb')
        mock_juju.assert_called_with(
            'deploy', ('local:mondogb', 'my-mondogb',))

    def test_deploy_force(self):
        env = EnvJujuClient(
            JujuData('foo', {'type': 'local'}), '1.234-76', None)
        with patch.object(env, 'juju') as mock_juju:
            env.deploy('local:mondogb', force=True)
        mock_juju.assert_called_with('deploy', ('local:mondogb', '--force',))

    def test_deploy_series(self):
        env = EnvJujuClient(
            JujuData('foo', {'type': 'local'}), '1.234-76', None)
        with patch.object(env, 'juju') as mock_juju:
            env.deploy('local:blah', series='xenial')
        mock_juju.assert_called_with(
            'deploy', ('local:blah', '--series', 'xenial'))

    def test_deploy_resource(self):
        env = EnvJujuClient(JujuData('foo', {'type': 'local'}), None, None)
        with patch.object(env, 'juju') as mock_juju:
            env.deploy('local:blah', resource='foo=/path/dir')
        mock_juju.assert_called_with(
            'deploy', ('local:blah', '--resource', 'foo=/path/dir'))

    def test_deploy_storage(self):
        env = EnvJujuClient1X(
            SimpleEnvironment('foo', {'type': 'local'}), '1.234-76', None)
        with patch.object(env, 'juju') as mock_juju:
            env.deploy('mondogb', storage='rootfs,1G')
        mock_juju.assert_called_with(
            'deploy', ('mondogb', '--storage', 'rootfs,1G'))

    def test_deploy_constraints(self):
        env = EnvJujuClient1X(
            SimpleEnvironment('foo', {'type': 'local'}), '1.234-76', None)
        with patch.object(env, 'juju') as mock_juju:
            env.deploy('mondogb', constraints='virt-type=kvm')
        mock_juju.assert_called_with(
            'deploy', ('mondogb', '--constraints', 'virt-type=kvm'))

    def test_attach(self):
        env = EnvJujuClient(JujuData('foo', {'type': 'local'}), None, None)
        with patch.object(env, 'juju') as mock_juju:
            env.attach('foo', resource='foo=/path/dir')
        mock_juju.assert_called_with('attach', ('foo', 'foo=/path/dir'))

    def test_list_resources(self):
        data = 'resourceid: resource/foo'
        client = EnvJujuClient(JujuData('local'), None, None)
        with patch.object(
                client, 'get_juju_output', return_value=data) as mock_gjo:
            status = client.list_resources('foo')
        self.assertEqual(status, yaml.safe_load(data))
        mock_gjo.assert_called_with(
            'list-resources', '--format', 'yaml', 'foo', '--details')

    def test_wait_for_resource(self):
        client = EnvJujuClient(JujuData('local'), None, None)
        with patch.object(
                client, 'list_resources',
                return_value=make_resource_list()) as mock_lr:
            client.wait_for_resource('dummy-resource/foo', 'foo')
        mock_lr.assert_called_once_with('foo')

    def test_wait_for_resource_timeout(self):
        client = EnvJujuClient(JujuData('local'), None, None)
        resource_list = make_resource_list()
        resource_list['resources'][0]['expected']['resourceid'] = 'bad_id'
        with patch.object(
                client, 'list_resources',
                return_value=resource_list) as mock_lr:
            with patch('jujupy.until_timeout', autospec=True,
                       return_value=[0, 1]) as mock_ju:
                with patch('time.sleep', autospec=True) as mock_ts:
                    with self.assertRaisesRegexp(
                            JujuResourceTimeout,
                            'Timeout waiting for a resource to be downloaded'):
                        client.wait_for_resource('dummy-resource/foo', 'foo')
        calls = [call('foo'), call('foo')]
        self.assertEqual(mock_lr.mock_calls, calls)
        self.assertEqual(mock_ts.mock_calls, [call(.1), call(.1)])
        self.assertEqual(mock_ju.mock_calls, [call(60)])

    def test_wait_for_resource_suppresses_deadline(self):
        client = EnvJujuClient(JujuData('local', juju_home=''), None, None)
        with client_past_deadline(client):
            real_check_timeouts = client.check_timeouts

            def list_resources(service_or_unit):
                with real_check_timeouts():
                    return make_resource_list()

            with patch.object(client, 'check_timeouts', autospec=True):
                with patch.object(client, 'list_resources', autospec=True,
                                  side_effect=list_resources):
                        client.wait_for_resource('dummy-resource/foo',
                                                 'app_unit')

    def test_wait_for_resource_checks_deadline(self):
        resource_list = make_resource_list()
        client = EnvJujuClient(JujuData('local', juju_home=''), None, None)
        with client_past_deadline(client):
            with patch.object(client, 'list_resources', autospec=True,
                              return_value=resource_list):
                with self.assertRaises(SoftDeadlineExceeded):
                    client.wait_for_resource('dummy-resource/foo', 'app_unit')

    def test_deploy_bundle_2x(self):
        client = EnvJujuClient(JujuData('an_env', None),
                               '1.23-series-arch', None)
        with patch.object(client, 'juju') as mock_juju:
            client.deploy_bundle('bundle:~juju-qa/some-bundle')
        mock_juju.assert_called_with(
            'deploy', ('bundle:~juju-qa/some-bundle'), timeout=3600)

    def test_deploy_bundle_template(self):
        client = EnvJujuClient(JujuData('an_env', None),
                               '1.23-series-arch', None)
        with patch.object(client, 'juju') as mock_juju:
            client.deploy_bundle('bundle:~juju-qa/some-{container}-bundle')
        mock_juju.assert_called_with(
            'deploy', ('bundle:~juju-qa/some-lxd-bundle'), timeout=3600)

    def test_upgrade_charm(self):
        env = EnvJujuClient(
            JujuData('foo', {'type': 'local'}), '2.34-74', None)
        with patch.object(env, 'juju') as mock_juju:
            env.upgrade_charm('foo-service',
                              '/bar/repository/angsty/mongodb')
        mock_juju.assert_called_once_with(
            'upgrade-charm', ('foo-service', '--path',
                              '/bar/repository/angsty/mongodb',))

    def test_remove_service(self):
        env = EnvJujuClient(
            JujuData('foo', {'type': 'local'}), '1.234-76', None)
        with patch.object(env, 'juju') as mock_juju:
            env.remove_service('mondogb')
        mock_juju.assert_called_with('remove-application', ('mondogb',))

    def test_status_until_always_runs_once(self):
        client = EnvJujuClient(
            JujuData('foo', {'type': 'local'}), '1.234-76', None)
        status_txt = self.make_status_yaml('agent-state', 'started', 'started')
        with patch.object(client, 'get_juju_output', return_value=status_txt):
            result = list(client.status_until(-1))
        self.assertEqual(
            [r.status for r in result], [Status.from_text(status_txt).status])

    def test_status_until_timeout(self):
        client = EnvJujuClient(
            JujuData('foo', {'type': 'local'}), '1.234-76', None)
        status_txt = self.make_status_yaml('agent-state', 'started', 'started')
        status_yaml = yaml.safe_load(status_txt)

        def until_timeout_stub(timeout, start=None):
            return iter([None, None])

        with patch.object(client, 'get_juju_output', return_value=status_txt):
            with patch('jujupy.until_timeout',
                       side_effect=until_timeout_stub) as ut_mock:
                result = list(client.status_until(30, 70))
        self.assertEqual(
            [r.status for r in result], [status_yaml] * 3)
        # until_timeout is called by status as well as status_until.
        self.assertEqual(ut_mock.mock_calls,
                         [call(60), call(30, start=70), call(60), call(60)])

    def test_status_until_suppresses_deadline(self):
        with self.only_status_checks() as client:
            list(client.status_until(0))

    def test_status_until_checks_deadline(self):
        with self.status_does_not_check() as client:
            with self.assertRaises(SoftDeadlineExceeded):
                list(client.status_until(0))

    def test_add_ssh_machines(self):
        client = EnvJujuClient(JujuData('foo'), None, 'juju')
        with patch('subprocess.check_call', autospec=True) as cc_mock:
            client.add_ssh_machines(['m-foo', 'm-bar', 'm-baz'])
        assert_juju_call(
            self,
            cc_mock,
            client,
            ('juju', '--show-log', 'add-machine',
             '-m', 'foo:foo', 'ssh:m-foo'),
            0)
        assert_juju_call(
            self,
            cc_mock,
            client,
            ('juju', '--show-log', 'add-machine',
             '-m', 'foo:foo', 'ssh:m-bar'),
            1)
        assert_juju_call(
            self,
            cc_mock,
            client,
            ('juju', '--show-log', 'add-machine',
             '-m', 'foo:foo', 'ssh:m-baz'),
            2)
        self.assertEqual(cc_mock.call_count, 3)

    def test_add_ssh_machines_retry(self):
        client = EnvJujuClient(JujuData('foo'), None, 'juju')
        with patch('subprocess.check_call', autospec=True,
                   side_effect=[subprocess.CalledProcessError(None, None),
                                None, None, None]) as cc_mock:
            client.add_ssh_machines(['m-foo', 'm-bar', 'm-baz'])
        assert_juju_call(
            self,
            cc_mock,
            client,
            ('juju', '--show-log', 'add-machine',
             '-m', 'foo:foo', 'ssh:m-foo'),
            0)
        self.pause_mock.assert_called_once_with(30)
        assert_juju_call(
            self,
            cc_mock,
            client,
            ('juju', '--show-log', 'add-machine',
             '-m', 'foo:foo', 'ssh:m-foo'),
            1)
        assert_juju_call(
            self,
            cc_mock,
            client,
            ('juju', '--show-log', 'add-machine',
             '-m', 'foo:foo', 'ssh:m-bar'),
            2)
        assert_juju_call(
            self,
            cc_mock,
            client,
            ('juju', '--show-log', 'add-machine',
             '-m', 'foo:foo', 'ssh:m-baz'),
            3)
        self.assertEqual(cc_mock.call_count, 4)

    def test_add_ssh_machines_fail_on_second_machine(self):
        client = EnvJujuClient(JujuData('foo'), None, 'juju')
        with patch('subprocess.check_call', autospec=True, side_effect=[
                None, subprocess.CalledProcessError(None, None), None, None
                ]) as cc_mock:
            with self.assertRaises(subprocess.CalledProcessError):
                client.add_ssh_machines(['m-foo', 'm-bar', 'm-baz'])
        assert_juju_call(
            self,
            cc_mock,
            client,
            ('juju', '--show-log', 'add-machine',
             '-m', 'foo:foo', 'ssh:m-foo'),
            0)
        assert_juju_call(
            self,
            cc_mock,
            client,
            ('juju', '--show-log', 'add-machine',
             '-m', 'foo:foo', 'ssh:m-bar'),
            1)
        self.assertEqual(cc_mock.call_count, 2)

    def test_add_ssh_machines_fail_on_second_attempt(self):
        client = EnvJujuClient(JujuData('foo'), None, 'juju')
        with patch('subprocess.check_call', autospec=True, side_effect=[
                subprocess.CalledProcessError(None, None),
                subprocess.CalledProcessError(None, None)]) as cc_mock:
            with self.assertRaises(subprocess.CalledProcessError):
                client.add_ssh_machines(['m-foo', 'm-bar', 'm-baz'])
        assert_juju_call(
            self,
            cc_mock,
            client,
            ('juju', '--show-log', 'add-machine',
             '-m', 'foo:foo', 'ssh:m-foo'),
            0)
        assert_juju_call(
            self,
            cc_mock,
            client,
            ('juju', '--show-log', 'add-machine',
             '-m', 'foo:foo', 'ssh:m-foo'),
            1)
        self.assertEqual(cc_mock.call_count, 2)

    def test_wait_for_started(self):
        value = self.make_status_yaml('agent-state', 'started', 'started')
        client = EnvJujuClient(JujuData('local'), None, None)
        with patch.object(client, 'get_juju_output', return_value=value):
            client.wait_for_started()

    def test_wait_for_started_timeout(self):
        value = self.make_status_yaml('agent-state', 'pending', 'started')
        client = EnvJujuClient(JujuData('local'), None, None)
        with patch('jujupy.until_timeout', lambda x, start=None: range(1)):
            with patch.object(client, 'get_juju_output', return_value=value):
                writes = []
                with patch.object(GroupReporter, '_write', autospec=True,
                                  side_effect=lambda _, s: writes.append(s)):
                    with self.assertRaisesRegexp(
                            StatusNotMet,
                            'Timed out waiting for agents to start in local'):
                        client.wait_for_started()
                self.assertEqual(writes, ['pending: 0', ' .', '\n'])

    def test_wait_for_started_start(self):
        value = self.make_status_yaml('agent-state', 'started', 'pending')
        client = EnvJujuClient(JujuData('local'), None, None)
        now = datetime.now() + timedelta(days=1)
        with patch('utility.until_timeout.now', return_value=now):
            with patch.object(client, 'get_juju_output', return_value=value):
                writes = []
                with patch.object(GroupReporter, '_write', autospec=True,
                                  side_effect=lambda _, s: writes.append(s)):
                    with self.assertRaisesRegexp(
                            StatusNotMet,
                            'Timed out waiting for agents to start in local'):
                        client.wait_for_started(start=now - timedelta(1200))
                self.assertEqual(writes, ['pending: jenkins/0', '\n'])

    def make_ha_status(self):
        return {'machines': {
            '0': {'controller-member-status': 'has-vote'},
            '1': {'controller-member-status': 'has-vote'},
            '2': {'controller-member-status': 'has-vote'},
            }}

    @contextmanager
    def only_status_checks(self, status=None):
        """This context manager ensure only get_status calls check_timeouts.

        Everything else will get a mock object.

        Also, the client is patched so that the soft_deadline has been hit.
        """
        client = EnvJujuClient(JujuData('local', juju_home=''), None, None)
        with client_past_deadline(client):
            # This will work even after we patch check_timeouts below.
            real_check_timeouts = client.check_timeouts

            def check(timeout=60, controller=False):
                with real_check_timeouts():
                    return client.status_class(status, '')

            with patch.object(client, 'get_status', autospec=True,
                              side_effect=check):
                with patch.object(client, 'check_timeouts', autospec=True):
                    yield client

    def test__wait_for_status_suppresses_deadline(self):

        def translate(x):
            return None

        with self.only_status_checks() as client:
            client._wait_for_status(Mock(), translate)

    @contextmanager
    def status_does_not_check(self, status=None):
        """This context manager ensure get_status never calls check_timeouts.

        Also, the client is patched so that the soft_deadline has been hit.
        """
        client = EnvJujuClient(JujuData('local', juju_home=''), None, None)
        with client_past_deadline(client):
            status_obj = client.status_class(status, '')
            with patch.object(client, 'get_status', autospec=True,
                              return_value=status_obj):
                yield client

    def test__wait_for_status_checks_deadline(self):

        def translate(x):
            return None

        with self.status_does_not_check() as client:
            with self.assertRaises(SoftDeadlineExceeded):
                client._wait_for_status(Mock(), translate)

    @contextmanager
    def status_errors(self, status, errors):
        """Patch iter_errors keeping ignore_recoverable."""
        def fake_iter_errors(self, ignore_recoverable=False):
            for error in errors[0]:
                if not (ignore_recoverable and self.recoverable):
                    yield error
            del errors[0]

        with patch.object(status, 'iter_errors', autospec=True,
                          side_effect=fake_iter_errors) as errors_mock:
            yield errors_mock

    def test__wait_for_status_raises_error(self):
        """Check _wait_for_status's handling of a recoverable=False error."""
        def translate(x):
            return {'waiting': '0'}

        errors = [[MachineError('0', 'error not recoverable')]]
        with self.status_does_not_check() as client:
            with self.status_errors(client.get_status(),
                                    errors) as errors_mock:
                with self.assertRaises(MachineError):
                    client._wait_for_status(Mock(), translate)
        errors_mock.assert_called_once_with(ignore_recoverable=True)

    def test__wait_for_status_delays_recoverable(self):
        """Check _wait_for_status's handling of a recoverable=True error."""
        def translate(x):
            return {'waiting': '0'}

        errors = [[StatusError('fake', 'error is recoverable')],
                  [UnitError('fake/0', 'error is recoverable')]]
        with self.status_does_not_check() as client:
            with self.status_errors(client.get_status(),
                                    errors) as errors_mock:
                with self.assertRaises(UnitError):
                    client._wait_for_status(Mock(), translate)
        self.assertEqual(2, errors_mock.call_count)
        errors_mock.assert_has_calls(
            [call(ignore_recoverable=True), call(ignore_recoverable=False)])

    def test_wait_for_started_logs_status(self):
        value = self.make_status_yaml('agent-state', 'pending', 'started')
        client = EnvJujuClient(JujuData('local'), None, None)
        with patch.object(client, 'get_juju_output', return_value=value):
            writes = []
            with patch.object(GroupReporter, '_write', autospec=True,
                              side_effect=lambda _, s: writes.append(s)):
                with self.assertRaisesRegexp(
                        StatusNotMet,
                        'Timed out waiting for agents to start in local'):
                    client.wait_for_started(0)
            self.assertEqual(writes, ['pending: 0', '\n'])
        self.assertEqual(self.log_stream.getvalue(), 'ERROR %s\n' % value)

    def test_wait_for_subordinate_units(self):
        value = dedent("""\
            machines:
              "0":
                agent-state: started
            services:
              jenkins:
                units:
                  jenkins/0:
                    subordinates:
                      sub1/0:
                        agent-state: started
              ubuntu:
                units:
                  ubuntu/0:
                    subordinates:
                      sub2/0:
                        agent-state: started
                      sub3/0:
                        agent-state: started
        """)
        client = EnvJujuClient(JujuData('local'), None, None)
        now = datetime.now() + timedelta(days=1)
        with patch('utility.until_timeout.now', return_value=now):
            with patch.object(client, 'get_juju_output', return_value=value):
                with patch('jujupy.GroupReporter.update') as update_mock:
                    with patch('jujupy.GroupReporter.finish') as finish_mock:
                        client.wait_for_subordinate_units(
                            'jenkins', 'sub1', start=now - timedelta(1200))
        self.assertEqual([], update_mock.call_args_list)
        finish_mock.assert_called_once_with()

    def test_wait_for_subordinate_units_with_agent_status(self):
        value = dedent("""\
            machines:
              "0":
                agent-state: started
            services:
              jenkins:
                units:
                  jenkins/0:
                    subordinates:
                      sub1/0:
                        agent-status:
                          current: idle
              ubuntu:
                units:
                  ubuntu/0:
                    subordinates:
                      sub2/0:
                        agent-status:
                          current: idle
                      sub3/0:
                        agent-status:
                          current: idle
        """)
        client = EnvJujuClient(JujuData('local'), None, None)
        now = datetime.now() + timedelta(days=1)
        with patch('utility.until_timeout.now', return_value=now):
            with patch.object(client, 'get_juju_output', return_value=value):
                with patch('jujupy.GroupReporter.update') as update_mock:
                    with patch('jujupy.GroupReporter.finish') as finish_mock:
                        client.wait_for_subordinate_units(
                            'jenkins', 'sub1', start=now - timedelta(1200))
        self.assertEqual([], update_mock.call_args_list)
        finish_mock.assert_called_once_with()

    def test_wait_for_multiple_subordinate_units(self):
        value = dedent("""\
            machines:
              "0":
                agent-state: started
            services:
              ubuntu:
                units:
                  ubuntu/0:
                    subordinates:
                      sub/0:
                        agent-state: started
                  ubuntu/1:
                    subordinates:
                      sub/1:
                        agent-state: started
        """)
        client = EnvJujuClient(JujuData('local'), None, None)
        now = datetime.now() + timedelta(days=1)
        with patch('utility.until_timeout.now', return_value=now):
            with patch.object(client, 'get_juju_output', return_value=value):
                with patch('jujupy.GroupReporter.update') as update_mock:
                    with patch('jujupy.GroupReporter.finish') as finish_mock:
                        client.wait_for_subordinate_units(
                            'ubuntu', 'sub', start=now - timedelta(1200))
        self.assertEqual([], update_mock.call_args_list)
        finish_mock.assert_called_once_with()

    def test_wait_for_subordinate_units_checks_slash_in_unit_name(self):
        value = dedent("""\
            machines:
              "0":
                agent-state: started
            applications:
              jenkins:
                units:
                  jenkins/0:
                    subordinates:
                      sub1:
                        agent-state: started
        """)
        client = EnvJujuClient(JujuData('local'), None, None)
        now = datetime.now() + timedelta(days=1)
        with patch('utility.until_timeout.now', return_value=now):
            with patch.object(client, 'get_juju_output', return_value=value):
                with self.assertRaisesRegexp(
                        StatusNotMet,
                        'Timed out waiting for agents to start in local'):
                    client.wait_for_subordinate_units(
                        'jenkins', 'sub1', start=now - timedelta(1200))

    def test_wait_for_subordinate_units_no_subordinate(self):
        value = dedent("""\
            machines:
              "0":
                agent-state: started
            applications:
              jenkins:
                units:
                  jenkins/0:
                    agent-state: started
        """)
        client = EnvJujuClient(JujuData('local'), None, None)
        now = datetime.now() + timedelta(days=1)
        with patch('utility.until_timeout.now', return_value=now):
            with patch.object(client, 'get_juju_output', return_value=value):
                with self.assertRaisesRegexp(
                        StatusNotMet,
                        'Timed out waiting for agents to start in local'):
                    client.wait_for_subordinate_units(
                        'jenkins', 'sub1', start=now - timedelta(1200))

    def test_wait_for_workload(self):
        initial_status = Status.from_text("""\
            applications:
              jenkins:
                units:
                  jenkins/0:
                    workload-status:
                      current: waiting
                  subordinates:
                    ntp/0:
                      workload-status:
                        current: unknown
        """)
        final_status = Status(copy.deepcopy(initial_status.status), None)
        final_status.status['applications']['jenkins']['units']['jenkins/0'][
            'workload-status']['current'] = 'active'
        client = EnvJujuClient(JujuData('local'), None, None)
        writes = []
        with patch('utility.until_timeout', autospec=True, return_value=[1]):
            with patch.object(client, 'get_status', autospec=True,
                              side_effect=[initial_status, final_status]):
                with patch.object(GroupReporter, '_write', autospec=True,
                                  side_effect=lambda _, s: writes.append(s)):
                    client.wait_for_workloads()
        self.assertEqual(writes, ['waiting: jenkins/0', '\n'])

    def test_wait_for_workload_all_unknown(self):
        status = Status.from_text("""\
            services:
              jenkins:
                units:
                  jenkins/0:
                    workload-status:
                      current: unknown
                  subordinates:
                    ntp/0:
                      workload-status:
                        current: unknown
        """)
        client = EnvJujuClient(JujuData('local'), None, None)
        writes = []
        with patch('utility.until_timeout', autospec=True, return_value=[]):
            with patch.object(client, 'get_status', autospec=True,
                              return_value=status):
                with patch.object(GroupReporter, '_write', autospec=True,
                                  side_effect=lambda _, s: writes.append(s)):
                    client.wait_for_workloads(timeout=1)
        self.assertEqual(writes, [])

    def test_wait_for_workload_no_workload_status(self):
        status = Status.from_text("""\
            services:
              jenkins:
                units:
                  jenkins/0:
                    agent-state: active
        """)
        client = EnvJujuClient(JujuData('local'), None, None)
        writes = []
        with patch('utility.until_timeout', autospec=True, return_value=[]):
            with patch.object(client, 'get_status', autospec=True,
                              return_value=status):
                with patch.object(GroupReporter, '_write', autospec=True,
                                  side_effect=lambda _, s: writes.append(s)):
                    client.wait_for_workloads(timeout=1)
        self.assertEqual(writes, [])

    def test_list_models(self):
        client = EnvJujuClient(JujuData('foo'), None, None)
        with patch.object(client, 'juju') as j_mock:
            client.list_models()
        j_mock.assert_called_once_with(
            'list-models', ('-c', 'foo'), include_e=False)

    def test_get_models(self):
        data = """\
            models:
            - name: foo
              model-uuid: aaaa
              owner: admin
            - name: bar
              model-uuid: bbbb
              owner: admin
            current-model: foo
        """
        client = EnvJujuClient(JujuData('baz'), None, None)
        with patch.object(client, 'get_juju_output',
                          return_value=data) as gjo_mock:
            models = client.get_models()
        gjo_mock.assert_called_once_with(
            'list-models', '-c', 'baz', '--format', 'yaml',
            include_e=False, timeout=120)
        expected_models = {
            'models': [
                {'name': 'foo', 'model-uuid': 'aaaa', 'owner': 'admin'},
                {'name': 'bar', 'model-uuid': 'bbbb', 'owner': 'admin'}],
            'current-model': 'foo'
        }
        self.assertEqual(expected_models, models)

    def test_iter_model_clients(self):
        data = """\
            models:
            - name: foo
              model-uuid: aaaa
              owner: admin
            - name: bar
              model-uuid: bbbb
              owner: admin
            current-model: foo
        """
        client = EnvJujuClient(JujuData('foo', {}), None, None)
        with patch.object(client, 'get_juju_output', return_value=data):
            model_clients = list(client.iter_model_clients())
        self.assertEqual(2, len(model_clients))
        self.assertIs(client, model_clients[0])
        self.assertEqual('bar', model_clients[1].env.environment)

    def test_get_controller_model_name(self):
        models = {
            'models': [
                {'name': 'controller', 'model-uuid': 'aaaa'},
                {'name': 'bar', 'model-uuid': 'bbbb'}],
            'current-model': 'bar'
        }
        client = EnvJujuClient(JujuData('foo'), None, None)
        with patch.object(client, 'get_models',
                          return_value=models) as gm_mock:
            controller_name = client.get_controller_model_name()
        self.assertEqual(0, gm_mock.call_count)
        self.assertEqual('controller', controller_name)

    def test_get_controller_model_name_without_controller(self):
        models = {
            'models': [
                {'name': 'bar', 'model-uuid': 'aaaa'},
                {'name': 'baz', 'model-uuid': 'bbbb'}],
            'current-model': 'bar'
        }
        client = EnvJujuClient(JujuData('foo'), None, None)
        with patch.object(client, 'get_models', return_value=models):
            controller_name = client.get_controller_model_name()
        self.assertEqual('controller', controller_name)

    def test_get_controller_model_name_no_models(self):
        client = EnvJujuClient(JujuData('foo'), None, None)
        with patch.object(client, 'get_models', return_value={}):
            controller_name = client.get_controller_model_name()
        self.assertEqual('controller', controller_name)

    def test_get_model_uuid_returns_uuid(self):
        model_uuid = '9ed1bde9-45c6-4d41-851d-33fdba7fa194'
        yaml_string = dedent("""\
        foo:
          name: foo
          model-uuid: {uuid}
          controller-uuid: eb67e1eb-6c54-45f5-8b6a-b6243be97202
          owner: admin
          cloud: lxd
          region: localhost
          type: lxd
          life: alive
          status:
            current: available
            since: 1 minute ago
          users:
            admin:
              display-name: admin
              access: admin
              last-connection: just now
            """.format(uuid=model_uuid))
        client = EnvJujuClient(JujuData('foo'), None, None)
        with patch.object(client, 'get_juju_output') as m_get_juju_output:
            m_get_juju_output.return_value = yaml_string
            self.assertEqual(
                client.get_model_uuid(),
                model_uuid
            )
            m_get_juju_output.assert_called_once_with(
                'show-model', '--format', 'yaml', 'foo:foo', include_e=False)

    def test_get_controller_model_uuid_returns_uuid(self):
        controller_uuid = 'eb67e1eb-6c54-45f5-8b6a-b6243be97202'
        controller_model_uuid = '1c908e10-4f07-459a-8419-bb61553a4660'
        yaml_string = dedent("""\
        controller:
          name: controller
          model-uuid: {model}
          controller-uuid: {controller}
          controller-name: localtempveebers
          owner: admin
          cloud: lxd
          region: localhost
          type: lxd
          life: alive
          status:
            current: available
            since: 59 seconds ago
          users:
            admin:
              display-name: admin
              access: admin
              last-connection: just now""".format(model=controller_model_uuid,
                                                  controller=controller_uuid))
        client = EnvJujuClient(JujuData('foo'), None, None)
        with patch.object(client, 'get_juju_output') as m_get_juju_output:
            m_get_juju_output.return_value = yaml_string
            self.assertEqual(
                client.get_controller_model_uuid(),
                controller_model_uuid
            )
            m_get_juju_output.assert_called_once_with(
                'show-model', 'controller',
                '--format', 'yaml', include_e=False)

    def test_get_controller_uuid_returns_uuid(self):
        controller_uuid = 'eb67e1eb-6c54-45f5-8b6a-b6243be97202'
        yaml_string = dedent("""\
        foo:
          details:
            uuid: {uuid}
            api-endpoints: ['10.194.140.213:17070']
            cloud: lxd
            region: localhost
          models:
            controller:
              uuid: {uuid}
            default:
              uuid: 772cdd39-b454-4bd5-8704-dc9aa9ff1750
          current-model: default
          account:
            user: admin
          bootstrap-config:
            config:
            cloud: lxd
            cloud-type: lxd
            region: localhost""".format(uuid=controller_uuid))
        client = EnvJujuClient(JujuData('foo'), None, None)
        with patch.object(client, 'get_juju_output') as m_get_juju_output:
            m_get_juju_output.return_value = yaml_string
            self.assertEqual(
                client.get_controller_uuid(),
                controller_uuid
            )
            m_get_juju_output.assert_called_once_with(
                'show-controller', '--format', 'yaml', include_e=False)

    def test_get_controller_client(self):
        client = EnvJujuClient(
            JujuData('foo', {'bar': 'baz'}, 'myhome'), None, None)
        controller_client = client.get_controller_client()
        controller_env = controller_client.env
        self.assertEqual('controller', controller_env.environment)
        self.assertEqual(
            {'bar': 'baz', 'name': 'controller'}, controller_env.config)

    def test_list_controllers(self):
        client = EnvJujuClient(JujuData('foo'), None, None)
        with patch.object(client, 'juju') as j_mock:
            client.list_controllers()
        j_mock.assert_called_once_with('list-controllers', (), include_e=False)

    def test_get_controller_endpoint_ipv4(self):
        data = """\
          foo:
            details:
              api-endpoints: ['10.0.0.1:17070', '10.0.0.2:17070']
        """
        client = EnvJujuClient(JujuData('foo'), None, None)
        with patch.object(client, 'get_juju_output',
                          return_value=data) as gjo_mock:
            endpoint = client.get_controller_endpoint()
        self.assertEqual('10.0.0.1', endpoint)
        gjo_mock.assert_called_once_with(
            'show-controller', 'foo', include_e=False)

    def test_get_controller_endpoint_ipv6(self):
        data = """\
          foo:
            details:
              api-endpoints: ['[::1]:17070', '[fe80::216:3eff:0:9dc7]:17070']
        """
        client = EnvJujuClient(JujuData('foo'), None, None)
        with patch.object(client, 'get_juju_output',
                          return_value=data) as gjo_mock:
            endpoint = client.get_controller_endpoint()
        self.assertEqual('::1', endpoint)
        gjo_mock.assert_called_once_with(
            'show-controller', 'foo', include_e=False)

    def test_get_controller_controller_name(self):
        data = """\
          bar:
            details:
              api-endpoints: ['[::1]:17070', '[fe80::216:3eff:0:9dc7]:17070']
        """
        client = EnvJujuClient(JujuData('foo', {}), None, None)
        controller_client = client.get_controller_client()
        client.env.controller.name = 'bar'
        with patch.object(controller_client, 'get_juju_output',
                          return_value=data) as gjo:
            endpoint = controller_client.get_controller_endpoint()
        gjo.assert_called_once_with('show-controller', 'bar',
                                    include_e=False)
        self.assertEqual('::1', endpoint)

    def test_get_controller_members(self):
        status = Status.from_text("""\
            model: controller
            machines:
              "0":
                dns-name: 10.0.0.0
                instance-id: juju-aaaa-machine-0
                controller-member-status: has-vote
              "1":
                dns-name: 10.0.0.1
                instance-id: juju-bbbb-machine-1
              "2":
                dns-name: 10.0.0.2
                instance-id: juju-cccc-machine-2
                controller-member-status: has-vote
              "3":
                dns-name: 10.0.0.3
                instance-id: juju-dddd-machine-3
                controller-member-status: has-vote
        """)
        client = EnvJujuClient(JujuData('foo'), None, None)
        with patch.object(client, 'get_status', autospec=True,
                          return_value=status):
            with patch.object(client, 'get_controller_endpoint', autospec=True,
                              return_value='10.0.0.3') as gce_mock:
                with patch.object(client, 'get_controller_member_status',
                                  wraps=client.get_controller_member_status,
                                  ) as gcms_mock:
                    members = client.get_controller_members()
        # Machine 1 was ignored. Machine 3 is the leader, thus first.
        expected = [
            Machine('3', {
                'dns-name': '10.0.0.3',
                'instance-id': 'juju-dddd-machine-3',
                'controller-member-status': 'has-vote'}),
            Machine('0', {
                'dns-name': '10.0.0.0',
                'instance-id': 'juju-aaaa-machine-0',
                'controller-member-status': 'has-vote'}),
            Machine('2', {
                'dns-name': '10.0.0.2',
                'instance-id': 'juju-cccc-machine-2',
                'controller-member-status': 'has-vote'}),
        ]
        self.assertEqual(expected, members)
        gce_mock.assert_called_once_with()
        # get_controller_member_status must be called to ensure compatibility
        # with all version of Juju.
        self.assertEqual(4, gcms_mock.call_count)

    def test_get_controller_members_one(self):
        status = Status.from_text("""\
            model: controller
            machines:
              "0":
                dns-name: 10.0.0.0
                instance-id: juju-aaaa-machine-0
                controller-member-status: has-vote
        """)
        client = EnvJujuClient(JujuData('foo'), None, None)
        with patch.object(client, 'get_status', autospec=True,
                          return_value=status):
            with patch.object(client, 'get_controller_endpoint') as gce_mock:
                members = client.get_controller_members()
        # Machine 0 was the only choice, no need to find the leader.
        expected = [
            Machine('0', {
                'dns-name': '10.0.0.0',
                'instance-id': 'juju-aaaa-machine-0',
                'controller-member-status': 'has-vote'}),
        ]
        self.assertEqual(expected, members)
        self.assertEqual(0, gce_mock.call_count)

    def test_get_controller_leader(self):
        members = [
            Machine('3', {}),
            Machine('0', {}),
            Machine('2', {}),
        ]
        client = EnvJujuClient(JujuData('foo'), None, None)
        with patch.object(client, 'get_controller_members', autospec=True,
                          return_value=members):
            leader = client.get_controller_leader()
        self.assertEqual(Machine('3', {}), leader)

    def test_wait_for_ha(self):
        value = yaml.safe_dump({
            'machines': {
                '0': {'controller-member-status': 'has-vote'},
                '1': {'controller-member-status': 'has-vote'},
                '2': {'controller-member-status': 'has-vote'},
            },
            'services': {},
        })
        client = EnvJujuClient(JujuData('local'), None, None)
        with patch.object(client, 'get_juju_output',
                          return_value=value) as gjo_mock:
            client.wait_for_ha()
        gjo_mock.assert_called_once_with(
            'show-status', '--format', 'yaml', controller=True)

    def test_wait_for_ha_no_has_vote(self):
        value = yaml.safe_dump({
            'machines': {
                '0': {'controller-member-status': 'no-vote'},
                '1': {'controller-member-status': 'no-vote'},
                '2': {'controller-member-status': 'no-vote'},
            },
            'services': {},
        })
        client = EnvJujuClient(JujuData('local'), None, None)
        with patch.object(client, 'get_juju_output', return_value=value):
            writes = []
            with patch('jujupy.until_timeout', autospec=True,
                       return_value=[2, 1]):
                with patch.object(GroupReporter, '_write', autospec=True,
                                  side_effect=lambda _, s: writes.append(s)):
                    with self.assertRaisesRegexp(
                            Exception,
                            'Timed out waiting for voting to be enabled.'):
                        client.wait_for_ha()
            self.assertEqual(writes[:2], ['no-vote: 0, 1, 2', ' .'])
            self.assertEqual(writes[2:-1], ['.'] * (len(writes) - 3))
            self.assertEqual(writes[-1:], ['\n'])

    def test_wait_for_ha_timeout(self):
        value = yaml.safe_dump({
            'machines': {
                '0': {'controller-member-status': 'has-vote'},
                '1': {'controller-member-status': 'has-vote'},
            },
            'services': {},
        })
        client = EnvJujuClient(JujuData('local'), None, None)
        with patch('jujupy.until_timeout', lambda x: range(0)):
            with patch.object(client, 'get_juju_output', return_value=value):
                with self.assertRaisesRegexp(
                        Exception,
                        'Timed out waiting for voting to be enabled.'):
                    client.wait_for_ha()

    def test_wait_for_ha_timeout_with_status_error(self):
        value = yaml.safe_dump({
            'machines': {
                '0': {'agent-state-info': 'running'},
                '1': {'agent-state-info': 'error: foo'},
            },
            'services': {},
        })
        client = EnvJujuClient(JujuData('local'), None, None)
        with patch('jujupy.until_timeout', autospec=True, return_value=[2, 1]):
            with patch.object(client, 'get_juju_output', return_value=value):
                with self.assertRaisesRegexp(
                        ErroredUnit, '1 is in state error: foo'):
                    client.wait_for_ha()

    def test_wait_for_ha_suppresses_deadline(self):
        with self.only_status_checks(self.make_ha_status()) as client:
            client.wait_for_ha()

    def test_wait_for_ha_checks_deadline(self):
        with self.status_does_not_check(self.make_ha_status()) as client:
            with self.assertRaises(SoftDeadlineExceeded):
                client.wait_for_ha()

    def test_wait_for_deploy_started(self):
        value = yaml.safe_dump({
            'machines': {
                '0': {'agent-state': 'started'},
            },
            'applications': {
                'jenkins': {
                    'units': {
                        'jenkins/1': {'baz': 'qux'}
                    }
                }
            }
        })
        client = EnvJujuClient(JujuData('local'), None, None)
        with patch.object(client, 'get_juju_output', return_value=value):
            client.wait_for_deploy_started()

    def test_wait_for_deploy_started_timeout(self):
        value = yaml.safe_dump({
            'machines': {
                '0': {'agent-state': 'started'},
            },
            'applications': {},
        })
        client = EnvJujuClient(JujuData('local'), None, None)
        with patch('jujupy.until_timeout', lambda x: range(0)):
            with patch.object(client, 'get_juju_output', return_value=value):
                with self.assertRaisesRegexp(
                        Exception,
                        'Timed out waiting for services to start.'):
                    client.wait_for_deploy_started()

    def make_deployed_status(self):
        return {
            'machines': {
                '0': {'agent-state': 'started'},
            },
            'applications': {
                'jenkins': {
                    'units': {
                        'jenkins/1': {'baz': 'qux'}
                    }
                }
            }
        }

    def test_wait_for_deploy_started_suppresses_deadline(self):
        with self.only_status_checks(self.make_deployed_status()) as client:
            client.wait_for_deploy_started()

    def test_wait_for_deploy_started_checks_deadline(self):
        with self.status_does_not_check(self.make_deployed_status()) as client:
            with self.assertRaises(SoftDeadlineExceeded):
                client.wait_for_deploy_started()

    def test_wait_for_version(self):
        value = self.make_status_yaml('agent-version', '1.17.2', '1.17.2')
        client = EnvJujuClient(JujuData('local'), None, None)
        with patch.object(client, 'get_juju_output', return_value=value):
            client.wait_for_version('1.17.2')

    def test_wait_for_version_timeout(self):
        value = self.make_status_yaml('agent-version', '1.17.2', '1.17.1')
        client = EnvJujuClient(JujuData('local'), None, None)
        writes = []
        with patch('jujupy.until_timeout', lambda x, start=None: [x]):
            with patch.object(client, 'get_juju_output', return_value=value):
                with patch.object(GroupReporter, '_write', autospec=True,
                                  side_effect=lambda _, s: writes.append(s)):
                    with self.assertRaisesRegexp(
                            StatusNotMet, 'Some versions did not update'):
                        client.wait_for_version('1.17.2')
        self.assertEqual(writes, ['1.17.1: jenkins/0', ' .', '\n'])

    def test_wait_for_version_handles_connection_error(self):
        err = subprocess.CalledProcessError(2, 'foo')
        err.stderr = 'Unable to connect to environment'
        err = CannotConnectEnv(err)
        status = self.make_status_yaml('agent-version', '1.17.2', '1.17.2')
        actions = [err, status]

        def get_juju_output_fake(*args, **kwargs):
            action = actions.pop(0)
            if isinstance(action, Exception):
                raise action
            else:
                return action

        client = EnvJujuClient(JujuData('local'), None, None)
        with patch.object(client, 'get_juju_output', get_juju_output_fake):
            client.wait_for_version('1.17.2')

    def test_wait_for_version_raises_non_connection_error(self):
        err = Exception('foo')
        status = self.make_status_yaml('agent-version', '1.17.2', '1.17.2')
        actions = [err, status]

        def get_juju_output_fake(*args, **kwargs):
            action = actions.pop(0)
            if isinstance(action, Exception):
                raise action
            else:
                return action

        client = EnvJujuClient(JujuData('local'), None, None)
        with patch.object(client, 'get_juju_output', get_juju_output_fake):
            with self.assertRaisesRegexp(Exception, 'foo'):
                client.wait_for_version('1.17.2')

    def test_wait_for_just_machine_0(self):
        value = yaml.safe_dump({
            'machines': {
                '0': {'agent-state': 'started'},
            },
        })
        client = EnvJujuClient(JujuData('local'), None, None)
        with patch.object(client, 'get_juju_output', return_value=value):
            client.wait_for('machines-not-0', 'none')

    def test_wait_for_just_machine_0_timeout(self):
        value = yaml.safe_dump({
            'machines': {
                '0': {'agent-state': 'started'},
                '1': {'agent-state': 'started'},
            },
        })
        client = EnvJujuClient(JujuData('local'), None, None)
        with patch.object(client, 'get_juju_output', return_value=value), \
            patch('jujupy.until_timeout', lambda x: range(0)), \
            self.assertRaisesRegexp(
                Exception,
                'Timed out waiting for machines-not-0'):
            client.wait_for('machines-not-0', 'none')

    def test_set_model_constraints(self):
        client = EnvJujuClient(JujuData('bar', {}), None, '/foo')
        with patch.object(client, 'juju') as juju_mock:
            client.set_model_constraints({'bar': 'baz'})
        juju_mock.assert_called_once_with('set-model-constraints',
                                          ('bar=baz',))

    def test_get_model_config(self):
        env = JujuData('foo', None)
        fake_popen = FakePopen(yaml.safe_dump({'bar': 'baz'}), None, 0)
        client = EnvJujuClient(env, None, 'juju')
        with patch('subprocess.Popen', return_value=fake_popen) as po_mock:
            result = client.get_model_config()
        assert_juju_call(
            self, po_mock, client, (
                'juju', '--show-log',
                'model-config', '-m', 'foo:foo', '--format', 'yaml'))
        self.assertEqual({'bar': 'baz'}, result)

    def test_get_env_option(self):
        env = JujuData('foo', None)
        fake_popen = FakePopen('https://example.org/juju/tools', None, 0)
        client = EnvJujuClient(env, None, 'juju')
        with patch('subprocess.Popen', return_value=fake_popen) as mock:
            result = client.get_env_option('tools-metadata-url')
        self.assertEqual(
            mock.call_args[0][0],
            ('juju', '--show-log', 'model-config', '-m', 'foo:foo',
             'tools-metadata-url'))
        self.assertEqual('https://example.org/juju/tools', result)

    def test_set_env_option(self):
        env = JujuData('foo')
        client = EnvJujuClient(env, None, 'juju')
        with patch('subprocess.check_call') as mock:
            client.set_env_option(
                'tools-metadata-url', 'https://example.org/juju/tools')
        environ = dict(os.environ)
        environ['JUJU_HOME'] = client.env.juju_home
        mock.assert_called_with(
            ('juju', '--show-log', 'model-config', '-m', 'foo:foo',
             'tools-metadata-url=https://example.org/juju/tools'))

    def test_unset_env_option(self):
        env = JujuData('foo')
        client = EnvJujuClient(env, None, 'juju')
        with patch('subprocess.check_call') as mock:
            client.unset_env_option('tools-metadata-url')
        environ = dict(os.environ)
        environ['JUJU_HOME'] = client.env.juju_home
        mock.assert_called_with(
            ('juju', '--show-log', 'model-config', '-m', 'foo:foo',
             '--reset', 'tools-metadata-url'))

    def test_set_testing_agent_metadata_url(self):
        env = JujuData(None, {'type': 'foo'})
        client = EnvJujuClient(env, None, None)
        with patch.object(client, 'get_env_option') as mock_get:
            mock_get.return_value = 'https://example.org/juju/tools'
            with patch.object(client, 'set_env_option') as mock_set:
                client.set_testing_agent_metadata_url()
        mock_get.assert_called_with('agent-metadata-url')
        mock_set.assert_called_with(
            'agent-metadata-url',
            'https://example.org/juju/testing/tools')

    def test_set_testing_agent_metadata_url_noop(self):
        env = JujuData(None, {'type': 'foo'})
        client = EnvJujuClient(env, None, None)
        with patch.object(client, 'get_env_option') as mock_get:
            mock_get.return_value = 'https://example.org/juju/testing/tools'
            with patch.object(client, 'set_env_option') as mock_set:
                client.set_testing_agent_metadata_url()
        mock_get.assert_called_with('agent-metadata-url',)
        self.assertEqual(0, mock_set.call_count)

    def test_juju(self):
        env = JujuData('qux')
        client = EnvJujuClient(env, None, 'juju')
        with patch('subprocess.check_call') as mock:
            client.juju('foo', ('bar', 'baz'))
        environ = dict(os.environ)
        environ['JUJU_HOME'] = client.env.juju_home
        mock.assert_called_with(('juju', '--show-log', 'foo', '-m', 'qux:qux',
                                 'bar', 'baz'))

    def test_expect_returns_pexpect_spawn_object(self):
        env = JujuData('qux')
        client = EnvJujuClient(env, None, 'juju')
        with patch('pexpect.spawn') as mock:
            process = client.expect('foo', ('bar', 'baz'))

        self.assertIs(process, mock.return_value)
        mock.assert_called_once_with('juju --show-log foo -m qux:qux bar baz')

    def test_expect_uses_provided_envvar_path(self):
        from pexpect import ExceptionPexpect
        env = JujuData('qux')
        client = EnvJujuClient(env, None, 'juju')

        with temp_dir() as empty_path:
            broken_envvars = dict(PATH=empty_path)
            self.assertRaises(
                ExceptionPexpect,
                client.expect,
                'ls', (), extra_env=broken_envvars,
                )

    def test_juju_env(self):
        env = JujuData('qux')
        client = EnvJujuClient(env, None, '/foobar/baz')

        def check_path(*args, **kwargs):
            self.assertRegexpMatches(os.environ['PATH'], r'/foobar\:')
        with patch('subprocess.check_call', side_effect=check_path):
            client.juju('foo', ('bar', 'baz'))

    def test_juju_no_check(self):
        env = JujuData('qux')
        client = EnvJujuClient(env, None, 'juju')
        environ = dict(os.environ)
        environ['JUJU_HOME'] = client.env.juju_home
        with patch('subprocess.call') as mock:
            client.juju('foo', ('bar', 'baz'), check=False)
        mock.assert_called_with(('juju', '--show-log', 'foo', '-m', 'qux:qux',
                                 'bar', 'baz'))

    def test_juju_no_check_env(self):
        env = JujuData('qux')
        client = EnvJujuClient(env, None, '/foobar/baz')

        def check_path(*args, **kwargs):
            self.assertRegexpMatches(os.environ['PATH'], r'/foobar\:')
        with patch('subprocess.call', side_effect=check_path):
            client.juju('foo', ('bar', 'baz'), check=False)

    def test_juju_timeout(self):
        env = JujuData('qux')
        client = EnvJujuClient(env, None, '/foobar/baz')
        with patch('subprocess.check_call') as cc_mock:
            client.juju('foo', ('bar', 'baz'), timeout=58)
        self.assertEqual(cc_mock.call_args[0][0], (
            sys.executable, get_timeout_path(), '58.00', '--', 'baz',
            '--show-log', 'foo', '-m', 'qux:qux', 'bar', 'baz'))

    def test_juju_juju_home(self):
        env = JujuData('qux')
        os.environ['JUJU_HOME'] = 'foo'
        client = EnvJujuClient(env, None, '/foobar/baz')

        def check_home(*args, **kwargs):
            self.assertEqual(os.environ['JUJU_HOME'], 'foo')
            yield
            self.assertEqual(os.environ['JUJU_HOME'], 'asdf')
            yield

        with patch('subprocess.check_call', side_effect=check_home):
            client.juju('foo', ('bar', 'baz'))
            client.env.juju_home = 'asdf'
            client.juju('foo', ('bar', 'baz'))

    def test_juju_extra_env(self):
        env = JujuData('qux')
        client = EnvJujuClient(env, None, 'juju')
        extra_env = {'JUJU': '/juju', 'JUJU_HOME': client.env.juju_home}

        def check_env(*args, **kwargs):
            self.assertEqual('/juju', os.environ['JUJU'])

        with patch('subprocess.check_call', side_effect=check_env) as mock:
            client.juju('quickstart', ('bar', 'baz'), extra_env=extra_env)
        mock.assert_called_with(
            ('juju', '--show-log', 'quickstart', '-m', 'qux:qux',
             'bar', 'baz'))

    def test_juju_backup_with_tgz(self):
        env = JujuData('qux')
        client = EnvJujuClient(env, None, '/foobar/baz')

        with patch(
                'subprocess.Popen',
                return_value=FakePopen('foojuju-backup-24.tgzz', '', 0),
                ) as popen_mock:
            backup_file = client.backup()
        self.assertEqual(backup_file, os.path.abspath('juju-backup-24.tgz'))
        assert_juju_call(self, popen_mock, client, ('baz', '--show-log',
                         'create-backup', '-m', 'qux:qux'))

    def test_juju_backup_with_tar_gz(self):
        env = JujuData('qux')
        client = EnvJujuClient(env, None, '/foobar/baz')
        with patch('subprocess.Popen',
                   return_value=FakePopen(
                       'foojuju-backup-123-456.tar.gzbar', '', 0)):
            backup_file = client.backup()
        self.assertEqual(
            backup_file, os.path.abspath('juju-backup-123-456.tar.gz'))

    def test_juju_backup_no_file(self):
        env = JujuData('qux')
        client = EnvJujuClient(env, None, '/foobar/baz')
        with patch('subprocess.Popen', return_value=FakePopen('', '', 0)):
            with self.assertRaisesRegexp(
                    Exception, 'The backup file was not found in output'):
                client.backup()

    def test_juju_backup_wrong_file(self):
        env = JujuData('qux')
        client = EnvJujuClient(env, None, '/foobar/baz')
        with patch('subprocess.Popen',
                   return_value=FakePopen('mumu-backup-24.tgz', '', 0)):
            with self.assertRaisesRegexp(
                    Exception, 'The backup file was not found in output'):
                client.backup()

    def test_juju_backup_environ(self):
        env = JujuData('qux')
        client = EnvJujuClient(env, None, '/foobar/baz')
        environ = client._shell_environ()

        def side_effect(*args, **kwargs):
            self.assertEqual(environ, os.environ)
            return FakePopen('foojuju-backup-123-456.tar.gzbar', '', 0)
        with patch('subprocess.Popen', side_effect=side_effect):
            client.backup()
            self.assertNotEqual(environ, os.environ)

    def test_restore_backup(self):
        env = JujuData('qux')
        client = EnvJujuClient(env, None, '/foobar/baz')
        with patch.object(client, 'juju') as gjo_mock:
            client.restore_backup('quxx')
        gjo_mock.assert_called_once_with(
            'restore-backup',
            ('-b', '--constraints', 'mem=2G', '--file', 'quxx'))

    def test_restore_backup_async(self):
        env = JujuData('qux')
        client = EnvJujuClient(env, None, '/foobar/baz')
        with patch.object(client, 'juju_async') as gjo_mock:
            result = client.restore_backup_async('quxx')
        gjo_mock.assert_called_once_with('restore-backup', (
            '-b', '--constraints', 'mem=2G', '--file', 'quxx'))
        self.assertIs(gjo_mock.return_value, result)

    def test_enable_ha(self):
        env = JujuData('qux')
        client = EnvJujuClient(env, None, '/foobar/baz')
        with patch.object(client, 'juju', autospec=True) as eha_mock:
            client.enable_ha()
        eha_mock.assert_called_once_with(
            'enable-ha', ('-n', '3', '-c', 'qux'), include_e=False)

    def test_juju_async(self):
        env = JujuData('qux')
        client = EnvJujuClient(env, None, '/foobar/baz')
        with patch('subprocess.Popen') as popen_class_mock:
            with client.juju_async('foo', ('bar', 'baz')) as proc:
                assert_juju_call(
                    self,
                    popen_class_mock,
                    client,
                    ('baz', '--show-log', 'foo', '-m', 'qux:qux',
                     'bar', 'baz'))
                self.assertIs(proc, popen_class_mock.return_value)
                self.assertEqual(proc.wait.call_count, 0)
                proc.wait.return_value = 0
        proc.wait.assert_called_once_with()

    def test_juju_async_failure(self):
        env = JujuData('qux')
        client = EnvJujuClient(env, None, '/foobar/baz')
        with patch('subprocess.Popen') as popen_class_mock:
            with self.assertRaises(subprocess.CalledProcessError) as err_cxt:
                with client.juju_async('foo', ('bar', 'baz')):
                    proc_mock = popen_class_mock.return_value
                    proc_mock.wait.return_value = 23
        self.assertEqual(err_cxt.exception.returncode, 23)
        self.assertEqual(err_cxt.exception.cmd, (
            'baz', '--show-log', 'foo', '-m', 'qux:qux', 'bar', 'baz'))

    def test_juju_async_environ(self):
        env = JujuData('qux')
        client = EnvJujuClient(env, None, '/foobar/baz')
        environ = client._shell_environ()
        proc_mock = Mock()
        with patch('subprocess.Popen') as popen_class_mock:

            def check_environ(*args, **kwargs):
                self.assertEqual(environ, os.environ)
                return proc_mock
            popen_class_mock.side_effect = check_environ
            proc_mock.wait.return_value = 0
            with client.juju_async('foo', ('bar', 'baz')):
                pass
            self.assertNotEqual(environ, os.environ)

    def test_is_jes_enabled(self):
        # EnvJujuClient knows that JES is always enabled, and doesn't need to
        # shell out.
        env = JujuData('qux')
        client = EnvJujuClient(env, None, '/foobar/baz')
        fake_popen = FakePopen(' %s' % SYSTEM, None, 0)
        with patch('subprocess.Popen',
                   return_value=fake_popen) as po_mock:
            self.assertTrue(client.is_jes_enabled())
        self.assertEqual(0, po_mock.call_count)

    def test_get_jes_command(self):
        env = JujuData('qux')
        client = EnvJujuClient(env, None, '/foobar/baz')
        # Juju 1.24 and older do not have a JES command. It is an error
        # to call get_jes_command when is_jes_enabled is False
        fake_popen = FakePopen(' %s' % SYSTEM, None, 0)
        with patch('subprocess.Popen',
                   return_value=fake_popen) as po_mock:
            self.assertEqual(KILL_CONTROLLER, client.get_jes_command())
        self.assertEqual(0, po_mock.call_count)

    def test_get_juju_timings(self):
        env = JujuData('foo')
        client = EnvJujuClient(env, None, 'my/juju/bin')
        client._backend.juju_timings = {("juju", "op1"): [1],
                                        ("juju", "op2"): [2]}
        flattened_timings = client.get_juju_timings()
        expected = {"juju op1": [1], "juju op2": [2]}
        self.assertEqual(flattened_timings, expected)

    def test_deployer(self):
        client = EnvJujuClient(JujuData('foo', {'type': 'local'}),
                               '1.23-series-arch', None)
        with patch.object(EnvJujuClient, 'juju') as mock:
            client.deployer('bundle:~juju-qa/some-bundle')
        mock.assert_called_with(
            'deployer', ('-e', 'foo:foo', '--debug', '--deploy-delay',
                         '10', '--timeout', '3600', '--config',
                         'bundle:~juju-qa/some-bundle'),
            True, include_e=False
        )

    def test_deployer_with_bundle_name(self):
        client = EnvJujuClient(JujuData('foo', {'type': 'local'}),
                               '2.0.0-series-arch', None)
        with patch.object(EnvJujuClient, 'juju') as mock:
            client.deployer('bundle:~juju-qa/some-bundle', 'name')
        mock.assert_called_with(
            'deployer', ('-e', 'foo:foo', '--debug', '--deploy-delay',
                         '10', '--timeout', '3600', '--config',
                         'bundle:~juju-qa/some-bundle', 'name'),
            True, include_e=False
        )

    def test_quickstart_maas(self):
        client = EnvJujuClient(JujuData(None, {'type': 'maas'}),
                               '1.23-series-arch', '/juju')
        with patch.object(EnvJujuClient, 'juju') as mock:
            client.quickstart('bundle:~juju-qa/some-bundle')
        mock.assert_called_with(
            'quickstart',
            ('--constraints', 'mem=2G', '--no-browser',
             'bundle:~juju-qa/some-bundle'), False, extra_env={'JUJU': '/juju'}
        )

    def test_quickstart_local(self):
        client = EnvJujuClient(JujuData(None, {'type': 'local'}),
                               '1.23-series-arch', '/juju')
        with patch.object(EnvJujuClient, 'juju') as mock:
            client.quickstart('bundle:~juju-qa/some-bundle')
        mock.assert_called_with(
            'quickstart',
            ('--constraints', 'mem=2G', '--no-browser',
             'bundle:~juju-qa/some-bundle'), True, extra_env={'JUJU': '/juju'}
        )

    def test_quickstart_nonlocal(self):
        client = EnvJujuClient(JujuData(None, {'type': 'nonlocal'}),
                               '1.23-series-arch', '/juju')
        with patch.object(EnvJujuClient, 'juju') as mock:
            client.quickstart('bundle:~juju-qa/some-bundle')
        mock.assert_called_with(
            'quickstart',
            ('--constraints', 'mem=2G', '--no-browser',
             'bundle:~juju-qa/some-bundle'), False, extra_env={'JUJU': '/juju'}
        )

    def test_quickstart_template(self):
        client = EnvJujuClient(JujuData(None, {'type': 'local'}),
                               '1.23-series-arch', '/juju')
        with patch.object(EnvJujuClient, 'juju') as mock:
            client.quickstart('bundle:~juju-qa/some-{container}-bundle')
        mock.assert_called_with(
            'quickstart', (
                '--constraints', 'mem=2G', '--no-browser',
                'bundle:~juju-qa/some-lxd-bundle'),
            True, extra_env={'JUJU': '/juju'})

    def test_action_do(self):
        client = EnvJujuClient(JujuData(None, {'type': 'local'}),
                               '1.23-series-arch', None)
        with patch.object(EnvJujuClient, 'get_juju_output') as mock:
            mock.return_value = \
                "Action queued with id: 5a92ec93-d4be-4399-82dc-7431dbfd08f9"
            id = client.action_do("foo/0", "myaction", "param=5")
            self.assertEqual(id, "5a92ec93-d4be-4399-82dc-7431dbfd08f9")
        mock.assert_called_once_with(
            'run-action', 'foo/0', 'myaction', "param=5"
        )

    def test_action_do_error(self):
        client = EnvJujuClient(JujuData(None, {'type': 'local'}),
                               '1.23-series-arch', None)
        with patch.object(EnvJujuClient, 'get_juju_output') as mock:
            mock.return_value = "some bad text"
            with self.assertRaisesRegexp(Exception,
                                         "Action id not found in output"):
                client.action_do("foo/0", "myaction", "param=5")

    def test_action_fetch(self):
        client = EnvJujuClient(JujuData(None, {'type': 'local'}),
                               '1.23-series-arch', None)
        with patch.object(EnvJujuClient, 'get_juju_output') as mock:
            ret = "status: completed\nfoo: bar"
            mock.return_value = ret
            out = client.action_fetch("123")
            self.assertEqual(out, ret)
        mock.assert_called_once_with(
            'show-action-output', '123', "--wait", "1m"
        )

    def test_action_fetch_timeout(self):
        client = EnvJujuClient(JujuData(None, {'type': 'local'}),
                               '1.23-series-arch', None)
        ret = "status: pending\nfoo: bar"
        with patch.object(EnvJujuClient,
                          'get_juju_output', return_value=ret):
            with self.assertRaisesRegexp(Exception,
                                         "timed out waiting for action"):
                client.action_fetch("123")

    def test_action_do_fetch(self):
        client = EnvJujuClient(JujuData(None, {'type': 'local'}),
                               '1.23-series-arch', None)
        with patch.object(EnvJujuClient, 'get_juju_output') as mock:
            ret = "status: completed\nfoo: bar"
            # setting side_effect to an iterable will return the next value
            # from the list each time the function is called.
            mock.side_effect = [
                "Action queued with id: 5a92ec93-d4be-4399-82dc-7431dbfd08f9",
                ret]
            out = client.action_do_fetch("foo/0", "myaction", "param=5")
            self.assertEqual(out, ret)

    def test_run(self):
        client = fake_juju_client(cls=EnvJujuClient)
        run_list = [
            {"MachineId": "1",
             "Stdout": "Linux\n",
             "ReturnCode": 255,
             "Stderr": "Permission denied (publickey,password)"}]
        run_output = json.dumps(run_list)
        with patch.object(client._backend, 'get_juju_output',
                          return_value=run_output) as gjo_mock:
            result = client.run(('wname',), applications=['foo', 'bar'])
        self.assertEqual(run_list, result)
        gjo_mock.assert_called_once_with(
            'run', ('--format', 'json', '--application', 'foo,bar', 'wname'),
            frozenset(['migration']), 'foo',
            'name:name', user_name=None)

    def test_run_machines(self):
        client = fake_juju_client(cls=EnvJujuClient)
        output = json.dumps({"ReturnCode": 255})
        with patch.object(client, 'get_juju_output',
                          return_value=output) as output_mock:
            client.run(['true'], machines=['0', '1', '2'])
        output_mock.assert_called_once_with(
            'run', '--format', 'json', '--machine', '0,1,2', 'true')

    def test_run_use_json_false(self):
        client = fake_juju_client(cls=EnvJujuClient)
        output = json.dumps({"ReturnCode": 255})
        with patch.object(client, 'get_juju_output', return_value=output):
            result = client.run(['true'], use_json=False)
        self.assertEqual(output, result)

    def test_list_space(self):
        client = EnvJujuClient(JujuData(None, {'type': 'local'}),
                               '1.23-series-arch', None)
        yaml_dict = {'foo': 'bar'}
        output = yaml.safe_dump(yaml_dict)
        with patch.object(client, 'get_juju_output', return_value=output,
                          autospec=True) as gjo_mock:
            result = client.list_space()
        self.assertEqual(result, yaml_dict)
        gjo_mock.assert_called_once_with('list-space')

    def test_add_space(self):
        client = EnvJujuClient(JujuData(None, {'type': 'local'}),
                               '1.23-series-arch', None)
        with patch.object(client, 'juju', autospec=True) as juju_mock:
            client.add_space('foo-space')
        juju_mock.assert_called_once_with('add-space', ('foo-space'))

    def test_add_subnet(self):
        client = EnvJujuClient(JujuData(None, {'type': 'local'}),
                               '1.23-series-arch', None)
        with patch.object(client, 'juju', autospec=True) as juju_mock:
            client.add_subnet('bar-subnet', 'foo-space')
        juju_mock.assert_called_once_with('add-subnet',
                                          ('bar-subnet', 'foo-space'))

    def test__shell_environ_uses_pathsep(self):
        client = EnvJujuClient(JujuData('foo'), None, 'foo/bar/juju')
        with patch('os.pathsep', '!'):
            environ = client._shell_environ()
        self.assertRegexpMatches(environ['PATH'], r'foo/bar\!')

    def test_set_config(self):
        client = EnvJujuClient(JujuData('bar', {}), None, '/foo')
        with patch.object(client, 'juju') as juju_mock:
            client.set_config('foo', {'bar': 'baz'})
        juju_mock.assert_called_once_with('config', ('foo', 'bar=baz'))

    def test_get_config(self):
        def output(*args, **kwargs):
            return yaml.safe_dump({
                'charm': 'foo',
                'service': 'foo',
                'settings': {
                    'dir': {
                        'default': 'true',
                        'description': 'bla bla',
                        'type': 'string',
                        'value': '/tmp/charm-dir',
                    }
                }
            })
        expected = yaml.safe_load(output())
        client = EnvJujuClient(JujuData('bar', {}), None, '/foo')
        with patch.object(client, 'get_juju_output',
                          side_effect=output) as gjo_mock:
            results = client.get_config('foo')
        self.assertEqual(expected, results)
        gjo_mock.assert_called_once_with('config', 'foo')

    def test_get_service_config(self):
        def output(*args, **kwargs):
            return yaml.safe_dump({
                'charm': 'foo',
                'service': 'foo',
                'settings': {
                    'dir': {
                        'default': 'true',
                        'description': 'bla bla',
                        'type': 'string',
                        'value': '/tmp/charm-dir',
                    }
                }
            })
        expected = yaml.safe_load(output())
        client = EnvJujuClient(JujuData('bar', {}), None, '/foo')
        with patch.object(client, 'get_juju_output', side_effect=output):
            results = client.get_service_config('foo')
        self.assertEqual(expected, results)

    def test_get_service_config_timesout(self):
        client = EnvJujuClient(JujuData('foo', {}), None, '/foo')
        with patch('jujupy.until_timeout', return_value=range(0)):
            with self.assertRaisesRegexp(
                    Exception, 'Timed out waiting for juju get'):
                client.get_service_config('foo')

    def test_upgrade_mongo(self):
        client = EnvJujuClient(JujuData('bar', {}), None, '/foo')
        with patch.object(client, 'juju') as juju_mock:
            client.upgrade_mongo()
        juju_mock.assert_called_once_with('upgrade-mongo', ())

    def test_enable_feature(self):
        client = EnvJujuClient(JujuData('bar', {}), None, '/foo')
        self.assertEqual(set(), client.feature_flags)
        client.enable_feature('actions')
        self.assertEqual(set(['actions']), client.feature_flags)

    def test_enable_feature_invalid(self):
        client = EnvJujuClient(JujuData('bar', {}), None, '/foo')
        self.assertEqual(set(), client.feature_flags)
        with self.assertRaises(ValueError) as ctx:
            client.enable_feature('nomongo')
        self.assertEqual(str(ctx.exception), "Unknown feature flag: 'nomongo'")

    def test_is_juju1x(self):
        client = EnvJujuClient(None, '1.25.5', None)
        self.assertTrue(client.is_juju1x())

    def test_is_juju1x_false(self):
        client = EnvJujuClient(None, '2.0.0', None)
        self.assertFalse(client.is_juju1x())

    def test__get_register_command_returns_register_token(self):
        output = dedent("""\
        User "x" added
        User "x" granted read access to model "y"
        Please send this command to x:
            juju register AaBbCc""")
        output_cmd = 'AaBbCc'
        fake_client = fake_juju_client()

        register_cmd = fake_client._get_register_command(output)
        self.assertEqual(register_cmd, output_cmd)

    def test_revoke(self):
        fake_client = fake_juju_client()
        username = 'fakeuser'
        model = 'foo'
        default_permissions = 'read'
        default_model = fake_client.model_name
        default_controller = fake_client.env.controller.name

        with patch.object(fake_client, 'juju', return_value=True):
            fake_client.revoke(username)
            fake_client.juju.assert_called_with('revoke',
                                                ('-c', default_controller,
                                                 username, default_permissions,
                                                 default_model),
                                                include_e=False)

            fake_client.revoke(username, model)
            fake_client.juju.assert_called_with('revoke',
                                                ('-c', default_controller,
                                                 username, default_permissions,
                                                 model),
                                                include_e=False)

            fake_client.revoke(username, model, permissions='write')
            fake_client.juju.assert_called_with('revoke',
                                                ('-c', default_controller,
                                                 username, 'write', model),
                                                include_e=False)

    def test_add_user_perms(self):
        fake_client = fake_juju_client()
        username = 'fakeuser'

        # Ensure add_user returns expected value.
        self.assertEqual(
            fake_client.add_user_perms(username),
            get_user_register_token(username))

    @staticmethod
    def assert_add_user_perms(model, permissions):
        fake_client = fake_juju_client()
        username = 'fakeuser'
        output = get_user_register_command_info(username)
        if permissions is None:
            permissions = 'login'
        expected_args = [username, '-c', fake_client.env.controller.name]
        with patch.object(fake_client, 'get_juju_output',
                          return_value=output) as get_output:
            with patch.object(fake_client, 'juju') as mock_juju:
                fake_client.add_user_perms(username, model, permissions)
                if model is None:
                    model = fake_client.env.environment
                get_output.assert_called_with(
                    'add-user', *expected_args, include_e=False)
                if permissions == 'login':
                    mock_juju.assert_called_once_with(
                        'grant',
                        ('fakeuser', permissions,
                         '-c', fake_client.env.controller.name),
                        include_e=False)
                else:
                    mock_juju.assert_called_once_with(
                        'grant',
                        ('fakeuser', permissions,
                         model,
                         '-c', fake_client.env.controller.name),
                        include_e=False)

    def test_assert_add_user_permissions(self):
        model = 'foo'
        permissions = 'write'

        # Check using default model and permissions
        self.assert_add_user_perms(None, None)

        # Check explicit model & default permissions
        self.assert_add_user_perms(model, None)

        # Check explicit model & permissions
        self.assert_add_user_perms(model, permissions)

        # Check default model & explicit permissions
        self.assert_add_user_perms(None, permissions)

    def test_disable_user(self):
        env = JujuData('foo')
        username = 'fakeuser'
        client = EnvJujuClient(env, None, None)
        with patch.object(client, 'juju') as mock:
            client.disable_user(username)
        mock.assert_called_with(
            'disable-user', ('-c', 'foo', 'fakeuser'), include_e=False)

    def test_enable_user(self):
        env = JujuData('foo')
        username = 'fakeuser'
        client = EnvJujuClient(env, None, None)
        with patch.object(client, 'juju') as mock:
            client.enable_user(username)
        mock.assert_called_with(
            'enable-user', ('-c', 'foo', 'fakeuser'), include_e=False)

    def test_logout(self):
        env = JujuData('foo')
        client = EnvJujuClient(env, None, None)
        with patch.object(client, 'juju') as mock:
            client.logout()
        mock.assert_called_with(
            'logout', ('-c', 'foo'), include_e=False)

    def test_register_host(self):
        client = fake_juju_client()
        controller_state = client._backend.controller_state
        client.env.controller.name = 'foo-controller'
        self.assertNotEqual(controller_state.name, client.env.controller.name)
        client.register_host('host1', 'email1', 'password1')
        self.assertEqual(controller_state.name, client.env.controller.name)
        self.assertEqual(controller_state.state, 'registered')
        jrandom = controller_state.users['jrandom@external']
        self.assertEqual(jrandom['email'], 'email1')
        self.assertEqual(jrandom['password'], 'password1')
        self.assertEqual(jrandom['2fa'], '')

    def test_create_cloned_environment(self):
        fake_client = fake_juju_client()
        fake_client.bootstrap()
        # fake_client_environ = fake_client._shell_environ()
        controller_name = 'user_controller'
        cloned = fake_client.create_cloned_environment(
            'fakehome',
            controller_name
        )
        self.assertIs(fake_client.__class__, type(cloned))
        self.assertEqual(cloned.env.juju_home, 'fakehome')
        self.assertEqual(cloned.env.controller.name, controller_name)
        self.assertEqual(fake_client.env.controller.name, 'name')

    def test_list_clouds(self):
        env = JujuData('foo')
        client = EnvJujuClient(env, None, None)
        with patch.object(client, 'get_juju_output') as mock:
            client.list_clouds()
        mock.assert_called_with(
            'list-clouds', '--format', 'json', include_e=False)

    def test_add_cloud_interactive_maas(self):
        client = fake_juju_client()
        client.env.clouds = {'clouds': {'foo': {
            'type': 'maas',
            'endpoint': 'http://bar.example.com',
            }}}
        client.add_cloud_interactive('foo')
        self.assertEqual(client._backend.clouds, {'foo': {
            'type': 'maas',
            'endpoint': 'http://bar.example.com',
            }})

    def test_add_cloud_interactive_manual(self):
        client = fake_juju_client()
        client.env.clouds = {'clouds': {'foo': {
            'type': 'manual',
            'endpoint': '127.100.100.1',
            }}}
        client.add_cloud_interactive('foo')
        self.assertEqual(client._backend.clouds, {'foo': {
            'type': 'manual',
            'endpoint': '127.100.100.1',
            }})

    def test_add_cloud_interactive_openstack(self):
        client = fake_juju_client()
        clouds = {'foo': {
            'type': 'openstack',
            'endpoint': 'http://bar.example.com',
            'auth-types': ['oauth1', 'oauth12'],
            'regions': {
                'harvey': {'endpoint': 'http://harvey.example.com'},
                'steve': {'endpoint': 'http://steve.example.com'},
                }
            }}
        client.env.clouds = {'clouds': clouds}
        client.add_cloud_interactive('foo')
        self.assertEqual(client._backend.clouds, clouds)

    def test_add_cloud_interactive_vsphere(self):
        client = fake_juju_client()
        clouds = {'foo': {
            'type': 'vsphere',
            'endpoint': 'http://bar.example.com',
            'regions': {
                'harvey': {},
                'steve': {},
                }
            }}
        client.env.clouds = {'clouds': clouds}
        client.add_cloud_interactive('foo')
        self.assertEqual(client._backend.clouds, clouds)

    def test_show_controller(self):
        env = JujuData('foo')
        client = EnvJujuClient(env, None, None)
        with patch.object(client, 'get_juju_output') as mock:
            client.show_controller()
        mock.assert_called_with(
            'show-controller', '--format', 'json', include_e=False)

    def test_show_machine(self):
        output = """\
        machines:
          "0":
            series: xenial
        """
        env = JujuData('foo')
        client = EnvJujuClient(env, None, None)
        with patch.object(client, 'get_juju_output', autospec=True,
                          return_value=output) as mock:
            data = client.show_machine('0')
        mock.assert_called_once_with('show-machine', '0', '--format', 'yaml')
        self.assertEqual({'machines': {'0': {'series': 'xenial'}}}, data)

    def test_ssh_keys(self):
        client = EnvJujuClient(JujuData('foo'), None, None)
        given_output = 'ssh keys output'
        with patch.object(client, 'get_juju_output', autospec=True,
                          return_value=given_output) as mock:
            output = client.ssh_keys()
        self.assertEqual(output, given_output)
        mock.assert_called_once_with('ssh-keys')

    def test_ssh_keys_full(self):
        client = EnvJujuClient(JujuData('foo'), None, None)
        given_output = 'ssh keys full output'
        with patch.object(client, 'get_juju_output', autospec=True,
                          return_value=given_output) as mock:
            output = client.ssh_keys(full=True)
        self.assertEqual(output, given_output)
        mock.assert_called_once_with('ssh-keys', '--full')

    def test_add_ssh_key(self):
        client = EnvJujuClient(JujuData('foo'), None, None)
        with patch.object(client, 'get_juju_output', autospec=True,
                          return_value='') as mock:
            output = client.add_ssh_key('ak', 'bk')
        self.assertEqual(output, '')
        mock.assert_called_once_with(
            'add-ssh-key', 'ak', 'bk', merge_stderr=True)

    def test_remove_ssh_key(self):
        client = EnvJujuClient(JujuData('foo'), None, None)
        with patch.object(client, 'get_juju_output', autospec=True,
                          return_value='') as mock:
            output = client.remove_ssh_key('ak', 'bk')
        self.assertEqual(output, '')
        mock.assert_called_once_with(
            'remove-ssh-key', 'ak', 'bk', merge_stderr=True)

    def test_import_ssh_key(self):
        client = EnvJujuClient(JujuData('foo'), None, None)
        with patch.object(client, 'get_juju_output', autospec=True,
                          return_value='') as mock:
            output = client.import_ssh_key('gh:au', 'lp:bu')
        self.assertEqual(output, '')
        mock.assert_called_once_with(
            'import-ssh-key', 'gh:au', 'lp:bu', merge_stderr=True)

    def test_disable_commands_properties(self):
        client = EnvJujuClient(JujuData('foo'), None, None)
        self.assertEqual('destroy-model', client.command_set_destroy_model)
        self.assertEqual('remove-object', client.command_set_remove_object)
        self.assertEqual('all', client.command_set_all)

    def test_list_disabled_commands(self):
        client = EnvJujuClient(JujuData('foo'), None, None)
        with patch.object(client, 'get_juju_output', autospec=True,
                          return_value=dedent("""\
             - command-set: destroy-model
               message: Lock Models
             - command-set: remove-object""")) as mock:
            output = client.list_disabled_commands()
        self.assertEqual([{'command-set': 'destroy-model',
                           'message': 'Lock Models'},
                          {'command-set': 'remove-object'}], output)
        mock.assert_called_once_with('list-disabled-commands',
                                     '--format', 'yaml')

    def test_disable_command(self):
        client = EnvJujuClient(JujuData('foo'), None, None)
        with patch.object(client, 'juju', autospec=True) as mock:
            client.disable_command('all', 'message')
        mock.assert_called_once_with('disable-command', ('all', 'message'))

    def test_enable_command(self):
        client = EnvJujuClient(JujuData('foo'), None, None)
        with patch.object(client, 'juju', autospec=True) as mock:
            client.enable_command('all')
        mock.assert_called_once_with('enable-command', 'all')

    def test_sync_tools(self):
        client = EnvJujuClient(JujuData('foo'), None, None)
        with patch.object(client, 'juju', autospec=True) as mock:
            client.sync_tools()
        mock.assert_called_once_with('sync-tools', ())

    def test_sync_tools_local_dir(self):
        client = EnvJujuClient(JujuData('foo'), None, None)
        with patch.object(client, 'juju', autospec=True) as mock:
            client.sync_tools('/agents')
        mock.assert_called_once_with('sync-tools', ('--local-dir', '/agents'),
                                     include_e=False)


class TestEnvJujuClientRC(ClientTest):

    def test_bootstrap(self):
        env = JujuData('foo', {'type': 'bar', 'region': 'baz'})
        with observable_temp_file() as config_file:
            with patch.object(EnvJujuClientRC, 'juju') as mock:
                client = EnvJujuClientRC(env, '2.0-zeta1', None)
                client.bootstrap()
                mock.assert_called_with(
                    'bootstrap', ('--constraints', 'mem=2G',
                                  'foo', 'bar/baz',
                                  '--config', config_file.name,
                                  '--default-model', 'foo',
                                  '--agent-version', '2.0'), include_e=False)
                config_file.seek(0)
                config = yaml.safe_load(config_file)
        self.assertEqual({'test-mode': True}, config)


class TestEnvJujuClient1X(ClientTest):

    def test_raise_on_juju_data(self):
        env = JujuData('foo', {'type': 'bar'}, 'baz')
        with self.assertRaisesRegexp(
                IncompatibleConfigClass,
                'JujuData cannot be used with EnvJujuClient1X'):
            EnvJujuClient1X(env, '1.25', 'full_path')

    def test_no_duplicate_env(self):
        env = SimpleEnvironment('foo', {})
        client = EnvJujuClient1X(env, '1.25', 'full_path')
        self.assertIs(env, client.env)

    def test_not_supported(self):
        client = EnvJujuClient1X(
            SimpleEnvironment('foo', {}), '1.25', 'full_path')
        with self.assertRaises(JESNotSupported):
            client.add_user_perms('test-user')
        with self.assertRaises(JESNotSupported):
            client.grant('test-user', 'read')
        with self.assertRaises(JESNotSupported):
            client.revoke('test-user', 'read')
        with self.assertRaises(JESNotSupported):
            client.get_model_uuid()

    def test_get_version(self):
        value = ' 5.6 \n'
        with patch('subprocess.check_output', return_value=value) as vsn:
            version = EnvJujuClient1X.get_version()
        self.assertEqual('5.6', version)
        vsn.assert_called_with(('juju', '--version'))

    def test_get_version_path(self):
        with patch('subprocess.check_output', return_value=' 4.3') as vsn:
            EnvJujuClient1X.get_version('foo/bar/baz')
        vsn.assert_called_once_with(('foo/bar/baz', '--version'))

    def test_get_matching_agent_version(self):
        client = EnvJujuClient1X(SimpleEnvironment(None, {'type': 'local'}),
                                 '1.23-series-arch', None)
        self.assertEqual('1.23.1', client.get_matching_agent_version())
        self.assertEqual('1.23', client.get_matching_agent_version(
                         no_build=True))
        client = client.clone(version='1.20-beta1-series-arch')
        self.assertEqual('1.20-beta1.1', client.get_matching_agent_version())

    def test_upgrade_juju_nonlocal(self):
        client = EnvJujuClient1X(
            SimpleEnvironment('foo', {'type': 'nonlocal'}), '1.234-76', None)
        with patch.object(client, 'juju') as juju_mock:
            client.upgrade_juju()
        juju_mock.assert_called_with(
            'upgrade-juju', ('--version', '1.234'))

    def test_upgrade_juju_local(self):
        client = EnvJujuClient1X(
            SimpleEnvironment('foo', {'type': 'local'}), '1.234-76', None)
        with patch.object(client, 'juju') as juju_mock:
            client.upgrade_juju()
        juju_mock.assert_called_with(
            'upgrade-juju', ('--version', '1.234', '--upload-tools',))

    def test_upgrade_juju_no_force_version(self):
        client = EnvJujuClient1X(
            SimpleEnvironment('foo', {'type': 'local'}), '1.234-76', None)
        with patch.object(client, 'juju') as juju_mock:
            client.upgrade_juju(force_version=False)
        juju_mock.assert_called_with(
            'upgrade-juju', ('--upload-tools',))

    def test_upgrade_mongo_exception(self):
        client = EnvJujuClient1X(
            SimpleEnvironment('foo', {'type': 'local'}), '1.234-76', None)
        with self.assertRaises(UpgradeMongoNotSupported):
            client.upgrade_mongo()

    def test_get_cache_path(self):
        client = EnvJujuClient1X(SimpleEnvironment('foo', juju_home='/foo/'),
                                 '1.27', 'full/path', debug=True)
        self.assertEqual('/foo/environments/cache.yaml',
                         client.get_cache_path())

    def test_full_args(self):
        env = SimpleEnvironment('foo')
        client = EnvJujuClient1X(env, None, 'my/juju/bin')
        full = client._full_args('bar', False, ('baz', 'qux'))
        self.assertEqual(('bin', '--show-log', 'bar', '-e', 'foo', 'baz',
                          'qux'), full)
        full = client._full_args('bar', True, ('baz', 'qux'))
        self.assertEqual((
            'bin', '--show-log', 'bar', '-e', 'foo',
            'baz', 'qux'), full)
        client.env = None
        full = client._full_args('bar', False, ('baz', 'qux'))
        self.assertEqual(('bin', '--show-log', 'bar', 'baz', 'qux'), full)

    def test_full_args_debug(self):
        env = SimpleEnvironment('foo')
        client = EnvJujuClient1X(env, None, 'my/juju/bin', debug=True)
        full = client._full_args('bar', False, ('baz', 'qux'))
        self.assertEqual((
            'bin', '--debug', 'bar', '-e', 'foo', 'baz', 'qux'), full)

    def test_full_args_controller(self):
        env = SimpleEnvironment('foo')
        client = EnvJujuClient1X(env, None, 'my/juju/bin')
        full = client._full_args('bar', False, ('baz', 'qux'), controller=True)
        self.assertEqual((
            'bin', '--show-log', 'bar', '-e', 'foo', 'baz', 'qux'), full)

    def test_full_args_action(self):
        env = SimpleEnvironment('foo')
        client = EnvJujuClient1X(env, None, 'my/juju/bin')
        full = client._full_args('action bar', False, ('baz', 'qux'))
        self.assertEqual((
            'bin', '--show-log', 'action', 'bar', '-e', 'foo', 'baz', 'qux'),
            full)

    def test_bootstrap_maas(self):
        env = SimpleEnvironment('maas')
        with patch.object(EnvJujuClient1X, 'juju') as mock:
            client = EnvJujuClient1X(env, None, None)
            with patch.object(client.env, 'maas', lambda: True):
                client.bootstrap()
            mock.assert_called_with(
                'bootstrap', ('--constraints', 'mem=2G'), False)

    def test_bootstrap_joyent(self):
        env = SimpleEnvironment('joyent')
        with patch.object(EnvJujuClient1X, 'juju', autospec=True) as mock:
            client = EnvJujuClient1X(env, None, None)
            with patch.object(client.env, 'joyent', lambda: True):
                client.bootstrap()
            mock.assert_called_once_with(
                client, 'bootstrap', ('--constraints', 'mem=2G cpu-cores=1'),
                False)

    def test_bootstrap_non_sudo(self):
        env = SimpleEnvironment('foo')
        with patch.object(EnvJujuClient1X, 'juju') as mock:
            client = EnvJujuClient1X(env, None, None)
            with patch.object(client.env, 'needs_sudo', lambda: False):
                client.bootstrap()
            mock.assert_called_with(
                'bootstrap', ('--constraints', 'mem=2G'), False)

    def test_bootstrap_sudo(self):
        env = SimpleEnvironment('foo')
        client = EnvJujuClient1X(env, None, None)
        with patch.object(client.env, 'needs_sudo', lambda: True):
            with patch.object(client, 'juju') as mock:
                client.bootstrap()
            mock.assert_called_with(
                'bootstrap', ('--constraints', 'mem=2G'), True)

    def test_bootstrap_upload_tools(self):
        env = SimpleEnvironment('foo')
        client = EnvJujuClient1X(env, None, None)
        with patch.object(client.env, 'needs_sudo', lambda: True):
            with patch.object(client, 'juju') as mock:
                client.bootstrap(upload_tools=True)
            mock.assert_called_with(
                'bootstrap', ('--upload-tools', '--constraints', 'mem=2G'),
                True)

    def test_bootstrap_args(self):
        env = SimpleEnvironment('foo', {})
        client = EnvJujuClient1X(env, None, None)
        with self.assertRaisesRegexp(
                BootstrapMismatch,
                '--bootstrap-series angsty does not match default-series:'
                ' None'):
            client.bootstrap(bootstrap_series='angsty')
        env.config.update({
            'default-series': 'angsty',
            })
        with patch.object(client, 'juju') as mock:
            client.bootstrap(bootstrap_series='angsty')
        mock.assert_called_with(
            'bootstrap', ('--constraints', 'mem=2G'),
            False)

    def test_bootstrap_async(self):
        env = SimpleEnvironment('foo')
        with patch.object(EnvJujuClient, 'juju_async', autospec=True) as mock:
            client = EnvJujuClient1X(env, None, None)
            client.env.juju_home = 'foo'
            with client.bootstrap_async():
                mock.assert_called_once_with(
                    client, 'bootstrap', ('--constraints', 'mem=2G'))

    def test_bootstrap_async_upload_tools(self):
        env = SimpleEnvironment('foo')
        with patch.object(EnvJujuClient, 'juju_async', autospec=True) as mock:
            client = EnvJujuClient1X(env, None, None)
            with client.bootstrap_async(upload_tools=True):
                mock.assert_called_with(
                    client, 'bootstrap', ('--upload-tools', '--constraints',
                                          'mem=2G'))

    def test_get_bootstrap_args_bootstrap_series(self):
        env = SimpleEnvironment('foo', {})
        client = EnvJujuClient1X(env, None, None)
        with self.assertRaisesRegexp(
                BootstrapMismatch,
                '--bootstrap-series angsty does not match default-series:'
                ' None'):
            client.get_bootstrap_args(upload_tools=True,
                                      bootstrap_series='angsty')
        env.config['default-series'] = 'angsty'
        args = client.get_bootstrap_args(upload_tools=True,
                                         bootstrap_series='angsty')
        self.assertEqual(args, ('--upload-tools', '--constraints', 'mem=2G'))

    def test_create_environment_system(self):
        self.do_create_environment(
            'system', 'system create-environment', ('-s', 'foo'))

    def test_create_environment_controller(self):
        self.do_create_environment(
            'controller', 'controller create-environment', ('-c', 'foo'))

    def test_create_environment_hypenated_controller(self):
        self.do_create_environment(
            'kill-controller', 'create-environment', ('-c', 'foo'))

    def do_create_environment(self, jes_command, create_cmd,
                              controller_option):
        controller_client = EnvJujuClient1X(SimpleEnvironment('foo'), '1.26.1',
                                            None)
        model_env = SimpleEnvironment('bar', {'type': 'foo'})
        with patch.object(controller_client, 'get_jes_command',
                          return_value=jes_command):
            with patch.object(controller_client, 'juju') as juju_mock:
                with observable_temp_file() as config_file:
                    controller_client.add_model(model_env)
        juju_mock.assert_called_once_with(
            create_cmd, controller_option + (
                'bar', '--config', config_file.name), include_e=False)

    def test_destroy_environment_non_sudo(self):
        env = SimpleEnvironment('foo', {'type': 'ec2'})
        client = EnvJujuClient1X(env, None, None)
        with patch.object(client.env, 'needs_sudo', lambda: False):
            with patch.object(client, 'juju') as mock:
                client.destroy_environment()
            mock.assert_called_with(
                'destroy-environment', ('foo', '--force', '-y'),
                check=False, include_e=False, timeout=600)

    def test_destroy_environment_sudo(self):
        env = SimpleEnvironment('foo', {'type': 'ec2'})
        client = EnvJujuClient1X(env, None, None)
        with patch.object(client.env, 'needs_sudo', lambda: True):
            with patch.object(client, 'juju') as mock:
                client.destroy_environment()
            mock.assert_called_with(
                'destroy-environment', ('foo', '--force', '-y'),
                check=False, include_e=False, timeout=600)

    def test_destroy_environment_no_force(self):
        env = SimpleEnvironment('foo', {'type': 'ec2'})
        client = EnvJujuClient1X(env, None, None)
        with patch.object(client, 'juju') as mock:
            client.destroy_environment(force=False)
            mock.assert_called_with(
                'destroy-environment', ('foo', '-y'),
                check=False, include_e=False, timeout=600)

    def test_destroy_environment_azure(self):
        env = SimpleEnvironment('foo', {'type': 'azure'})
        client = EnvJujuClient1X(env, None, None)
        with patch.object(client, 'juju') as mock:
            client.destroy_environment(force=False)
            mock.assert_called_with(
                'destroy-environment', ('foo', '-y'),
                check=False, include_e=False, timeout=1800)

    def test_destroy_environment_gce(self):
        env = SimpleEnvironment('foo', {'type': 'gce'})
        client = EnvJujuClient1X(env, None, None)
        with patch.object(client, 'juju') as mock:
            client.destroy_environment(force=False)
            mock.assert_called_with(
                'destroy-environment', ('foo', '-y'),
                check=False, include_e=False, timeout=1200)

    def test_destroy_environment_delete_jenv(self):
        env = SimpleEnvironment('foo', {'type': 'ec2'})
        client = EnvJujuClient1X(env, None, None)
        with patch.object(client, 'juju'):
            with temp_env({}) as juju_home:
                client.env.juju_home = juju_home
                jenv_path = get_jenv_path(juju_home, 'foo')
                os.makedirs(os.path.dirname(jenv_path))
                open(jenv_path, 'w')
                self.assertTrue(os.path.exists(jenv_path))
                client.destroy_environment(delete_jenv=True)
                self.assertFalse(os.path.exists(jenv_path))

    def test_destroy_model(self):
        env = SimpleEnvironment('foo', {'type': 'ec2'})
        client = EnvJujuClient1X(env, None, None)
        with patch.object(client, 'juju') as mock:
            client.destroy_model()
        mock.assert_called_with(
            'destroy-environment', ('foo', '-y'),
            check=False, include_e=False, timeout=600)

    def test_kill_controller(self):
        client = EnvJujuClient1X(
            SimpleEnvironment('foo', {'type': 'ec2'}), None, None)
        with patch.object(client, 'juju') as juju_mock:
            client.kill_controller()
        juju_mock.assert_called_once_with(
            'destroy-environment', ('foo', '--force', '-y'), check=False,
            include_e=False, timeout=600)

    def test_destroy_controller(self):
        client = EnvJujuClient1X(
            SimpleEnvironment('foo', {'type': 'ec2'}), None, None)
        with patch.object(client, 'juju') as juju_mock:
            client.destroy_controller()
        juju_mock.assert_called_once_with(
            'destroy-environment', ('foo', '-y'),
            include_e=False, timeout=600)

    def test_get_juju_output(self):
        env = SimpleEnvironment('foo')
        client = EnvJujuClient1X(env, None, 'juju')
        fake_popen = FakePopen('asdf', None, 0)
        with patch('subprocess.Popen', return_value=fake_popen) as mock:
            result = client.get_juju_output('bar')
        self.assertEqual('asdf', result)
        self.assertEqual((('juju', '--show-log', 'bar', '-e', 'foo'),),
                         mock.call_args[0])

    def test_get_juju_output_accepts_varargs(self):
        env = SimpleEnvironment('foo')
        fake_popen = FakePopen('asdf', None, 0)
        client = EnvJujuClient1X(env, None, 'juju')
        with patch('subprocess.Popen', return_value=fake_popen) as mock:
            result = client.get_juju_output('bar', 'baz', '--qux')
        self.assertEqual('asdf', result)
        self.assertEqual((('juju', '--show-log', 'bar', '-e', 'foo', 'baz',
                           '--qux'),), mock.call_args[0])

    def test_get_juju_output_stderr(self):
        env = SimpleEnvironment('foo')
        fake_popen = FakePopen('Hello', 'Error!', 1)
        client = EnvJujuClient1X(env, None, 'juju')
        with self.assertRaises(subprocess.CalledProcessError) as exc:
            with patch('subprocess.Popen', return_value=fake_popen):
                client.get_juju_output('bar')
        self.assertEqual(exc.exception.output, 'Hello')
        self.assertEqual(exc.exception.stderr, 'Error!')

    def test_get_juju_output_full_cmd(self):
        env = SimpleEnvironment('foo')
        fake_popen = FakePopen(None, 'Hello!', 1)
        client = EnvJujuClient1X(env, None, 'juju')
        with self.assertRaises(subprocess.CalledProcessError) as exc:
            with patch('subprocess.Popen', return_value=fake_popen):
                client.get_juju_output('bar', '--baz', 'qux')
        self.assertEqual(
            ('juju', '--show-log', 'bar', '-e', 'foo', '--baz', 'qux'),
            exc.exception.cmd)

    def test_get_juju_output_accepts_timeout(self):
        env = SimpleEnvironment('foo')
        fake_popen = FakePopen('asdf', None, 0)
        client = EnvJujuClient1X(env, None, 'juju')
        with patch('subprocess.Popen', return_value=fake_popen) as po_mock:
            client.get_juju_output('bar', timeout=5)
        self.assertEqual(
            po_mock.call_args[0][0],
            (sys.executable, get_timeout_path(), '5.00', '--', 'juju',
             '--show-log', 'bar', '-e', 'foo'))

    def test__shell_environ_juju_home(self):
        client = EnvJujuClient1X(
            SimpleEnvironment('baz', {'type': 'ec2'}), '1.25-foobar', 'path',
            'asdf')
        env = client._shell_environ()
        self.assertEqual(env['JUJU_HOME'], 'asdf')
        self.assertNotIn('JUJU_DATA', env)

    def test_juju_output_supplies_path(self):
        env = SimpleEnvironment('foo')
        client = EnvJujuClient1X(env, None, '/foobar/bar')

        def check_path(*args, **kwargs):
            self.assertRegexpMatches(os.environ['PATH'], r'/foobar\:')
            return FakePopen(None, None, 0)
        with patch('subprocess.Popen', autospec=True,
                   side_effect=check_path):
            client.get_juju_output('cmd', 'baz')

    def test_get_status(self):
        output_text = dedent("""\
                - a
                - b
                - c
                """)
        env = SimpleEnvironment('foo')
        client = EnvJujuClient1X(env, None, None)
        with patch.object(client, 'get_juju_output',
                          return_value=output_text) as gjo_mock:
            result = client.get_status()
        gjo_mock.assert_called_once_with(
            'status', '--format', 'yaml', controller=False)
        self.assertEqual(Status1X, type(result))
        self.assertEqual(['a', 'b', 'c'], result.status)

    def test_get_status_retries_on_error(self):
        env = SimpleEnvironment('foo')
        client = EnvJujuClient1X(env, None, None)
        client.attempt = 0

        def get_juju_output(command, *args, **kwargs):
            if client.attempt == 1:
                return '"hello"'
            client.attempt += 1
            raise subprocess.CalledProcessError(1, command)

        with patch.object(client, 'get_juju_output', get_juju_output):
            client.get_status()

    def test_get_status_raises_on_timeout_1(self):
        env = SimpleEnvironment('foo')
        client = EnvJujuClient1X(env, None, None)

        def get_juju_output(command, *args, **kwargs):
            raise subprocess.CalledProcessError(1, command)

        with patch.object(client, 'get_juju_output',
                          side_effect=get_juju_output):
            with patch('jujupy.until_timeout', lambda x: iter([None, None])):
                with self.assertRaisesRegexp(
                        Exception, 'Timed out waiting for juju status'):
                    client.get_status()

    def test_get_status_raises_on_timeout_2(self):
        env = SimpleEnvironment('foo')
        client = EnvJujuClient1X(env, None, None)
        with patch('jujupy.until_timeout', return_value=iter([1])) as mock_ut:
            with patch.object(client, 'get_juju_output',
                              side_effect=StopIteration):
                with self.assertRaises(StopIteration):
                    client.get_status(500)
        mock_ut.assert_called_with(500)

    def test_get_status_controller(self):
        output_text = """\
            - a
            - b
            - c
        """
        env = SimpleEnvironment('foo')
        client = EnvJujuClient1X(env, None, None)
        with patch.object(client, 'get_juju_output',
                          return_value=output_text) as gjo_mock:
            client.get_status(controller=True)
        gjo_mock.assert_called_once_with(
            'status', '--format', 'yaml', controller=True)

    @staticmethod
    def make_status_yaml(key, machine_value, unit_value):
        return dedent("""\
            machines:
              "0":
                {0}: {1}
            services:
              jenkins:
                units:
                  jenkins/0:
                    {0}: {2}
        """.format(key, machine_value, unit_value))

    def test_deploy_non_joyent(self):
        env = EnvJujuClient1X(
            SimpleEnvironment('foo', {'type': 'local'}), '1.234-76', None)
        with patch.object(env, 'juju') as mock_juju:
            env.deploy('mondogb')
        mock_juju.assert_called_with('deploy', ('mondogb',))

    def test_deploy_joyent(self):
        env = EnvJujuClient1X(
            SimpleEnvironment('foo', {'type': 'local'}), '1.234-76', None)
        with patch.object(env, 'juju') as mock_juju:
            env.deploy('mondogb')
        mock_juju.assert_called_with('deploy', ('mondogb',))

    def test_deploy_repository(self):
        env = EnvJujuClient1X(
            SimpleEnvironment('foo', {'type': 'local'}), '1.234-76', None)
        with patch.object(env, 'juju') as mock_juju:
            env.deploy('mondogb', '/home/jrandom/repo')
        mock_juju.assert_called_with(
            'deploy', ('mondogb', '--repository', '/home/jrandom/repo'))

    def test_deploy_to(self):
        env = EnvJujuClient1X(
            SimpleEnvironment('foo', {'type': 'local'}), '1.234-76', None)
        with patch.object(env, 'juju') as mock_juju:
            env.deploy('mondogb', to='0')
        mock_juju.assert_called_with(
            'deploy', ('mondogb', '--to', '0'))

    def test_deploy_service(self):
        env = EnvJujuClient1X(
            SimpleEnvironment('foo', {'type': 'local'}), '1.234-76', None)
        with patch.object(env, 'juju') as mock_juju:
            env.deploy('local:mondogb', service='my-mondogb')
        mock_juju.assert_called_with(
            'deploy', ('local:mondogb', 'my-mondogb',))

    def test_upgrade_charm(self):
        client = EnvJujuClient1X(
            SimpleEnvironment('foo', {'type': 'local'}), '1.234-76', None)
        with patch.object(client, 'juju') as mock_juju:
            client.upgrade_charm('foo-service',
                                 '/bar/repository/angsty/mongodb')
        mock_juju.assert_called_once_with(
            'upgrade-charm', ('foo-service', '--repository',
                              '/bar/repository',))

    def test_remove_service(self):
        client = EnvJujuClient1X(
            SimpleEnvironment('foo', {'type': 'local'}), '1.234-76', None)
        with patch.object(client, 'juju') as mock_juju:
            client.remove_service('mondogb')
        mock_juju.assert_called_with('destroy-service', ('mondogb',))

    def test_status_until_always_runs_once(self):
        client = EnvJujuClient1X(
            SimpleEnvironment('foo', {'type': 'local'}), '1.234-76', None)
        status_txt = self.make_status_yaml('agent-state', 'started', 'started')
        with patch.object(client, 'get_juju_output', return_value=status_txt):
            result = list(client.status_until(-1))
        self.assertEqual(
            [r.status for r in result], [Status.from_text(status_txt).status])

    def test_status_until_timeout(self):
        client = EnvJujuClient1X(
            SimpleEnvironment('foo', {'type': 'local'}), '1.234-76', None)
        status_txt = self.make_status_yaml('agent-state', 'started', 'started')
        status_yaml = yaml.safe_load(status_txt)

        def until_timeout_stub(timeout, start=None):
            return iter([None, None])

        with patch.object(client, 'get_juju_output', return_value=status_txt):
            with patch('jujupy.until_timeout',
                       side_effect=until_timeout_stub) as ut_mock:
                result = list(client.status_until(30, 70))
        self.assertEqual(
            [r.status for r in result], [status_yaml] * 3)
        # until_timeout is called by status as well as status_until.
        self.assertEqual(ut_mock.mock_calls,
                         [call(60), call(30, start=70), call(60), call(60)])

    def test_add_ssh_machines(self):
        client = EnvJujuClient1X(SimpleEnvironment('foo'), None, 'juju')
        with patch('subprocess.check_call', autospec=True) as cc_mock:
            client.add_ssh_machines(['m-foo', 'm-bar', 'm-baz'])
        assert_juju_call(self, cc_mock, client, (
            'juju', '--show-log', 'add-machine', '-e', 'foo', 'ssh:m-foo'), 0)
        assert_juju_call(self, cc_mock, client, (
            'juju', '--show-log', 'add-machine', '-e', 'foo', 'ssh:m-bar'), 1)
        assert_juju_call(self, cc_mock, client, (
            'juju', '--show-log', 'add-machine', '-e', 'foo', 'ssh:m-baz'), 2)
        self.assertEqual(cc_mock.call_count, 3)

    def test_add_ssh_machines_retry(self):
        client = EnvJujuClient1X(SimpleEnvironment('foo'), None, 'juju')
        with patch('subprocess.check_call', autospec=True,
                   side_effect=[subprocess.CalledProcessError(None, None),
                                None, None, None]) as cc_mock:
            client.add_ssh_machines(['m-foo', 'm-bar', 'm-baz'])
        assert_juju_call(self, cc_mock, client, (
            'juju', '--show-log', 'add-machine', '-e', 'foo', 'ssh:m-foo'), 0)
        self.pause_mock.assert_called_once_with(30)
        assert_juju_call(self, cc_mock, client, (
            'juju', '--show-log', 'add-machine', '-e', 'foo', 'ssh:m-foo'), 1)
        assert_juju_call(self, cc_mock, client, (
            'juju', '--show-log', 'add-machine', '-e', 'foo', 'ssh:m-bar'), 2)
        assert_juju_call(self, cc_mock, client, (
            'juju', '--show-log', 'add-machine', '-e', 'foo', 'ssh:m-baz'), 3)
        self.assertEqual(cc_mock.call_count, 4)

    def test_add_ssh_machines_fail_on_second_machine(self):
        client = EnvJujuClient1X(SimpleEnvironment('foo'), None, 'juju')
        with patch('subprocess.check_call', autospec=True, side_effect=[
                None, subprocess.CalledProcessError(None, None), None, None
                ]) as cc_mock:
            with self.assertRaises(subprocess.CalledProcessError):
                client.add_ssh_machines(['m-foo', 'm-bar', 'm-baz'])
        assert_juju_call(self, cc_mock, client, (
            'juju', '--show-log', 'add-machine', '-e', 'foo', 'ssh:m-foo'), 0)
        assert_juju_call(self, cc_mock, client, (
            'juju', '--show-log', 'add-machine', '-e', 'foo', 'ssh:m-bar'), 1)
        self.assertEqual(cc_mock.call_count, 2)

    def test_add_ssh_machines_fail_on_second_attempt(self):
        client = EnvJujuClient1X(SimpleEnvironment('foo'), None, 'juju')
        with patch('subprocess.check_call', autospec=True, side_effect=[
                subprocess.CalledProcessError(None, None),
                subprocess.CalledProcessError(None, None)]) as cc_mock:
            with self.assertRaises(subprocess.CalledProcessError):
                client.add_ssh_machines(['m-foo', 'm-bar', 'm-baz'])
        assert_juju_call(self, cc_mock, client, (
            'juju', '--show-log', 'add-machine', '-e', 'foo', 'ssh:m-foo'), 0)
        assert_juju_call(self, cc_mock, client, (
            'juju', '--show-log', 'add-machine', '-e', 'foo', 'ssh:m-foo'), 1)
        self.assertEqual(cc_mock.call_count, 2)

    def test_wait_for_started(self):
        value = self.make_status_yaml('agent-state', 'started', 'started')
        client = EnvJujuClient1X(SimpleEnvironment('local'), None, None)
        with patch.object(client, 'get_juju_output', return_value=value):
            client.wait_for_started()

    def test_wait_for_started_timeout(self):
        value = self.make_status_yaml('agent-state', 'pending', 'started')
        client = EnvJujuClient1X(SimpleEnvironment('local'), None, None)
        with patch('jujupy.until_timeout', lambda x, start=None: range(1)):
            with patch.object(client, 'get_juju_output', return_value=value):
                writes = []
                with patch.object(GroupReporter, '_write', autospec=True,
                                  side_effect=lambda _, s: writes.append(s)):
                    with self.assertRaisesRegexp(
                            StatusNotMet,
                            'Timed out waiting for agents to start in local'):
                        client.wait_for_started()
                self.assertEqual(writes, ['pending: 0', ' .', '\n'])

    def test_wait_for_started_start(self):
        value = self.make_status_yaml('agent-state', 'started', 'pending')
        client = EnvJujuClient1X(SimpleEnvironment('local'), None, None)
        now = datetime.now() + timedelta(days=1)
        with patch('utility.until_timeout.now', return_value=now):
            with patch.object(client, 'get_juju_output', return_value=value):
                writes = []
                with patch.object(GroupReporter, '_write', autospec=True,
                                  side_effect=lambda _, s: writes.append(s)):
                    with self.assertRaisesRegexp(
                            StatusNotMet,
                            'Timed out waiting for agents to start in local'):
                        client.wait_for_started(start=now - timedelta(1200))
                self.assertEqual(writes, ['pending: jenkins/0', '\n'])

    def test_wait_for_started_logs_status(self):
        value = self.make_status_yaml('agent-state', 'pending', 'started')
        client = EnvJujuClient1X(SimpleEnvironment('local'), None, None)
        with patch.object(client, 'get_juju_output', return_value=value):
            writes = []
            with patch.object(GroupReporter, '_write', autospec=True,
                              side_effect=lambda _, s: writes.append(s)):
                with self.assertRaisesRegexp(
                        StatusNotMet,
                        'Timed out waiting for agents to start in local'):
                    client.wait_for_started(0)
            self.assertEqual(writes, ['pending: 0', '\n'])
        self.assertEqual(self.log_stream.getvalue(), 'ERROR %s\n' % value)

    def test_wait_for_subordinate_units(self):
        value = dedent("""\
            machines:
              "0":
                agent-state: started
            services:
              jenkins:
                units:
                  jenkins/0:
                    subordinates:
                      sub1/0:
                        agent-state: started
              ubuntu:
                units:
                  ubuntu/0:
                    subordinates:
                      sub2/0:
                        agent-state: started
                      sub3/0:
                        agent-state: started
        """)
        client = EnvJujuClient1X(SimpleEnvironment('local'), None, None)
        now = datetime.now() + timedelta(days=1)
        with patch('utility.until_timeout.now', return_value=now):
            with patch.object(client, 'get_juju_output', return_value=value):
                with patch('jujupy.GroupReporter.update') as update_mock:
                    with patch('jujupy.GroupReporter.finish') as finish_mock:
                        client.wait_for_subordinate_units(
                            'jenkins', 'sub1', start=now - timedelta(1200))
        self.assertEqual([], update_mock.call_args_list)
        finish_mock.assert_called_once_with()

    def test_wait_for_multiple_subordinate_units(self):
        value = dedent("""\
            machines:
              "0":
                agent-state: started
            services:
              ubuntu:
                units:
                  ubuntu/0:
                    subordinates:
                      sub/0:
                        agent-state: started
                  ubuntu/1:
                    subordinates:
                      sub/1:
                        agent-state: started
        """)
        client = EnvJujuClient1X(SimpleEnvironment('local'), None, None)
        now = datetime.now() + timedelta(days=1)
        with patch('utility.until_timeout.now', return_value=now):
            with patch.object(client, 'get_juju_output', return_value=value):
                with patch('jujupy.GroupReporter.update') as update_mock:
                    with patch('jujupy.GroupReporter.finish') as finish_mock:
                        client.wait_for_subordinate_units(
                            'ubuntu', 'sub', start=now - timedelta(1200))
        self.assertEqual([], update_mock.call_args_list)
        finish_mock.assert_called_once_with()

    def test_wait_for_subordinate_units_checks_slash_in_unit_name(self):
        value = dedent("""\
            machines:
              "0":
                agent-state: started
            services:
              jenkins:
                units:
                  jenkins/0:
                    subordinates:
                      sub1:
                        agent-state: started
        """)
        client = EnvJujuClient1X(SimpleEnvironment('local'), None, None)
        now = datetime.now() + timedelta(days=1)
        with patch('utility.until_timeout.now', return_value=now):
            with patch.object(client, 'get_juju_output', return_value=value):
                with self.assertRaisesRegexp(
                        StatusNotMet,
                        'Timed out waiting for agents to start in local'):
                    client.wait_for_subordinate_units(
                        'jenkins', 'sub1', start=now - timedelta(1200))

    def test_wait_for_subordinate_units_no_subordinate(self):
        value = dedent("""\
            machines:
              "0":
                agent-state: started
            services:
              jenkins:
                units:
                  jenkins/0:
                    agent-state: started
        """)
        client = EnvJujuClient1X(SimpleEnvironment('local'), None, None)
        now = datetime.now() + timedelta(days=1)
        with patch('utility.until_timeout.now', return_value=now):
            with patch.object(client, 'get_juju_output', return_value=value):
                with self.assertRaisesRegexp(
                        StatusNotMet,
                        'Timed out waiting for agents to start in local'):
                    client.wait_for_subordinate_units(
                        'jenkins', 'sub1', start=now - timedelta(1200))

    def test_wait_for_workload(self):
        initial_status = Status1X.from_text("""\
            services:
              jenkins:
                units:
                  jenkins/0:
                    workload-status:
                      current: waiting
                  subordinates:
                    ntp/0:
                      workload-status:
                        current: unknown
        """)
        final_status = Status(copy.deepcopy(initial_status.status), None)
        final_status.status['services']['jenkins']['units']['jenkins/0'][
            'workload-status']['current'] = 'active'
        client = EnvJujuClient1X(SimpleEnvironment('local'), None, None)
        writes = []
        with patch('utility.until_timeout', autospec=True, return_value=[1]):
            with patch.object(client, 'get_status', autospec=True,
                              side_effect=[initial_status, final_status]):
                with patch.object(GroupReporter, '_write', autospec=True,
                                  side_effect=lambda _, s: writes.append(s)):
                    client.wait_for_workloads()
        self.assertEqual(writes, ['waiting: jenkins/0', '\n'])

    def test_wait_for_workload_all_unknown(self):
        status = Status.from_text("""\
            services:
              jenkins:
                units:
                  jenkins/0:
                    workload-status:
                      current: unknown
                  subordinates:
                    ntp/0:
                      workload-status:
                        current: unknown
        """)
        client = EnvJujuClient1X(SimpleEnvironment('local'), None, None)
        writes = []
        with patch('utility.until_timeout', autospec=True, return_value=[]):
            with patch.object(client, 'get_status', autospec=True,
                              return_value=status):
                with patch.object(GroupReporter, '_write', autospec=True,
                                  side_effect=lambda _, s: writes.append(s)):
                    client.wait_for_workloads(timeout=1)
        self.assertEqual(writes, [])

    def test_wait_for_workload_no_workload_status(self):
        status = Status.from_text("""\
            services:
              jenkins:
                units:
                  jenkins/0:
                    agent-state: active
        """)
        client = EnvJujuClient1X(SimpleEnvironment('local'), None, None)
        writes = []
        with patch('utility.until_timeout', autospec=True, return_value=[]):
            with patch.object(client, 'get_status', autospec=True,
                              return_value=status):
                with patch.object(GroupReporter, '_write', autospec=True,
                                  side_effect=lambda _, s: writes.append(s)):
                    client.wait_for_workloads(timeout=1)
        self.assertEqual(writes, [])

    def test_wait_for_ha(self):
        value = yaml.safe_dump({
            'machines': {
                '0': {'state-server-member-status': 'has-vote'},
                '1': {'state-server-member-status': 'has-vote'},
                '2': {'state-server-member-status': 'has-vote'},
            },
            'services': {},
        })
        client = EnvJujuClient1X(SimpleEnvironment('local'), None, None)
        with patch.object(client, 'get_juju_output', return_value=value):
            client.wait_for_ha()

    def test_wait_for_ha_no_has_vote(self):
        value = yaml.safe_dump({
            'machines': {
                '0': {'state-server-member-status': 'no-vote'},
                '1': {'state-server-member-status': 'no-vote'},
                '2': {'state-server-member-status': 'no-vote'},
            },
            'services': {},
        })
        client = EnvJujuClient1X(SimpleEnvironment('local'), None, None)
        with patch.object(client, 'get_juju_output', return_value=value):
            writes = []
            with patch('jujupy.until_timeout', autospec=True,
                       return_value=[2, 1]):
                with patch.object(GroupReporter, '_write', autospec=True,
                                  side_effect=lambda _, s: writes.append(s)):
                    with self.assertRaisesRegexp(
                            Exception,
                            'Timed out waiting for voting to be enabled.'):
                        client.wait_for_ha()
            self.assertEqual(writes[:2], ['no-vote: 0, 1, 2', ' .'])
            self.assertEqual(writes[2:-1], ['.'] * (len(writes) - 3))
            self.assertEqual(writes[-1:], ['\n'])

    def test_wait_for_ha_timeout(self):
        value = yaml.safe_dump({
            'machines': {
                '0': {'state-server-member-status': 'has-vote'},
                '1': {'state-server-member-status': 'has-vote'},
            },
            'services': {},
        })
        client = EnvJujuClient1X(SimpleEnvironment('local'), None, None)
        with patch('jujupy.until_timeout', lambda x: range(0)):
            with patch.object(client, 'get_juju_output', return_value=value):
                with self.assertRaisesRegexp(
                        StatusNotMet,
                        'Timed out waiting for voting to be enabled.'):
                    client.wait_for_ha()

    def test_wait_for_deploy_started(self):
        value = yaml.safe_dump({
            'machines': {
                '0': {'agent-state': 'started'},
            },
            'services': {
                'jenkins': {
                    'units': {
                        'jenkins/1': {'baz': 'qux'}
                    }
                }
            }
        })
        client = EnvJujuClient1X(SimpleEnvironment('local'), None, None)
        with patch.object(client, 'get_juju_output', return_value=value):
            client.wait_for_deploy_started()

    def test_wait_for_deploy_started_timeout(self):
        value = yaml.safe_dump({
            'machines': {
                '0': {'agent-state': 'started'},
            },
            'services': {},
        })
        client = EnvJujuClient1X(SimpleEnvironment('local'), None, None)
        with patch('jujupy.until_timeout', lambda x: range(0)):
            with patch.object(client, 'get_juju_output', return_value=value):
                with self.assertRaisesRegexp(
                        StatusNotMet,
                        'Timed out waiting for services to start.'):
                    client.wait_for_deploy_started()

    def test_wait_for_version(self):
        value = self.make_status_yaml('agent-version', '1.17.2', '1.17.2')
        client = EnvJujuClient1X(SimpleEnvironment('local'), None, None)
        with patch.object(client, 'get_juju_output', return_value=value):
            client.wait_for_version('1.17.2')

    def test_wait_for_version_timeout(self):
        value = self.make_status_yaml('agent-version', '1.17.2', '1.17.1')
        client = EnvJujuClient1X(SimpleEnvironment('local'), None, None)
        writes = []
        with patch('jujupy.until_timeout', lambda x, start=None: [x]):
            with patch.object(client, 'get_juju_output', return_value=value):
                with patch.object(GroupReporter, '_write', autospec=True,
                                  side_effect=lambda _, s: writes.append(s)):
                    with self.assertRaisesRegexp(
                            StatusNotMet, 'Some versions did not update'):
                        client.wait_for_version('1.17.2')
        self.assertEqual(writes, ['1.17.1: jenkins/0', ' .', '\n'])

    def test_wait_for_version_handles_connection_error(self):
        err = subprocess.CalledProcessError(2, 'foo')
        err.stderr = 'Unable to connect to environment'
        err = CannotConnectEnv(err)
        status = self.make_status_yaml('agent-version', '1.17.2', '1.17.2')
        actions = [err, status]

        def get_juju_output_fake(*args, **kwargs):
            action = actions.pop(0)
            if isinstance(action, Exception):
                raise action
            else:
                return action

        client = EnvJujuClient1X(SimpleEnvironment('local'), None, None)
        with patch.object(client, 'get_juju_output', get_juju_output_fake):
            client.wait_for_version('1.17.2')

    def test_wait_for_version_raises_non_connection_error(self):
        err = Exception('foo')
        status = self.make_status_yaml('agent-version', '1.17.2', '1.17.2')
        actions = [err, status]

        def get_juju_output_fake(*args, **kwargs):
            action = actions.pop(0)
            if isinstance(action, Exception):
                raise action
            else:
                return action

        client = EnvJujuClient1X(SimpleEnvironment('local'), None, None)
        with patch.object(client, 'get_juju_output', get_juju_output_fake):
            with self.assertRaisesRegexp(Exception, 'foo'):
                client.wait_for_version('1.17.2')

    def test_wait_for_just_machine_0(self):
        value = yaml.safe_dump({
            'machines': {
                '0': {'agent-state': 'started'},
            },
        })
        client = EnvJujuClient1X(SimpleEnvironment('local'), None, None)
        with patch.object(client, 'get_juju_output', return_value=value):
            client.wait_for('machines-not-0', 'none')

    def test_wait_for_just_machine_0_timeout(self):
        value = yaml.safe_dump({
            'machines': {
                '0': {'agent-state': 'started'},
                '1': {'agent-state': 'started'},
            },
        })
        client = EnvJujuClient1X(SimpleEnvironment('local'), None, None)
        with patch.object(client, 'get_juju_output', return_value=value), \
            patch('jujupy.until_timeout', lambda x: range(0)), \
            self.assertRaisesRegexp(
                Exception,
                'Timed out waiting for machines-not-0'):
            client.wait_for('machines-not-0', 'none')

    def test_set_model_constraints(self):
        client = EnvJujuClient1X(SimpleEnvironment('bar', {}), None, '/foo')
        with patch.object(client, 'juju') as juju_mock:
            client.set_model_constraints({'bar': 'baz'})
        juju_mock.assert_called_once_with('set-constraints', ('bar=baz',))

    def test_get_model_config(self):
        env = SimpleEnvironment('foo', None)
        fake_popen = FakePopen(yaml.safe_dump({'bar': 'baz'}), None, 0)
        client = EnvJujuClient1X(env, None, 'juju')
        with patch('subprocess.Popen', return_value=fake_popen) as po_mock:
            result = client.get_model_config()
        assert_juju_call(
            self, po_mock, client, (
                'juju', '--show-log', 'get-env', '-e', 'foo'))
        self.assertEqual({'bar': 'baz'}, result)

    def test_get_env_option(self):
        env = SimpleEnvironment('foo', None)
        fake_popen = FakePopen('https://example.org/juju/tools', None, 0)
        client = EnvJujuClient1X(env, None, 'juju')
        with patch('subprocess.Popen', return_value=fake_popen) as mock:
            result = client.get_env_option('tools-metadata-url')
        self.assertEqual(
            mock.call_args[0][0],
            ('juju', '--show-log', 'get-env', '-e', 'foo',
             'tools-metadata-url'))
        self.assertEqual('https://example.org/juju/tools', result)

    def test_set_env_option(self):
        env = SimpleEnvironment('foo')
        client = EnvJujuClient1X(env, None, 'juju')
        with patch('subprocess.check_call') as mock:
            client.set_env_option(
                'tools-metadata-url', 'https://example.org/juju/tools')
        environ = dict(os.environ)
        environ['JUJU_HOME'] = client.env.juju_home
        mock.assert_called_with(
            ('juju', '--show-log', 'set-env', '-e', 'foo',
             'tools-metadata-url=https://example.org/juju/tools'))

    def test_unset_env_option(self):
        env = SimpleEnvironment('foo')
        client = EnvJujuClient1X(env, None, 'juju')
        with patch('subprocess.check_call') as mock:
            client.unset_env_option('tools-metadata-url')
        environ = dict(os.environ)
        environ['JUJU_HOME'] = client.env.juju_home
        mock.assert_called_with(
            ('juju', '--show-log', 'set-env', '-e', 'foo',
             'tools-metadata-url='))

    def test_set_testing_agent_metadata_url(self):
        env = SimpleEnvironment(None, {'type': 'foo'})
        client = EnvJujuClient1X(env, None, None)
        with patch.object(client, 'get_env_option') as mock_get:
            mock_get.return_value = 'https://example.org/juju/tools'
            with patch.object(client, 'set_env_option') as mock_set:
                client.set_testing_agent_metadata_url()
        mock_get.assert_called_with('tools-metadata-url')
        mock_set.assert_called_with(
            'tools-metadata-url',
            'https://example.org/juju/testing/tools')

    def test_set_testing_agent_metadata_url_noop(self):
        env = SimpleEnvironment(None, {'type': 'foo'})
        client = EnvJujuClient1X(env, None, None)
        with patch.object(client, 'get_env_option') as mock_get:
            mock_get.return_value = 'https://example.org/juju/testing/tools'
            with patch.object(client, 'set_env_option') as mock_set:
                client.set_testing_agent_metadata_url()
        mock_get.assert_called_with('tools-metadata-url')
        self.assertEqual(0, mock_set.call_count)

    def test_juju(self):
        env = SimpleEnvironment('qux')
        client = EnvJujuClient1X(env, None, 'juju')
        with patch('subprocess.check_call') as mock:
            client.juju('foo', ('bar', 'baz'))
        environ = dict(os.environ)
        environ['JUJU_HOME'] = client.env.juju_home
        mock.assert_called_with(('juju', '--show-log', 'foo', '-e', 'qux',
                                 'bar', 'baz'))

    def test_juju_env(self):
        env = SimpleEnvironment('qux')
        client = EnvJujuClient1X(env, None, '/foobar/baz')

        def check_path(*args, **kwargs):
            self.assertRegexpMatches(os.environ['PATH'], r'/foobar\:')
        with patch('subprocess.check_call', side_effect=check_path):
            client.juju('foo', ('bar', 'baz'))

    def test_juju_no_check(self):
        env = SimpleEnvironment('qux')
        client = EnvJujuClient1X(env, None, 'juju')
        environ = dict(os.environ)
        environ['JUJU_HOME'] = client.env.juju_home
        with patch('subprocess.call') as mock:
            client.juju('foo', ('bar', 'baz'), check=False)
        mock.assert_called_with(('juju', '--show-log', 'foo', '-e', 'qux',
                                 'bar', 'baz'))

    def test_juju_no_check_env(self):
        env = SimpleEnvironment('qux')
        client = EnvJujuClient1X(env, None, '/foobar/baz')

        def check_path(*args, **kwargs):
            self.assertRegexpMatches(os.environ['PATH'], r'/foobar\:')
        with patch('subprocess.call', side_effect=check_path):
            client.juju('foo', ('bar', 'baz'), check=False)

    def test_juju_timeout(self):
        env = SimpleEnvironment('qux')
        client = EnvJujuClient1X(env, None, '/foobar/baz')
        with patch('subprocess.check_call') as cc_mock:
            client.juju('foo', ('bar', 'baz'), timeout=58)
        self.assertEqual(cc_mock.call_args[0][0], (
            sys.executable, get_timeout_path(), '58.00', '--', 'baz',
            '--show-log', 'foo', '-e', 'qux', 'bar', 'baz'))

    def test_juju_juju_home(self):
        env = SimpleEnvironment('qux')
        os.environ['JUJU_HOME'] = 'foo'
        client = EnvJujuClient1X(env, None, '/foobar/baz')

        def check_home(*args, **kwargs):
            self.assertEqual(os.environ['JUJU_HOME'], 'foo')
            yield
            self.assertEqual(os.environ['JUJU_HOME'], 'asdf')
            yield

        with patch('subprocess.check_call', side_effect=check_home):
            client.juju('foo', ('bar', 'baz'))
            client.env.juju_home = 'asdf'
            client.juju('foo', ('bar', 'baz'))

    def test_juju_extra_env(self):
        env = SimpleEnvironment('qux')
        client = EnvJujuClient1X(env, None, 'juju')
        extra_env = {'JUJU': '/juju', 'JUJU_HOME': client.env.juju_home}

        def check_env(*args, **kwargs):
            self.assertEqual('/juju', os.environ['JUJU'])

        with patch('subprocess.check_call', side_effect=check_env) as mock:
            client.juju('quickstart', ('bar', 'baz'), extra_env=extra_env)
        mock.assert_called_with(
            ('juju', '--show-log', 'quickstart', '-e', 'qux', 'bar', 'baz'))

    def test_juju_backup_with_tgz(self):
        env = SimpleEnvironment('qux')
        client = EnvJujuClient1X(env, None, '/foobar/baz')

        def check_env(*args, **kwargs):
            self.assertEqual(os.environ['JUJU_ENV'], 'qux')
            return 'foojuju-backup-24.tgzz'
        with patch('subprocess.check_output',
                   side_effect=check_env) as co_mock:
            backup_file = client.backup()
        self.assertEqual(backup_file, os.path.abspath('juju-backup-24.tgz'))
        assert_juju_call(self, co_mock, client, ['juju', 'backup'])

    def test_juju_backup_with_tar_gz(self):
        env = SimpleEnvironment('qux')
        client = EnvJujuClient1X(env, None, '/foobar/baz')
        with patch('subprocess.check_output',
                   return_value='foojuju-backup-123-456.tar.gzbar'):
            backup_file = client.backup()
        self.assertEqual(
            backup_file, os.path.abspath('juju-backup-123-456.tar.gz'))

    def test_juju_backup_no_file(self):
        env = SimpleEnvironment('qux')
        client = EnvJujuClient1X(env, None, '/foobar/baz')
        with patch('subprocess.check_output', return_value=''):
            with self.assertRaisesRegexp(
                    Exception, 'The backup file was not found in output'):
                client.backup()

    def test_juju_backup_wrong_file(self):
        env = SimpleEnvironment('qux')
        client = EnvJujuClient1X(env, None, '/foobar/baz')
        with patch('subprocess.check_output',
                   return_value='mumu-backup-24.tgz'):
            with self.assertRaisesRegexp(
                    Exception, 'The backup file was not found in output'):
                client.backup()

    def test_juju_backup_environ(self):
        env = SimpleEnvironment('qux')
        client = EnvJujuClient1X(env, None, '/foobar/baz')
        environ = client._shell_environ()
        environ['JUJU_ENV'] = client.env.environment

        def side_effect(*args, **kwargs):
            self.assertEqual(environ, os.environ)
            return 'foojuju-backup-123-456.tar.gzbar'
        with patch('subprocess.check_output', side_effect=side_effect):
            client.backup()
            self.assertNotEqual(environ, os.environ)

    def test_restore_backup(self):
        env = SimpleEnvironment('qux')
        client = EnvJujuClient1X(env, None, '/foobar/baz')
        with patch.object(client, 'get_juju_output') as gjo_mock:
            result = client.restore_backup('quxx')
        gjo_mock.assert_called_once_with('restore', '--constraints',
                                         'mem=2G', 'quxx')
        self.assertIs(gjo_mock.return_value, result)

    def test_restore_backup_async(self):
        env = SimpleEnvironment('qux')
        client = EnvJujuClient1X(env, None, '/foobar/baz')
        with patch.object(client, 'juju_async') as gjo_mock:
            result = client.restore_backup_async('quxx')
        gjo_mock.assert_called_once_with(
            'restore', ('--constraints', 'mem=2G', 'quxx'))
        self.assertIs(gjo_mock.return_value, result)

    def test_enable_ha(self):
        env = SimpleEnvironment('qux')
        client = EnvJujuClient1X(env, None, '/foobar/baz')
        with patch.object(client, 'juju', autospec=True) as eha_mock:
            client.enable_ha()
        eha_mock.assert_called_once_with('ensure-availability', ('-n', '3'))

    def test_juju_async(self):
        env = SimpleEnvironment('qux')
        client = EnvJujuClient1X(env, None, '/foobar/baz')
        with patch('subprocess.Popen') as popen_class_mock:
            with client.juju_async('foo', ('bar', 'baz')) as proc:
                assert_juju_call(self, popen_class_mock, client, (
                    'baz', '--show-log', 'foo', '-e', 'qux', 'bar', 'baz'))
                self.assertIs(proc, popen_class_mock.return_value)
                self.assertEqual(proc.wait.call_count, 0)
                proc.wait.return_value = 0
        proc.wait.assert_called_once_with()

    def test_juju_async_failure(self):
        env = SimpleEnvironment('qux')
        client = EnvJujuClient1X(env, None, '/foobar/baz')
        with patch('subprocess.Popen') as popen_class_mock:
            with self.assertRaises(subprocess.CalledProcessError) as err_cxt:
                with client.juju_async('foo', ('bar', 'baz')):
                    proc_mock = popen_class_mock.return_value
                    proc_mock.wait.return_value = 23
        self.assertEqual(err_cxt.exception.returncode, 23)
        self.assertEqual(err_cxt.exception.cmd, (
            'baz', '--show-log', 'foo', '-e', 'qux', 'bar', 'baz'))

    def test_juju_async_environ(self):
        env = SimpleEnvironment('qux')
        client = EnvJujuClient1X(env, None, '/foobar/baz')
        environ = client._shell_environ()
        proc_mock = Mock()
        with patch('subprocess.Popen') as popen_class_mock:

            def check_environ(*args, **kwargs):
                self.assertEqual(environ, os.environ)
                return proc_mock
            popen_class_mock.side_effect = check_environ
            proc_mock.wait.return_value = 0
            with client.juju_async('foo', ('bar', 'baz')):
                pass
            self.assertNotEqual(environ, os.environ)

    def test_is_jes_enabled(self):
        env = SimpleEnvironment('qux')
        client = EnvJujuClient1X(env, None, '/foobar/baz')
        fake_popen = FakePopen(' %s' % SYSTEM, None, 0)
        with patch('subprocess.Popen',
                   return_value=fake_popen) as po_mock:
            self.assertIsFalse(client.is_jes_enabled())
        self.assertEqual(0, po_mock.call_count)

    def test_get_jes_command(self):
        env = SimpleEnvironment('qux')
        client = EnvJujuClient1X(env, None, '/foobar/baz')
        # Juju 1.24 and older do not have a JES command. It is an error
        # to call get_jes_command when is_jes_enabled is False
        fake_popen = FakePopen(' %s' % SYSTEM, None, 0)
        with patch('subprocess.Popen',
                   return_value=fake_popen) as po_mock:
            with self.assertRaises(JESNotSupported):
                client.get_jes_command()
        self.assertEqual(0, po_mock.call_count)

    def test_get_juju_timings(self):
        env = SimpleEnvironment('foo')
        client = EnvJujuClient1X(env, None, 'my/juju/bin')
        client._backend.juju_timings = {("juju", "op1"): [1],
                                        ("juju", "op2"): [2]}
        flattened_timings = client.get_juju_timings()
        expected = {"juju op1": [1], "juju op2": [2]}
        self.assertEqual(flattened_timings, expected)

    def test_deploy_bundle_1x(self):
        client = EnvJujuClient1X(SimpleEnvironment('an_env', None),
                                 '1.23-series-arch', None)
        with patch.object(client, 'juju') as mock_juju:
            client.deploy_bundle('bundle:~juju-qa/some-bundle')
        mock_juju.assert_called_with(
            'deployer', ('--debug', '--deploy-delay', '10', '--timeout',
                         '3600', '--config', 'bundle:~juju-qa/some-bundle'),
            False
        )

    def test_deploy_bundle_template(self):
        client = EnvJujuClient1X(SimpleEnvironment('an_env', None),
                                 '1.23-series-arch', None)
        with patch.object(client, 'juju') as mock_juju:
            client.deploy_bundle('bundle:~juju-qa/some-{container}-bundle')
        mock_juju.assert_called_with(
            'deployer', (
                '--debug', '--deploy-delay', '10', '--timeout', '3600',
                '--config', 'bundle:~juju-qa/some-lxc-bundle',
                ),
            False)

    def test_deployer(self):
        client = EnvJujuClient1X(SimpleEnvironment(None, {'type': 'local'}),
                                 '1.23-series-arch', None)
        with patch.object(EnvJujuClient1X, 'juju') as mock:
            client.deployer('bundle:~juju-qa/some-bundle')
        mock.assert_called_with(
            'deployer', ('--debug', '--deploy-delay', '10', '--timeout',
                         '3600', '--config', 'bundle:~juju-qa/some-bundle'),
            True
        )

    def test_deployer_template(self):
        client = EnvJujuClient1X(SimpleEnvironment(None, {'type': 'local'}),
                                 '1.23-series-arch', None)
        with patch.object(EnvJujuClient1X, 'juju') as mock:
            client.deployer('bundle:~juju-qa/some-{container}-bundle')
        mock.assert_called_with(
            'deployer', (
                '--debug', '--deploy-delay', '10', '--timeout', '3600',
                '--config', 'bundle:~juju-qa/some-lxc-bundle',
                ), True
        )

    def test_deployer_with_bundle_name(self):
        client = EnvJujuClient1X(SimpleEnvironment(None, {'type': 'local'}),
                                 '1.23-series-arch', None)
        with patch.object(EnvJujuClient1X, 'juju') as mock:
            client.deployer('bundle:~juju-qa/some-bundle', 'name')
        mock.assert_called_with(
            'deployer', ('--debug', '--deploy-delay', '10', '--timeout',
                         '3600', '--config', 'bundle:~juju-qa/some-bundle',
                         'name'),
            True
        )

    def test_quickstart_maas(self):
        client = EnvJujuClient1X(SimpleEnvironment(None, {'type': 'maas'}),
                                 '1.23-series-arch', '/juju')
        with patch.object(EnvJujuClient1X, 'juju') as mock:
            client.quickstart('bundle:~juju-qa/some-bundle')
        mock.assert_called_with(
            'quickstart',
            ('--constraints', 'mem=2G', '--no-browser',
             'bundle:~juju-qa/some-bundle'), False, extra_env={'JUJU': '/juju'}
        )

    def test_quickstart_local(self):
        client = EnvJujuClient1X(SimpleEnvironment(None, {'type': 'local'}),
                                 '1.23-series-arch', '/juju')
        with patch.object(EnvJujuClient1X, 'juju') as mock:
            client.quickstart('bundle:~juju-qa/some-bundle')
        mock.assert_called_with(
            'quickstart',
            ('--constraints', 'mem=2G', '--no-browser',
             'bundle:~juju-qa/some-bundle'), True, extra_env={'JUJU': '/juju'}
        )

    def test_quickstart_nonlocal(self):
        client = EnvJujuClient1X(SimpleEnvironment(None, {'type': 'nonlocal'}),
                                 '1.23-series-arch', '/juju')
        with patch.object(EnvJujuClient1X, 'juju') as mock:
            client.quickstart('bundle:~juju-qa/some-bundle')
        mock.assert_called_with(
            'quickstart',
            ('--constraints', 'mem=2G', '--no-browser',
             'bundle:~juju-qa/some-bundle'), False, extra_env={'JUJU': '/juju'}
        )

    def test_quickstart_template(self):
        client = EnvJujuClient1X(SimpleEnvironment(None, {'type': 'local'}),
                                 '1.23-series-arch', '/juju')
        with patch.object(EnvJujuClient1X, 'juju') as mock:
            client.quickstart('bundle:~juju-qa/some-{container}-bundle')
        mock.assert_called_with(
            'quickstart', (
                '--constraints', 'mem=2G', '--no-browser',
                'bundle:~juju-qa/some-lxc-bundle'),
            True, extra_env={'JUJU': '/juju'})

    def test_list_models(self):
        env = SimpleEnvironment('foo', {'type': 'local'})
        client = EnvJujuClient1X(env, '1.23-series-arch', None)
        client.list_models()
        self.assertEqual(
            'INFO The model is environment foo\n',
            self.log_stream.getvalue())

    def test__get_models(self):
        data = """\
            - name: foo
              model-uuid: aaaa
            - name: bar
              model-uuid: bbbb
        """
        env = SimpleEnvironment('foo', {'type': 'local'})
        client = fake_juju_client(cls=EnvJujuClient1X, env=env)
        with patch.object(client, 'get_juju_output', return_value=data):
            models = client._get_models()
            self.assertEqual(
                [{'name': 'foo', 'model-uuid': 'aaaa'},
                 {'name': 'bar', 'model-uuid': 'bbbb'}],
                models)

    def test__get_models_exception(self):
        env = SimpleEnvironment('foo', {'type': 'local'})
        client = fake_juju_client(cls=EnvJujuClient1X, env=env)
        with patch.object(client, 'get_juju_output',
                          side_effect=subprocess.CalledProcessError('a', 'b')):
            self.assertEqual([], client._get_models())

    def test_get_models(self):
        env = SimpleEnvironment('foo', {'type': 'local'})
        client = EnvJujuClient1X(env, '1.23-series-arch', None)
        self.assertEqual({}, client.get_models())

    def test_iter_model_clients(self):
        data = """\
            - name: foo
              model-uuid: aaaa
              owner: admin@local
            - name: bar
              model-uuid: bbbb
              owner: admin@local
        """
        client = EnvJujuClient1X(SimpleEnvironment('foo', {}), None, None)
        with patch.object(client, 'get_juju_output', return_value=data):
            model_clients = list(client.iter_model_clients())
        self.assertEqual(2, len(model_clients))
        self.assertIs(client, model_clients[0])
        self.assertEqual('bar', model_clients[1].env.environment)

    def test_get_controller_client(self):
        client = EnvJujuClient1X(SimpleEnvironment('foo'), {'bar': 'baz'},
                                 'myhome')
        controller_client = client.get_controller_client()
        self.assertIs(client, controller_client)

    def test_list_controllers(self):
        env = SimpleEnvironment('foo', {'type': 'local'})
        client = EnvJujuClient1X(env, '1.23-series-arch', None)
        client.list_controllers()
        self.assertEqual(
            'INFO The controller is environment foo\n',
            self.log_stream.getvalue())

    def test_get_controller_model_name(self):
        env = SimpleEnvironment('foo', {'type': 'local'})
        client = EnvJujuClient1X(env, '1.23-series-arch', None)
        controller_name = client.get_controller_model_name()
        self.assertEqual('foo', controller_name)

    def test_get_controller_endpoint_ipv4(self):
        env = SimpleEnvironment('foo', {'type': 'local'})
        client = EnvJujuClient1X(env, '1.23-series-arch', None)
        with patch.object(client, 'get_juju_output',
                          return_value='10.0.0.1:17070') as gjo_mock:
            endpoint = client.get_controller_endpoint()
        self.assertEqual('10.0.0.1', endpoint)
        gjo_mock.assert_called_once_with('api-endpoints')

    def test_get_controller_endpoint_ipv6(self):
        env = SimpleEnvironment('foo', {'type': 'local'})
        client = EnvJujuClient1X(env, '1.23-series-arch', None)
        with patch.object(client, 'get_juju_output',
                          return_value='[::1]:17070') as gjo_mock:
            endpoint = client.get_controller_endpoint()
        self.assertEqual('::1', endpoint)
        gjo_mock.assert_called_once_with('api-endpoints')

    def test_action_do(self):
        client = EnvJujuClient1X(SimpleEnvironment(None, {'type': 'local'}),
                                 '1.23-series-arch', None)
        with patch.object(EnvJujuClient1X, 'get_juju_output') as mock:
            mock.return_value = \
                "Action queued with id: 5a92ec93-d4be-4399-82dc-7431dbfd08f9"
            id = client.action_do("foo/0", "myaction", "param=5")
            self.assertEqual(id, "5a92ec93-d4be-4399-82dc-7431dbfd08f9")
        mock.assert_called_once_with(
            'action do', 'foo/0', 'myaction', "param=5"
        )

    def test_action_do_error(self):
        client = EnvJujuClient1X(SimpleEnvironment(None, {'type': 'local'}),
                                 '1.23-series-arch', None)
        with patch.object(EnvJujuClient1X, 'get_juju_output') as mock:
            mock.return_value = "some bad text"
            with self.assertRaisesRegexp(Exception,
                                         "Action id not found in output"):
                client.action_do("foo/0", "myaction", "param=5")

    def test_action_fetch(self):
        client = EnvJujuClient1X(SimpleEnvironment(None, {'type': 'local'}),
                                 '1.23-series-arch', None)
        with patch.object(EnvJujuClient1X, 'get_juju_output') as mock:
            ret = "status: completed\nfoo: bar"
            mock.return_value = ret
            out = client.action_fetch("123")
            self.assertEqual(out, ret)
        mock.assert_called_once_with(
            'action fetch', '123', "--wait", "1m"
        )

    def test_action_fetch_timeout(self):
        client = EnvJujuClient1X(SimpleEnvironment(None, {'type': 'local'}),
                                 '1.23-series-arch', None)
        ret = "status: pending\nfoo: bar"
        with patch.object(EnvJujuClient1X,
                          'get_juju_output', return_value=ret):
            with self.assertRaisesRegexp(Exception,
                                         "timed out waiting for action"):
                client.action_fetch("123")

    def test_action_do_fetch(self):
        client = EnvJujuClient1X(SimpleEnvironment(None, {'type': 'local'}),
                                 '1.23-series-arch', None)
        with patch.object(EnvJujuClient1X, 'get_juju_output') as mock:
            ret = "status: completed\nfoo: bar"
            # setting side_effect to an iterable will return the next value
            # from the list each time the function is called.
            mock.side_effect = [
                "Action queued with id: 5a92ec93-d4be-4399-82dc-7431dbfd08f9",
                ret]
            out = client.action_do_fetch("foo/0", "myaction", "param=5")
            self.assertEqual(out, ret)

    def test_run(self):
        env = SimpleEnvironment('name', {}, 'foo')
        client = fake_juju_client(cls=EnvJujuClient1X, env=env)
        run_list = [
            {"MachineId": "1",
             "Stdout": "Linux\n",
             "ReturnCode": 255,
             "Stderr": "Permission denied (publickey,password)"}]
        run_output = json.dumps(run_list)
        with patch.object(client._backend, 'get_juju_output',
                          return_value=run_output) as gjo_mock:
            result = client.run(('wname',), applications=['foo', 'bar'])
        self.assertEqual(run_list, result)
        gjo_mock.assert_called_once_with(
            'run', ('--format', 'json', '--service', 'foo,bar', 'wname'),
            frozenset(['migration']),
            'foo', 'name', user_name=None)

    def test_list_space(self):
        client = EnvJujuClient1X(SimpleEnvironment(None, {'type': 'local'}),
                                 '1.23-series-arch', None)
        yaml_dict = {'foo': 'bar'}
        output = yaml.safe_dump(yaml_dict)
        with patch.object(client, 'get_juju_output', return_value=output,
                          autospec=True) as gjo_mock:
            result = client.list_space()
        self.assertEqual(result, yaml_dict)
        gjo_mock.assert_called_once_with('space list')

    def test_add_space(self):
        client = EnvJujuClient1X(SimpleEnvironment(None, {'type': 'local'}),
                                 '1.23-series-arch', None)
        with patch.object(client, 'juju', autospec=True) as juju_mock:
            client.add_space('foo-space')
        juju_mock.assert_called_once_with('space create', ('foo-space'))

    def test_add_subnet(self):
        client = EnvJujuClient1X(SimpleEnvironment(None, {'type': 'local'}),
                                 '1.23-series-arch', None)
        with patch.object(client, 'juju', autospec=True) as juju_mock:
            client.add_subnet('bar-subnet', 'foo-space')
        juju_mock.assert_called_once_with('subnet add',
                                          ('bar-subnet', 'foo-space'))

    def test__shell_environ_uses_pathsep(self):
        client = EnvJujuClient1X(SimpleEnvironment('foo'), None,
                                 'foo/bar/juju')
        with patch('os.pathsep', '!'):
            environ = client._shell_environ()
        self.assertRegexpMatches(environ['PATH'], r'foo/bar\!')

    def test_set_config(self):
        client = EnvJujuClient1X(SimpleEnvironment('bar', {}), None, '/foo')
        with patch.object(client, 'juju') as juju_mock:
            client.set_config('foo', {'bar': 'baz'})
        juju_mock.assert_called_once_with('set', ('foo', 'bar=baz'))

    def test_get_config(self):
        def output(*args, **kwargs):
            return yaml.safe_dump({
                'charm': 'foo',
                'service': 'foo',
                'settings': {
                    'dir': {
                        'default': 'true',
                        'description': 'bla bla',
                        'type': 'string',
                        'value': '/tmp/charm-dir',
                    }
                }
            })
        expected = yaml.safe_load(output())
        client = EnvJujuClient1X(SimpleEnvironment('bar', {}), None, '/foo')
        with patch.object(client, 'get_juju_output',
                          side_effect=output) as gjo_mock:
            results = client.get_config('foo')
        self.assertEqual(expected, results)
        gjo_mock.assert_called_once_with('get', 'foo')

    def test_get_service_config(self):
        def output(*args, **kwargs):
            return yaml.safe_dump({
                'charm': 'foo',
                'service': 'foo',
                'settings': {
                    'dir': {
                        'default': 'true',
                        'description': 'bla bla',
                        'type': 'string',
                        'value': '/tmp/charm-dir',
                    }
                }
            })
        expected = yaml.safe_load(output())
        client = EnvJujuClient1X(SimpleEnvironment('bar', {}), None, '/foo')
        with patch.object(client, 'get_juju_output', side_effect=output):
            results = client.get_service_config('foo')
        self.assertEqual(expected, results)

    def test_get_service_config_timesout(self):
        client = EnvJujuClient1X(SimpleEnvironment('foo', {}), None, '/foo')
        with patch('jujupy.until_timeout', return_value=range(0)):
            with self.assertRaisesRegexp(
                    Exception, 'Timed out waiting for juju get'):
                client.get_service_config('foo')

    def test_ssh_keys(self):
        client = EnvJujuClient1X(SimpleEnvironment('foo', {}), None, None)
        given_output = 'ssh keys output'
        with patch.object(client, 'get_juju_output', autospec=True,
                          return_value=given_output) as mock:
            output = client.ssh_keys()
        self.assertEqual(output, given_output)
        mock.assert_called_once_with('authorized-keys list')

    def test_ssh_keys_full(self):
        client = EnvJujuClient1X(SimpleEnvironment('foo', {}), None, None)
        given_output = 'ssh keys full output'
        with patch.object(client, 'get_juju_output', autospec=True,
                          return_value=given_output) as mock:
            output = client.ssh_keys(full=True)
        self.assertEqual(output, given_output)
        mock.assert_called_once_with('authorized-keys list', '--full')

    def test_add_ssh_key(self):
        client = EnvJujuClient1X(SimpleEnvironment('foo', {}), None, None)
        with patch.object(client, 'get_juju_output', autospec=True,
                          return_value='') as mock:
            output = client.add_ssh_key('ak', 'bk')
        self.assertEqual(output, '')
        mock.assert_called_once_with(
            'authorized-keys add', 'ak', 'bk', merge_stderr=True)

    def test_remove_ssh_key(self):
        client = EnvJujuClient1X(SimpleEnvironment('foo', {}), None, None)
        with patch.object(client, 'get_juju_output', autospec=True,
                          return_value='') as mock:
            output = client.remove_ssh_key('ak', 'bk')
        self.assertEqual(output, '')
        mock.assert_called_once_with(
            'authorized-keys delete', 'ak', 'bk', merge_stderr=True)

    def test_import_ssh_key(self):
        client = EnvJujuClient1X(SimpleEnvironment('foo', {}), None, None)
        with patch.object(client, 'get_juju_output', autospec=True,
                          return_value='') as mock:
            output = client.import_ssh_key('gh:au', 'lp:bu')
        self.assertEqual(output, '')
        mock.assert_called_once_with(
            'authorized-keys import', 'gh:au', 'lp:bu', merge_stderr=True)

    def test_disable_commands_properties(self):
        client = EnvJujuClient1X(SimpleEnvironment('foo'), None, None)
        self.assertEqual(
            'destroy-environment', client.command_set_destroy_model)
        self.assertEqual('remove-object', client.command_set_remove_object)
        self.assertEqual('all-changes', client.command_set_all)

    def test_list_disabled_commands(self):
        client = EnvJujuClient1X(SimpleEnvironment('foo'), None, None)
        with patch.object(client, 'get_juju_output', autospec=True,
                          return_value=dedent("""\
             - command-set: destroy-model
               message: Lock Models
             - command-set: remove-object""")) as mock:
            output = client.list_disabled_commands()
        self.assertEqual([{'command-set': 'destroy-model',
                           'message': 'Lock Models'},
                          {'command-set': 'remove-object'}], output)
        mock.assert_called_once_with('block list',
                                     '--format', 'yaml')

    def test_disable_command(self):
        client = EnvJujuClient1X(SimpleEnvironment('foo'), None, None)
        with patch.object(client, 'juju', autospec=True) as mock:
            client.disable_command('all', 'message')
        mock.assert_called_once_with('block all', ('message', ))

    def test_enable_command(self):
        client = EnvJujuClient1X(SimpleEnvironment('foo'), None, None)
        with patch.object(client, 'juju', autospec=True) as mock:
            client.enable_command('all')
        mock.assert_called_once_with('unblock', 'all')


class TestUniquifyLocal(TestCase):

    def test_uniquify_local_empty(self):
        env = SimpleEnvironment('foo', {'type': 'local'})
        uniquify_local(env)
        self.assertEqual(env.config, {
            'type': 'local',
            'api-port': 17071,
            'state-port': 37018,
            'storage-port': 8041,
            'syslog-port': 6515,
        })

    def test_uniquify_local_preset(self):
        env = SimpleEnvironment('foo', {
            'type': 'local',
            'api-port': 17071,
            'state-port': 37018,
            'storage-port': 8041,
            'syslog-port': 6515,
        })
        uniquify_local(env)
        self.assertEqual(env.config, {
            'type': 'local',
            'api-port': 17072,
            'state-port': 37019,
            'storage-port': 8042,
            'syslog-port': 6516,
        })

    def test_uniquify_nonlocal(self):
        env = SimpleEnvironment('foo', {
            'type': 'nonlocal',
            'api-port': 17071,
            'state-port': 37018,
            'storage-port': 8041,
            'syslog-port': 6515,
        })
        uniquify_local(env)
        self.assertEqual(env.config, {
            'type': 'nonlocal',
            'api-port': 17071,
            'state-port': 37018,
            'storage-port': 8041,
            'syslog-port': 6515,
        })


@contextmanager
def bootstrap_context(client=None):
    # Avoid unnecessary syscalls.
    with patch('jujupy.check_free_disk_space'):
        with scoped_environ():
            with temp_dir() as fake_home:
                os.environ['JUJU_HOME'] = fake_home
                yield fake_home


class TestJesHomePath(TestCase):

    def test_jes_home_path(self):
        path = jes_home_path('/home/jrandom/foo', 'bar')
        self.assertEqual(path, '/home/jrandom/foo/jes-homes/bar')


class TestGetCachePath(TestCase):

    def test_get_cache_path(self):
        path = get_cache_path('/home/jrandom/foo')
        self.assertEqual(path, '/home/jrandom/foo/environments/cache.yaml')

    def test_get_cache_path_models(self):
        path = get_cache_path('/home/jrandom/foo', models=True)
        self.assertEqual(path, '/home/jrandom/foo/models/cache.yaml')


def stub_bootstrap(client):
    jenv_path = get_jenv_path(client.env.juju_home, 'qux')
    os.mkdir(os.path.dirname(jenv_path))
    with open(jenv_path, 'w') as f:
        f.write('Bogus jenv')


class TestMakeSafeConfig(TestCase):

    def test_default(self):
        client = fake_juju_client(JujuData('foo', {'type': 'bar'},
                                           juju_home='foo'),
                                  version='1.2-alpha3-asdf-asdf')
        config = make_safe_config(client)
        self.assertEqual({
            'name': 'foo',
            'type': 'bar',
            'test-mode': True,
            'agent-version': '1.2-alpha3',
            }, config)

    def test_local(self):
        with temp_dir() as juju_home:
            env = JujuData('foo', {'type': 'local'}, juju_home=juju_home)
            client = fake_juju_client(env)
            with patch('jujupy.check_free_disk_space'):
                config = make_safe_config(client)
        self.assertEqual(get_local_root(client.env.juju_home, client.env),
                         config['root-dir'])

    def test_bootstrap_replaces_agent_version(self):
        client = fake_juju_client(JujuData('foo', {'type': 'bar'},
                                  juju_home='foo'))
        client.bootstrap_replaces = {'agent-version'}
        self.assertNotIn('agent-version', make_safe_config(client))
        client.env.config['agent-version'] = '1.23'
        self.assertNotIn('agent-version', make_safe_config(client))


class TestTempBootstrapEnv(FakeHomeTestCase):

    @staticmethod
    def get_client(env):
        return EnvJujuClient24(env, '1.24-fake', 'fake-juju-path')

    def test_no_config_mangling_side_effect(self):
        env = SimpleEnvironment('qux', {'type': 'local'})
        client = self.get_client(env)
        with bootstrap_context(client) as fake_home:
            with temp_bootstrap_env(fake_home, client):
                stub_bootstrap(client)
        self.assertEqual(env.config, {'type': 'local'})

    def test_temp_bootstrap_env_environment(self):
        env = SimpleEnvironment('qux', {'type': 'local'})
        with bootstrap_context() as fake_home:
            client = self.get_client(env)
            agent_version = client.get_matching_agent_version()
            with temp_bootstrap_env(fake_home, client):
                temp_home = os.environ['JUJU_HOME']
                self.assertEqual(temp_home, os.environ['JUJU_DATA'])
                self.assertNotEqual(temp_home, fake_home)
                symlink_path = get_jenv_path(fake_home, 'qux')
                symlink_target = os.path.realpath(symlink_path)
                expected_target = os.path.realpath(
                    get_jenv_path(temp_home, 'qux'))
                self.assertEqual(symlink_target, expected_target)
                config = yaml.safe_load(
                    open(get_environments_path(temp_home)))
                self.assertEqual(config, {'environments': {'qux': {
                    'type': 'local',
                    'root-dir': get_local_root(fake_home, client.env),
                    'agent-version': agent_version,
                    'test-mode': True,
                    'name': 'qux',
                }}})
                stub_bootstrap(client)

    def test_temp_bootstrap_env_provides_dir(self):
        env = SimpleEnvironment('qux', {'type': 'local'})
        client = self.get_client(env)
        juju_home = os.path.join(self.home_dir, 'asdf')

        def side_effect(*args, **kwargs):
            os.mkdir(juju_home)
            return juju_home

        with patch('utility.mkdtemp', side_effect=side_effect):
            with patch('jujupy.check_free_disk_space', autospec=True):
                with temp_bootstrap_env(self.home_dir, client) as temp_home:
                    pass
        self.assertEqual(temp_home, juju_home)

    def test_temp_bootstrap_env_no_set_home(self):
        env = SimpleEnvironment('qux', {'type': 'local'})
        client = self.get_client(env)
        os.environ['JUJU_HOME'] = 'foo'
        os.environ['JUJU_DATA'] = 'bar'
        with patch('jujupy.check_free_disk_space', autospec=True):
            with temp_bootstrap_env(self.home_dir, client, set_home=False):
                self.assertEqual(os.environ['JUJU_HOME'], 'foo')
                self.assertEqual(os.environ['JUJU_DATA'], 'bar')

    def test_output(self):
        env = SimpleEnvironment('qux', {'type': 'local'})
        client = self.get_client(env)
        with bootstrap_context(client) as fake_home:
            with temp_bootstrap_env(fake_home, client):
                stub_bootstrap(client)
            jenv_path = get_jenv_path(fake_home, 'qux')
            self.assertFalse(os.path.islink(jenv_path))
            self.assertEqual(open(jenv_path).read(), 'Bogus jenv')

    def test_rename_on_exception(self):
        env = SimpleEnvironment('qux', {'type': 'local'})
        client = self.get_client(env)
        with bootstrap_context(client) as fake_home:
            with self.assertRaisesRegexp(Exception, 'test-rename'):
                with temp_bootstrap_env(fake_home, client):
                    stub_bootstrap(client)
                    raise Exception('test-rename')
            jenv_path = get_jenv_path(os.environ['JUJU_HOME'], 'qux')
            self.assertFalse(os.path.islink(jenv_path))
            self.assertEqual(open(jenv_path).read(), 'Bogus jenv')

    def test_exception_no_jenv(self):
        env = SimpleEnvironment('qux', {'type': 'local'})
        client = self.get_client(env)
        with bootstrap_context(client) as fake_home:
            with self.assertRaisesRegexp(Exception, 'test-rename'):
                with temp_bootstrap_env(fake_home, client):
                    jenv_path = get_jenv_path(os.environ['JUJU_HOME'], 'qux')
                    os.mkdir(os.path.dirname(jenv_path))
                    raise Exception('test-rename')
            jenv_path = get_jenv_path(os.environ['JUJU_HOME'], 'qux')
            self.assertFalse(os.path.lexists(jenv_path))

    def test_check_space_local_lxc(self):
        env = SimpleEnvironment('qux', {'type': 'local'})
        with bootstrap_context() as fake_home:
            client = self.get_client(env)
            with patch('jujupy.check_free_disk_space') as mock_cfds:
                with temp_bootstrap_env(fake_home, client):
                    stub_bootstrap(client)
        self.assertEqual(mock_cfds.mock_calls, [
            call(os.path.join(fake_home, 'qux'), 8000000, 'MongoDB files'),
            call('/var/lib/lxc', 2000000, 'LXC containers'),
        ])

    def test_check_space_local_kvm(self):
        env = SimpleEnvironment('qux', {'type': 'local', 'container': 'kvm'})
        with bootstrap_context() as fake_home:
            client = self.get_client(env)
            with patch('jujupy.check_free_disk_space') as mock_cfds:
                with temp_bootstrap_env(fake_home, client):
                    stub_bootstrap(client)
        self.assertEqual(mock_cfds.mock_calls, [
            call(os.path.join(fake_home, 'qux'), 8000000, 'MongoDB files'),
            call('/var/lib/uvtool/libvirt/images', 2000000, 'KVM disk files'),
        ])

    def test_error_on_jenv(self):
        env = SimpleEnvironment('qux', {'type': 'local'})
        client = self.get_client(env)
        with bootstrap_context(client) as fake_home:
            jenv_path = get_jenv_path(fake_home, 'qux')
            os.mkdir(os.path.dirname(jenv_path))
            with open(jenv_path, 'w') as f:
                f.write('In the way')
            with self.assertRaisesRegexp(Exception, '.* already exists!'):
                with temp_bootstrap_env(fake_home, client):
                    stub_bootstrap(client)

    def test_not_permanent(self):
        env = SimpleEnvironment('qux', {'type': 'local'})
        client = self.get_client(env)
        with bootstrap_context(client) as fake_home:
            client.env.juju_home = fake_home
            with temp_bootstrap_env(fake_home, client,
                                    permanent=False) as tb_home:
                stub_bootstrap(client)
            self.assertFalse(os.path.exists(tb_home))
            self.assertTrue(os.path.exists(get_jenv_path(fake_home,
                            client.env.environment)))
            self.assertFalse(os.path.exists(get_jenv_path(tb_home,
                             client.env.environment)))
        self.assertFalse(os.path.exists(tb_home))
        self.assertEqual(client.env.juju_home, fake_home)
        self.assertNotEqual(tb_home,
                            jes_home_path(fake_home, client.env.environment))

    def test_permanent(self):
        env = SimpleEnvironment('qux', {'type': 'local'})
        client = self.get_client(env)
        with bootstrap_context(client) as fake_home:
            client.env.juju_home = fake_home
            with temp_bootstrap_env(fake_home, client,
                                    permanent=True) as tb_home:
                stub_bootstrap(client)
            self.assertTrue(os.path.exists(tb_home))
            self.assertFalse(os.path.exists(get_jenv_path(fake_home,
                             client.env.environment)))
            self.assertTrue(os.path.exists(get_jenv_path(tb_home,
                            client.env.environment)))
        self.assertFalse(os.path.exists(tb_home))
        self.assertEqual(client.env.juju_home, tb_home)


class TestStatusErrorTree(TestCase):
    """TestCase for StatusError and the tree of exceptions it roots."""

    def test_priority(self):
        self.assertEqual(7, StatusError.priority())

    def test_priority_mass(self):
        for index, error_type in enumerate(StatusError.ordering):
            self.assertEqual(index, error_type.priority())

    def test_priority_children_first(self):
        for index, error_type in enumerate(StatusError.ordering, 1):
            for second_error in StatusError.ordering[index:]:
                self.assertFalse(issubclass(second_error, error_type))

    def test_priority_pairs(self):
        self.assertLess(MachineError.priority(), UnitError.priority())
        self.assertLess(UnitError.priority(), AppError.priority())


class TestStatus(FakeHomeTestCase):

    def test_iter_machines_no_containers(self):
        status = Status({
            'machines': {
                '1': {'foo': 'bar', 'containers': {'1/lxc/0': {'baz': 'qux'}}}
            },
            'applications': {}}, '')
        self.assertEqual(list(status.iter_machines()),
                         [('1', status.status['machines']['1'])])

    def test_iter_machines_containers(self):
        status = Status({
            'machines': {
                '1': {'foo': 'bar', 'containers': {'1/lxc/0': {'baz': 'qux'}}}
            },
            'applications': {}}, '')
        self.assertEqual(list(status.iter_machines(containers=True)), [
            ('1', status.status['machines']['1']),
            ('1/lxc/0', {'baz': 'qux'}),
        ])

    def test__iter_units_in_application(self):
        status = Status({}, '')
        app_status = {
            'units': {'jenkins/1': {'subordinates': {'sub': {'baz': 'qux'}}}}
            }
        expected = [
            ('jenkins/1', {'subordinates': {'sub': {'baz': 'qux'}}}),
            ('sub', {'baz': 'qux'})]
        self.assertItemsEqual(expected,
                              status._iter_units_in_application(app_status))

    def test_agent_items_empty(self):
        status = Status({'machines': {}, 'applications': {}}, '')
        self.assertItemsEqual([], status.agent_items())

    def test_agent_items(self):
        status = Status({
            'machines': {
                '1': {'foo': 'bar'}
            },
            'applications': {
                'jenkins': {
                    'units': {
                        'jenkins/1': {
                            'subordinates': {
                                'sub': {'baz': 'qux'}
                            }
                        }
                    }
                }
            }
        }, '')
        expected = [
            ('1', {'foo': 'bar'}),
            ('jenkins/1', {'subordinates': {'sub': {'baz': 'qux'}}}),
            ('sub', {'baz': 'qux'})]
        self.assertItemsEqual(expected, status.agent_items())

    def test_agent_items_containers(self):
        status = Status({
            'machines': {
                '1': {'foo': 'bar', 'containers': {
                    '2': {'qux': 'baz'},
                    }}
                },
            'applications': {}
            }, '')
        expected = [
            ('1', {'foo': 'bar', 'containers': {'2': {'qux': 'baz'}}}),
            ('2', {'qux': 'baz'})
            ]
        self.assertItemsEqual(expected, status.agent_items())

    def get_unit_agent_states_data(self):
        status = Status({
            'applications': {
                'jenkins': {
                    'units': {'jenkins/0': {'agent-state': 'good'},
                              'jenkins/1': {'agent-state': 'bad'}},
                    },
                'fakejob': {
                    'life': 'dying',
                    'units': {'fakejob/0': {'agent-state': 'good'}},
                    },
                }
            }, '')
        expected = {
            'good': ['jenkins/0'],
            'bad': ['jenkins/1'],
            'dying': ['fakejob/0'],
            }
        return status, expected

    def test_unit_agent_states_new(self):
        (status, expected) = self.get_unit_agent_states_data()
        actual = status.unit_agent_states()
        self.assertEqual(expected, actual)

    def test_unit_agent_states_existing(self):
        (status, expected) = self.get_unit_agent_states_data()
        actual = defaultdict(list)
        status.unit_agent_states(actual)
        self.assertEqual(expected, actual)

    def test_get_service_count_zero(self):
        status = Status({
            'machines': {
                '1': {'agent-state': 'good'},
                '2': {},
                },
            }, '')
        self.assertEqual(0, status.get_service_count())

    def test_get_service_count(self):
        status = Status({
            'machines': {
                '1': {'agent-state': 'good'},
                '2': {},
            },
            'applications': {
                'jenkins': {
                    'units': {
                        'jenkins/1': {'agent-state': 'bad'},
                    }
                },
                'dummy-sink': {
                    'units': {
                        'dummy-sink/0': {'agent-state': 'started'},
                    }
                },
                'juju-reports': {
                    'units': {
                        'juju-reports/0': {'agent-state': 'pending'},
                    }
                }
            }
        }, '')
        self.assertEqual(3, status.get_service_count())

    def test_get_service_unit_count_zero(self):
        status = Status({
            'machines': {
                '1': {'agent-state': 'good'},
                '2': {},
            },
        }, '')
        self.assertEqual(0, status.get_service_unit_count('jenkins'))

    def test_get_service_unit_count(self):
        status = Status({
            'machines': {
                '1': {'agent-state': 'good'},
                '2': {},
            },
            'applications': {
                'jenkins': {
                    'units': {
                        'jenkins/1': {'agent-state': 'bad'},
                        'jenkins/2': {'agent-state': 'bad'},
                        'jenkins/3': {'agent-state': 'bad'},
                    }
                }
            }
        }, '')
        self.assertEqual(3, status.get_service_unit_count('jenkins'))

    def test_get_unit(self):
        status = Status({
            'machines': {
                '1': {},
            },
            'applications': {
                'jenkins': {
                    'units': {
                        'jenkins/1': {'agent-state': 'bad'},
                    }
                },
                'dummy-sink': {
                    'units': {
                        'jenkins/2': {'agent-state': 'started'},
                    }
                },
            }
        }, '')
        self.assertEqual(
            status.get_unit('jenkins/1'), {'agent-state': 'bad'})
        self.assertEqual(
            status.get_unit('jenkins/2'), {'agent-state': 'started'})
        with self.assertRaisesRegexp(KeyError, 'jenkins/3'):
            status.get_unit('jenkins/3')

    def test_service_subordinate_units(self):
        status = Status({
            'machines': {
                '1': {},
            },
            'applications': {
                'ubuntu': {},
                'jenkins': {
                    'units': {
                        'jenkins/1': {
                            'subordinates': {
                                'chaos-monkey/0': {'agent-state': 'started'},
                            }
                        }
                    }
                },
                'dummy-sink': {
                    'units': {
                        'jenkins/2': {
                            'subordinates': {
                                'chaos-monkey/1': {'agent-state': 'started'}
                            }
                        },
                        'jenkins/3': {
                            'subordinates': {
                                'chaos-monkey/2': {'agent-state': 'started'}
                            }
                        }
                    }
                }
            }
        }, '')
        self.assertItemsEqual(
            status.service_subordinate_units('ubuntu'),
            [])
        self.assertItemsEqual(
            status.service_subordinate_units('jenkins'),
            [('chaos-monkey/0', {'agent-state': 'started'},)])
        self.assertItemsEqual(
            status.service_subordinate_units('dummy-sink'), [
                ('chaos-monkey/1', {'agent-state': 'started'}),
                ('chaos-monkey/2', {'agent-state': 'started'})]
            )

    def test_get_open_ports(self):
        status = Status({
            'machines': {
                '1': {},
            },
            'applications': {
                'jenkins': {
                    'units': {
                        'jenkins/1': {'agent-state': 'bad'},
                    }
                },
                'dummy-sink': {
                    'units': {
                        'jenkins/2': {'open-ports': ['42/tcp']},
                    }
                },
            }
        }, '')
        self.assertEqual(status.get_open_ports('jenkins/1'), [])
        self.assertEqual(status.get_open_ports('jenkins/2'), ['42/tcp'])

    def test_agent_states_with_agent_state(self):
        status = Status({
            'machines': {
                '1': {'agent-state': 'good'},
                '2': {},
            },
            'applications': {
                'jenkins': {
                    'units': {
                        'jenkins/1': {'agent-state': 'bad'},
                        'jenkins/2': {'agent-state': 'good'},
                    }
                }
            }
        }, '')
        expected = {
            'good': ['1', 'jenkins/2'],
            'bad': ['jenkins/1'],
            'no-agent': ['2'],
        }
        self.assertEqual(expected, status.agent_states())

    def test_agent_states_with_agent_status(self):
        status = Status({
            'machines': {
                '1': {'agent-state': 'good'},
                '2': {},
            },
            'applications': {
                'jenkins': {
                    'units': {
                        'jenkins/1': {'agent-status': {'current': 'bad'}},
                        'jenkins/2': {'agent-status': {'current': 'good'}},
                        'jenkins/3': {},
                    }
                }
            }
        }, '')
        expected = {
            'good': ['1', 'jenkins/2'],
            'bad': ['jenkins/1'],
            'no-agent': ['2', 'jenkins/3'],
        }
        self.assertEqual(expected, status.agent_states())

    def test_agent_states_with_juju_status(self):
        status = Status({
            'machines': {
                '1': {'juju-status': {'current': 'good'}},
                '2': {},
            },
            'applications': {
                'jenkins': {
                    'units': {
                        'jenkins/1': {'juju-status': {'current': 'bad'}},
                        'jenkins/2': {'juju-status': {'current': 'good'}},
                        'jenkins/3': {},
                    }
                }
            }
        }, '')
        expected = {
            'good': ['1', 'jenkins/2'],
            'bad': ['jenkins/1'],
            'no-agent': ['2', 'jenkins/3'],
        }
        self.assertEqual(expected, status.agent_states())

    def test_agent_states_with_dying(self):
        status = Status({
            'machines': {},
            'applications': {
                'jenkins': {
                    'life': 'alive',
                    'units': {
                        'jenkins/1': {'juju-status': {'current': 'bad'}},
                        'jenkins/2': {'juju-status': {'current': 'good'}},
                        }
                    },
                'fakejob': {
                    'life': 'dying',
                    'units': {
                        'fakejob/1': {'juju-status': {'current': 'bad'}},
                        'fakejob/2': {'juju-status': {'current': 'good'}},
                        }
                    },
                }
            }, '')
        expected = {
            'good': ['jenkins/2'],
            'bad': ['jenkins/1'],
            'dying': ['fakejob/1', 'fakejob/2'],
            }
        self.assertEqual(expected, status.agent_states())

    def test_check_agents_started_not_started(self):
        status = Status({
            'machines': {
                '1': {'agent-state': 'good'},
                '2': {},
            },
            'applications': {
                'jenkins': {
                    'units': {
                        'jenkins/1': {'agent-state': 'bad'},
                        'jenkins/2': {'agent-state': 'good'},
                    }
                }
            }
        }, '')
        self.assertEqual(status.agent_states(),
                         status.check_agents_started('env1'))

    def test_check_agents_started_all_started_with_agent_state(self):
        status = Status({
            'machines': {
                '1': {'agent-state': 'started'},
                '2': {'agent-state': 'started'},
            },
            'applications': {
                'jenkins': {
                    'units': {
                        'jenkins/1': {
                            'agent-state': 'started',
                            'subordinates': {
                                'sub1': {
                                    'agent-state': 'started'
                                }
                            }
                        },
                        'jenkins/2': {'agent-state': 'started'},
                    }
                }
            }
        }, '')
        self.assertIsNone(status.check_agents_started('env1'))

    def test_check_agents_started_all_started_with_agent_status(self):
        status = Status({
            'machines': {
                '1': {'agent-state': 'started'},
                '2': {'agent-state': 'started'},
            },
            'applications': {
                'jenkins': {
                    'units': {
                        'jenkins/1': {
                            'agent-status': {'current': 'idle'},
                            'subordinates': {
                                'sub1': {
                                    'agent-status': {'current': 'idle'}
                                }
                            }
                        },
                        'jenkins/2': {'agent-status': {'current': 'idle'}},
                    }
                }
            }
        }, '')
        self.assertIsNone(status.check_agents_started('env1'))

    def test_check_agents_started_dying(self):
        status = Status({
            'machines': {
                '1': {'agent-state': 'started'},
                '2': {'agent-state': 'started'},
                },
            'applications': {
                'jenkins': {
                    'units': {
                        'jenkins/1': {
                            'agent-status': {'current': 'idle'},
                            'subordinates': {
                                'sub1': {
                                    'agent-status': {'current': 'idle'}
                                    }
                                }
                            },
                        'jenkins/2': {'agent-status': {'current': 'idle'}},
                        },
                    'life': 'dying',
                    }
                }
            }, '')
        self.assertEqual(status.agent_states(),
                         status.check_agents_started('env1'))

    def test_check_agents_started_agent_error(self):
        status = Status({
            'machines': {
                '1': {'agent-state': 'any-error'},
            },
            'applications': {}
        }, '')
        with self.assertRaisesRegexp(ErroredUnit,
                                     '1 is in state any-error'):
            status.check_agents_started('env1')

    def do_check_agents_started_agent_state_info_failure(self, failure):
        status = Status({
            'machines': {'0': {
                'agent-state-info': failure}},
            'applications': {},
        }, '')
        with self.assertRaises(ErroredUnit) as e_cxt:
            status.check_agents_started()
        e = e_cxt.exception
        self.assertEqual(
            str(e), '0 is in state {}'.format(failure))
        self.assertEqual(e.unit_name, '0')
        self.assertEqual(e.state, failure)

    def do_check_agents_started_juju_status_failure(self, failure):
        status = Status({
            'machines': {
                '0': {
                    'juju-status': {
                        'current': 'error',
                        'message': failure}
                    },
                }
            }, '')
        with self.assertRaises(ErroredUnit) as e_cxt:
            status.check_agents_started()
        e = e_cxt.exception
        # if message is blank, the failure should reflect the state instead
        if not failure:
            failure = 'error'
        self.assertEqual(
            str(e), '0 is in state {}'.format(failure))
        self.assertEqual(e.unit_name, '0')
        self.assertEqual(e.state, failure)

    def do_check_agents_started_info_and_status_failure(self, failure):
        status = Status({
            'machines': {
                '0': {
                    'agent-state-info': failure,
                    'juju-status': {
                        'current': 'error',
                        'message': failure}
                    },
                }
            }, '')
        with self.assertRaises(ErroredUnit) as e_cxt:
            status.check_agents_started()
        e = e_cxt.exception
        self.assertEqual(
            str(e), '0 is in state {}'.format(failure))
        self.assertEqual(e.unit_name, '0')
        self.assertEqual(e.state, failure)

    def test_check_agents_started_read_juju_status_error(self):
        failures = ['no "centos7" images in us-east-1 with arches [amd64]',
                    'sending new instance request: GCE operation ' +
                    '"operation-143" failed', '']
        for failure in failures:
            self.do_check_agents_started_juju_status_failure(failure)

    def test_check_agents_started_read_agent_state_info_error(self):
        failures = ['cannot set up groups foobar', 'cannot run instance',
                    'cannot run instances', 'error executing "lxc-start"']
        for failure in failures:
            self.do_check_agents_started_agent_state_info_failure(failure)

    def test_check_agents_started_agent_info_error(self):
        # Sometimes the error is indicated in a special 'agent-state-info'
        # field.
        status = Status({
            'machines': {
                '1': {'agent-state-info': 'any-error'},
            },
            'applications': {}
        }, '')
        with self.assertRaisesRegexp(ErroredUnit,
                                     '1 is in state any-error'):
            status.check_agents_started('env1')

    def test_get_agent_versions_1x(self):
        status = Status({
            'machines': {
                '1': {'agent-version': '1.6.2'},
                '2': {'agent-version': '1.6.1'},
            },
            'applications': {
                'jenkins': {
                    'units': {
                        'jenkins/0': {
                            'agent-version': '1.6.1'},
                        'jenkins/1': {},
                    },
                }
            }
        }, '')
        self.assertEqual({
            '1.6.2': {'1'},
            '1.6.1': {'jenkins/0', '2'},
            'unknown': {'jenkins/1'},
        }, status.get_agent_versions())

    def test_get_agent_versions_2x(self):
        status = Status({
            'machines': {
                '1': {'juju-status': {'version': '1.6.2'}},
                '2': {'juju-status': {'version': '1.6.1'}},
            },
            'applications': {
                'jenkins': {
                    'units': {
                        'jenkins/0': {
                            'juju-status': {'version': '1.6.1'}},
                        'jenkins/1': {},
                    },
                }
            }
        }, '')
        self.assertEqual({
            '1.6.2': {'1'},
            '1.6.1': {'jenkins/0', '2'},
            'unknown': {'jenkins/1'},
        }, status.get_agent_versions())

    def test_iter_new_machines(self):
        old_status = Status({
            'machines': {
                'bar': 'bar_info',
            }
        }, '')
        new_status = Status({
            'machines': {
                'foo': 'foo_info',
                'bar': 'bar_info',
            }
        }, '')
        self.assertItemsEqual(new_status.iter_new_machines(old_status),
                              [('foo', 'foo_info')])

    def test_get_instance_id(self):
        status = Status({
            'machines': {
                '0': {'instance-id': 'foo-bar'},
                '1': {},
            }
        }, '')
        self.assertEqual(status.get_instance_id('0'), 'foo-bar')
        with self.assertRaises(KeyError):
            status.get_instance_id('1')
        with self.assertRaises(KeyError):
            status.get_instance_id('2')

    def test_get_machine_dns_name(self):
        status = Status({
            'machines': {
                '0': {'dns-name': '255.1.1.0'},
                '1': {},
            }
        }, '')
        self.assertEqual(status.get_machine_dns_name('0'), '255.1.1.0')
        with self.assertRaisesRegexp(KeyError, 'dns-name'):
            status.get_machine_dns_name('1')
        with self.assertRaisesRegexp(KeyError, '2'):
            status.get_machine_dns_name('2')

    def test_from_text(self):
        text = TestEnvJujuClient.make_status_yaml(
            'agent-state', 'pending', 'horsefeathers')
        status = Status.from_text(text)
        self.assertEqual(status.status_text, text)
        self.assertEqual(status.status, {
            'machines': {'0': {'agent-state': 'pending'}},
            'applications': {'jenkins': {'units': {'jenkins/0': {
                'agent-state': 'horsefeathers'}}}}
        })

    def test_iter_units(self):
        started_unit = {'agent-state': 'started'}
        unit_with_subordinates = {
            'agent-state': 'started',
            'subordinates': {
                'ntp/0': started_unit,
                'nrpe/0': started_unit,
            },
        }
        status = Status({
            'machines': {
                '1': {'agent-state': 'started'},
            },
            'applications': {
                'jenkins': {
                    'units': {
                        'jenkins/0': unit_with_subordinates,
                    }
                },
                'application': {
                    'units': {
                        'application/0': started_unit,
                        'application/1': started_unit,
                    }
                },
            }
        }, '')
        expected = [
            ('application/0', started_unit),
            ('application/1', started_unit),
            ('jenkins/0', unit_with_subordinates),
            ('nrpe/0', started_unit),
            ('ntp/0', started_unit),
        ]
        gen = status.iter_units()
        self.assertIsInstance(gen, types.GeneratorType)
        self.assertEqual(expected, list(gen))

    def run_iter_status(self):
        status = Status({
            'machines': {
                '0': {
                    'juju-status': {
                        'current': 'idle',
                        'since': 'DD MM YYYY hh:mm:ss',
                        'version': '2.0.0',
                        },
                    'machine-status': {
                        'current': 'running',
                        'message': 'Running',
                        'since': 'DD MM YYYY hh:mm:ss',
                        },
                    },
                '1': {
                    'juju-status': {
                        'current': 'idle',
                        'since': 'DD MM YYYY hh:mm:ss',
                        'version': '2.0.0',
                        },
                    'machine-status': {
                        'current': 'running',
                        'message': 'Running',
                        'since': 'DD MM YYYY hh:mm:ss',
                        },
                    },
                },
            'applications': {
                'fakejob': {
                    'application-status': {
                        'current': 'idle',
                        'since': 'DD MM YYYY hh:mm:ss',
                        },
                    'units': {
                        'fakejob/0': {
                            'workload-status': {
                                'current': 'maintenance',
                                'message': 'Started',
                                'since': 'DD MM YYYY hh:mm:ss',
                                },
                            'juju-status': {
                                'current': 'idle',
                                'since': 'DD MM YYYY hh:mm:ss',
                                'version': '2.0.0',
                                },
                            },
                        'fakejob/1': {
                            'workload-status': {
                                'current': 'maintenance',
                                'message': 'Started',
                                'since': 'DD MM YYYY hh:mm:ss',
                                },
                            'juju-status': {
                                'current': 'idle',
                                'since': 'DD MM YYYY hh:mm:ss',
                                'version': '2.0.0',
                                },
                            },
                        },
                    }
                },
            }, '')
        for sub_status in status.iter_status():
            yield sub_status

    def test_iter_status_range(self):
        status_set = set([(status_item.item_name, status_item.status_name)
                          for status_item in self.run_iter_status()])
        self.assertEqual({
            ('0', 'juju-status'), ('0', 'machine-status'),
            ('1', 'juju-status'), ('1', 'machine-status'),
            ('fakejob', 'application-status'),
            ('fakejob/0', 'workload-status'), ('fakejob/0', 'juju-status'),
            ('fakejob/1', 'workload-status'), ('fakejob/1', 'juju-status'),
            }, status_set)

    def test_iter_status_data(self):
        min_set = set(['current', 'since'])
        max_set = set(['current', 'message', 'since', 'version'])
        for status_item in self.run_iter_status():
            if 'fakejob' == status_item.item_name:
                self.assertEqual(StatusItem.APPLICATION,
                                 status_item.status_name)
                self.assertEqual({'current': 'idle',
                                  'since': 'DD MM YYYY hh:mm:ss',
                                  }, status_item.status)
            else:
                cur_set = set(status_item.status.keys())
                self.assertTrue(min_set < cur_set)
                self.assertTrue(cur_set < max_set)

    def test_iter_errors(self):
        status = Status({}, '')
        retval = [StatusItem(StatusItem.WORKLOAD, 'job/0',
                             {StatusItem.WORKLOAD: {'current': 'error'}}),
                  StatusItem(StatusItem.APPLICATION, 'job',
                             {StatusItem.APPLICATION: {'current': 'running'}})
                  ]
        with patch.object(status, 'iter_status', autospec=True,
                          return_value=retval):
            errors = list(status.iter_errors())
        self.assertEqual(len(errors), 1)
        self.assertIsInstance(errors[0], UnitError)
        self.assertEqual(('job/0', None), errors[0].args)

    def test_check_for_errors_good(self):
        status = Status({}, '')
        with patch.object(status, 'iter_errors', autospec=True,
                          return_value=[]) as error_mock:
            self.assertEqual([], status.check_for_errors())
        error_mock.assert_called_once_with(False)

    @contextmanager
    def patch_iter_errors_one(self, status,
                              item_name, status_name, **kwargs):
        retval = [(item_name, status_name, dict(current='error', **kwargs))]
        with patch.object(status, 'iter_errors', autospec=True,
                          return_value=retval) as error_mock:
            yield error_mock

    def test_check_for_errors(self):
        status = Status({}, '')
        errors = [MachineError('0'), StatusError('2'), UnitError('1')]
        with patch.object(status, 'iter_errors', autospec=True,
                          return_value=errors) as errors_mock:
            sorted_errors = status.check_for_errors()
        errors_mock.assert_called_once_with(False)
        self.assertEqual(sorted_errors[0].args, ('0',))
        self.assertEqual(sorted_errors[1].args, ('1',))
        self.assertEqual(sorted_errors[2].args, ('2',))

    def test_get_applications_gets_applications(self):
        status = Status({
            'services': {'service': {}},
            'applications': {'application': {}},
            }, '')
        self.assertEqual({'application': {}}, status.get_applications())


class TestStatus1X(FakeHomeTestCase):

    def test_get_applications_gets_services(self):
        status = Status1X({
            'services': {'service': {}},
            'applications': {'application': {}},
            }, '')
        self.assertEqual({'service': {}}, status.get_applications())


class TestStatusItem(TestCase):

    @staticmethod
    def make_status_item(status_name, item_name, **kwargs):
        return StatusItem(status_name, item_name, {status_name: kwargs})

    def test_datetime_since(self):
        item = self.make_status_item(StatusItem.JUJU, '0',
                                     since='19 Aug 2016 05:36:42Z')
        target = datetime(2016, 8, 19, 5, 36, 42)
        self.assertEqual(item.datetime_since(), target)

    # to_exception is going to need a lot of tests.


def fast_timeout(count):
    if False:
        yield


@contextmanager
def temp_config():
    with temp_dir() as home:
        os.environ['JUJU_HOME'] = home
        environments_path = os.path.join(home, 'environments.yaml')
        with open(environments_path, 'w') as environments:
            yaml.dump({'environments': {
                'foo': {'type': 'local'}
            }}, environments)
        yield


class TestController(TestCase):

    def test_controller(self):
        controller = Controller('ctrl')
        self.assertEqual('ctrl', controller.name)


class TestSimpleEnvironment(TestCase):

    def test_default_controller(self):
        default = SimpleEnvironment('foo')
        self.assertEqual('foo', default.controller.name)

    def test_clone(self):
        orig = SimpleEnvironment('foo', {'type': 'bar'}, 'myhome')
        orig.local = 'local1'
        orig.kvm = 'kvm1'
        orig.maas = 'maas1'
        orig.joyent = 'joyent1'
        copy = orig.clone()
        self.assertIs(SimpleEnvironment, type(copy))
        self.assertIsNot(orig, copy)
        self.assertEqual(copy.environment, 'foo')
        self.assertIsNot(orig.config, copy.config)
        self.assertEqual({'type': 'bar'}, copy.config)
        self.assertEqual('myhome', copy.juju_home)
        self.assertEqual('local1', copy.local)
        self.assertEqual('kvm1', copy.kvm)
        self.assertEqual('maas1', copy.maas)
        self.assertEqual('joyent1', copy.joyent)
        self.assertIs(orig.controller, copy.controller)

    def test_clone_model_name(self):
        orig = SimpleEnvironment('foo', {'type': 'bar', 'name': 'oldname'},
                                 'myhome')
        copy = orig.clone(model_name='newname')
        self.assertEqual('newname', copy.environment)
        self.assertEqual('newname', copy.config['name'])

    def test_set_model_name(self):
        env = SimpleEnvironment('foo', {})
        env.set_model_name('bar')
        self.assertEqual(env.environment, 'bar')
        self.assertEqual(env.controller.name, 'bar')
        self.assertEqual(env.config['name'], 'bar')

    def test_set_model_name_not_controller(self):
        env = SimpleEnvironment('foo', {})
        env.set_model_name('bar', set_controller=False)
        self.assertEqual(env.environment, 'bar')
        self.assertEqual(env.controller.name, 'foo')
        self.assertEqual(env.config['name'], 'bar')

    def test_local_from_config(self):
        env = SimpleEnvironment('local', {'type': 'openstack'})
        self.assertFalse(env.local, 'Does not respect config type.')
        env = SimpleEnvironment('local', {'type': 'local'})
        self.assertTrue(env.local, 'Does not respect config type.')

    def test_kvm_from_config(self):
        env = SimpleEnvironment('local', {'type': 'local'})
        self.assertFalse(env.kvm, 'Does not respect config type.')
        env = SimpleEnvironment('local',
                                {'type': 'local', 'container': 'kvm'})
        self.assertTrue(env.kvm, 'Does not respect config type.')

    def test_from_config(self):
        with temp_config():
            env = SimpleEnvironment.from_config('foo')
            self.assertIs(SimpleEnvironment, type(env))
            self.assertEqual({'type': 'local'}, env.config)

    def test_from_bogus_config(self):
        with temp_config():
            with self.assertRaises(NoSuchEnvironment):
                SimpleEnvironment.from_config('bar')

    def test_from_config_none(self):
        with temp_config():
            os.environ['JUJU_ENV'] = 'foo'
            # GZ 2015-10-15: Currently default_env calls the juju on path here.
            with patch('jujuconfig.default_env', autospec=True,
                       return_value='foo') as cde_mock:
                env = SimpleEnvironment.from_config(None)
            self.assertEqual(env.environment, 'foo')
            cde_mock.assert_called_once_with()

    def test_juju_home(self):
        env = SimpleEnvironment('foo')
        self.assertIs(None, env.juju_home)
        env = SimpleEnvironment('foo', juju_home='baz')
        self.assertEqual('baz', env.juju_home)

    def test_make_jes_home(self):
        with temp_dir() as juju_home:
            with SimpleEnvironment('foo').make_jes_home(
                    juju_home, 'bar', {'baz': 'qux'}) as jes_home:
                pass
            with open(get_environments_path(jes_home)) as env_file:
                env = yaml.safe_load(env_file)
        self.assertEqual(env, {'baz': 'qux'})
        self.assertEqual(jes_home, jes_home_path(juju_home, 'bar'))

    def test_make_jes_home_clean_existing(self):
        env = SimpleEnvironment('foo')
        with temp_dir() as juju_home:
            with env.make_jes_home(juju_home, 'bar',
                                   {'baz': 'qux'}) as jes_home:
                foo_path = os.path.join(jes_home, 'foo')
                with open(foo_path, 'w') as foo:
                    foo.write('foo')
                self.assertTrue(os.path.isfile(foo_path))
            with env.make_jes_home(juju_home, 'bar',
                                   {'baz': 'qux'}) as jes_home:
                self.assertFalse(os.path.exists(foo_path))

    def test_get_option(self):
        env = SimpleEnvironment('foo', {'type': 'azure', 'foo': 'bar'})
        self.assertEqual(env.get_option('foo'), 'bar')
        self.assertIs(env.get_option('baz'), None)

    def test_get_option_sentinel(self):
        env = SimpleEnvironment('foo', {'type': 'azure', 'foo': 'bar'})
        sentinel = object()
        self.assertIs(env.get_option('baz', sentinel), sentinel)

    def test_make_jes_home_copy_public_clouds(self):
        file_name = 'public-clouds.yaml'
        env = SimpleEnvironment('foo')
        test_string = 'Test string for: {}'.format(file_name)
        with temp_dir() as juju_home:
            with open(os.path.join(juju_home, file_name), 'w') as file:
                file.write(test_string)
            with env.make_jes_home(juju_home, 'bar',
                                   {'baz': 'qux'}) as jes_home:
                with open(os.path.join(jes_home, file_name)) as file:
                    contents = file.readlines()
        self.assertEqual([test_string], contents)

    def test_update_config(self):
        env = SimpleEnvironment('foo', {'type': 'azure'})
        env.update_config({'bar': 'baz', 'qux': 'quxx'})
        self.assertEqual(env.config, {
            'type': 'azure', 'bar': 'baz', 'qux': 'quxx'})

    def test_update_config_region(self):
        env = SimpleEnvironment('foo', {'type': 'azure'})
        env.update_config({'region': 'foo1'})
        self.assertEqual(env.config, {
            'type': 'azure', 'location': 'foo1'})
        self.assertEqual('WARNING Using set_region to set region to "foo1".\n',
                         self.log_stream.getvalue())

    def test_update_config_type(self):
        env = SimpleEnvironment('foo', {'type': 'azure'})
        env.update_config({'type': 'foo1'})
        self.assertEqual(env.config, {'type': 'foo1'})
        self.assertEqual('WARNING Setting type is not 2.x compatible.\n',
                         self.log_stream.getvalue())

    def test_provider(self):
        env = SimpleEnvironment('foo', {'type': 'provider1'})
        self.assertEqual('provider1', env.provider)

    def test_provider_no_provider(self):
        env = SimpleEnvironment('foo', {'foo': 'bar'})
        with self.assertRaisesRegexp(NoProvider, 'No provider specified.'):
            env.provider

    def test_get_region(self):
        self.assertEqual(
            'bar', SimpleEnvironment(
                'foo', {'type': 'foo', 'region': 'bar'}, 'home').get_region())

    def test_get_region_old_azure(self):
        self.assertEqual('northeu', SimpleEnvironment('foo', {
            'type': 'azure', 'location': 'North EU'}, 'home').get_region())

    def test_get_region_azure_arm(self):
        self.assertEqual('bar', SimpleEnvironment('foo', {
            'type': 'azure', 'location': 'bar', 'tenant-id': 'baz'},
            'home').get_region())

    def test_get_region_joyent(self):
        self.assertEqual('bar', SimpleEnvironment('foo', {
            'type': 'joyent', 'sdc-url': 'https://bar.api.joyentcloud.com'},
            'home').get_region())

    def test_get_region_lxd(self):
        self.assertEqual('localhost', SimpleEnvironment(
            'foo', {'type': 'lxd'}, 'home').get_region())

    def test_get_region_lxd_specified(self):
        self.assertEqual('foo', SimpleEnvironment(
            'foo', {'type': 'lxd', 'region': 'foo'}, 'home').get_region())

    def test_get_region_maas(self):
        self.assertIs(None, SimpleEnvironment('foo', {
            'type': 'maas', 'region': 'bar',
        }, 'home').get_region())

    def test_get_region_manual(self):
        self.assertEqual('baz', SimpleEnvironment('foo', {
            'type': 'manual', 'region': 'bar',
            'bootstrap-host': 'baz'}, 'home').get_region())

    def test_set_region(self):
        env = SimpleEnvironment('foo', {'type': 'bar'}, 'home')
        env.set_region('baz')
        self.assertEqual(env.config['region'], 'baz')
        self.assertEqual(env.get_region(), 'baz')

    def test_set_region_no_provider(self):
        env = SimpleEnvironment('foo', {}, 'home')
        env.set_region('baz')
        self.assertEqual(env.config['region'], 'baz')

    def test_set_region_joyent(self):
        env = SimpleEnvironment('foo', {'type': 'joyent'}, 'home')
        env.set_region('baz')
        self.assertEqual(env.config['sdc-url'],
                         'https://baz.api.joyentcloud.com')
        self.assertEqual(env.get_region(), 'baz')

    def test_set_region_azure(self):
        env = SimpleEnvironment('foo', {'type': 'azure'}, 'home')
        env.set_region('baz')
        self.assertEqual(env.config['location'], 'baz')
        self.assertEqual(env.get_region(), 'baz')

    def test_set_region_lxd(self):
        env = SimpleEnvironment('foo', {'type': 'lxd'}, 'home')
        env.set_region('baz')
        self.assertEqual(env.config['region'], 'baz')

    def test_set_region_manual(self):
        env = SimpleEnvironment('foo', {'type': 'manual'}, 'home')
        env.set_region('baz')
        self.assertEqual(env.config['bootstrap-host'], 'baz')
        self.assertEqual(env.get_region(), 'baz')

    def test_set_region_maas(self):
        env = SimpleEnvironment('foo', {'type': 'maas'}, 'home')
        with self.assertRaisesRegexp(ValueError,
                                     'Only None allowed for maas.'):
            env.set_region('baz')
        env.set_region(None)
        self.assertIs(env.get_region(), None)

    def test_get_cloud_credentials_returns_config(self):
        env = SimpleEnvironment(
            'foo', {'type': 'ec2', 'region': 'foo'}, 'home')
        env.credentials = {'credentials': {
            'aws': {'credentials': {'aws': True}},
            'azure': {'credentials': {'azure': True}},
            }}
        self.assertEqual(env.config, env.get_cloud_credentials())

    def test_dump_yaml(self):
        env = SimpleEnvironment('baz', {'type': 'qux'}, 'home')
        with temp_dir() as path:
            env.dump_yaml(path, {'foo': 'bar'})
            self.assertItemsEqual(
                ['environments.yaml'], os.listdir(path))
            with open(os.path.join(path, 'environments.yaml')) as f:
                self.assertEqual({'foo': 'bar'}, yaml.safe_load(f))


class TestJujuData(TestCase):

    def test_clone(self):
        orig = JujuData('foo', {'type': 'bar'}, 'myhome')
        orig.credentials = {'secret': 'password'}
        orig.clouds = {'name': {'meta': 'data'}}
        copy = orig.clone()
        self.assertIs(JujuData, type(copy))
        self.assertIsNot(orig, copy)
        self.assertEqual(copy.environment, 'foo')
        self.assertIsNot(orig.config, copy.config)
        self.assertEqual({'type': 'bar'}, copy.config)
        self.assertEqual('myhome', copy.juju_home)
        self.assertIsNot(orig.credentials, copy.credentials)
        self.assertEqual(orig.credentials, copy.credentials)
        self.assertIsNot(orig.clouds, copy.clouds)
        self.assertEqual(orig.clouds, copy.clouds)

    def test_clone_model_name(self):
        orig = JujuData('foo', {'type': 'bar', 'name': 'oldname'}, 'myhome')
        orig.credentials = {'secret': 'password'}
        orig.clouds = {'name': {'meta': 'data'}}
        copy = orig.clone(model_name='newname')
        self.assertEqual('newname', copy.environment)
        self.assertEqual('newname', copy.config['name'])

    def test_update_config(self):
        env = JujuData('foo', {'type': 'azure'}, juju_home='')
        env.update_config({'bar': 'baz', 'qux': 'quxx'})
        self.assertEqual(env.config, {
            'type': 'azure', 'bar': 'baz', 'qux': 'quxx'})

    def test_update_config_region(self):
        env = JujuData('foo', {'type': 'azure'}, juju_home='')
        env.update_config({'region': 'foo1'})
        self.assertEqual(env.config, {
            'type': 'azure', 'location': 'foo1'})
        self.assertEqual('WARNING Using set_region to set region to "foo1".\n',
                         self.log_stream.getvalue())

    def test_update_config_type(self):
        env = JujuData('foo', {'type': 'azure'}, juju_home='')
        with self.assertRaisesRegexp(
                ValueError, 'type cannot be set via update_config.'):
            env.update_config({'type': 'foo1'})

    def test_get_cloud_random_provider(self):
        self.assertEqual(
            'bar', JujuData('foo', {'type': 'bar'}, 'home').get_cloud())

    def test_get_cloud_ec2(self):
        self.assertEqual(
            'aws', JujuData('foo', {'type': 'ec2', 'region': 'bar'},
                            'home').get_cloud())
        self.assertEqual(
            'aws-china', JujuData('foo', {
                'type': 'ec2', 'region': 'cn-north-1'
                }, 'home').get_cloud())

    def test_get_cloud_gce(self):
        self.assertEqual(
            'google', JujuData('foo', {'type': 'gce', 'region': 'bar'},
                               'home').get_cloud())

    def test_get_cloud_maas(self):
        data = JujuData('foo', {'type': 'maas', 'maas-server': 'bar'}, 'home')
        data.clouds = {'clouds': {
            'baz': {'type': 'maas', 'endpoint': 'bar'},
            'qux': {'type': 'maas', 'endpoint': 'qux'},
            }}
        self.assertEqual('baz', data.get_cloud())

    def test_get_cloud_maas_wrong_type(self):
        data = JujuData('foo', {'type': 'maas', 'maas-server': 'bar'}, 'home')
        data.clouds = {'clouds': {
            'baz': {'type': 'foo', 'endpoint': 'bar'},
            }}
        with self.assertRaisesRegexp(LookupError, 'No such endpoint: bar'):
            self.assertEqual(data.get_cloud())

    def test_get_cloud_openstack(self):
        data = JujuData('foo', {'type': 'openstack', 'auth-url': 'bar'},
                        'home')
        data.clouds = {'clouds': {
            'baz': {'type': 'openstack', 'endpoint': 'bar'},
            'qux': {'type': 'openstack', 'endpoint': 'qux'},
            }}
        self.assertEqual('baz', data.get_cloud())

    def test_get_cloud_openstack_wrong_type(self):
        data = JujuData('foo', {'type': 'openstack', 'auth-url': 'bar'},
                        'home')
        data.clouds = {'clouds': {
            'baz': {'type': 'maas', 'endpoint': 'bar'},
            }}
        with self.assertRaisesRegexp(LookupError, 'No such endpoint: bar'):
            data.get_cloud()

    def test_get_cloud_credentials_item(self):
        juju_data = JujuData('foo', {'type': 'ec2', 'region': 'foo'}, 'home')
        juju_data.credentials = {'credentials': {
            'aws': {'credentials': {'aws': True}},
            'azure': {'credentials': {'azure': True}},
            }}
        self.assertEqual(('credentials', {'aws': True}),
                         juju_data.get_cloud_credentials_item())

    def test_get_cloud_credentials(self):
        juju_data = JujuData('foo', {'type': 'ec2', 'region': 'foo'}, 'home')
        juju_data.credentials = {'credentials': {
            'aws': {'credentials': {'aws': True}},
            'azure': {'credentials': {'azure': True}},
            }}
        self.assertEqual({'aws': True}, juju_data.get_cloud_credentials())

    def test_dump_yaml(self):
        cloud_dict = {'clouds': {'foo': {}}}
        credential_dict = {'credential': {'bar': {}}}
        data = JujuData('baz', {'type': 'qux'}, 'home')
        data.clouds = dict(cloud_dict)
        data.credentials = dict(credential_dict)
        with temp_dir() as path:
            data.dump_yaml(path, {})
            self.assertItemsEqual(
                ['clouds.yaml', 'credentials.yaml'], os.listdir(path))
            with open(os.path.join(path, 'clouds.yaml')) as f:
                self.assertEqual(cloud_dict, yaml.safe_load(f))
            with open(os.path.join(path, 'credentials.yaml')) as f:
                self.assertEqual(credential_dict, yaml.safe_load(f))

    def test_load_yaml(self):
        cloud_dict = {'clouds': {'foo': {}}}
        credential_dict = {'credential': {'bar': {}}}
        with temp_dir() as path:
            with open(os.path.join(path, 'clouds.yaml'), 'w') as f:
                yaml.safe_dump(cloud_dict, f)
            with open(os.path.join(path, 'credentials.yaml'), 'w') as f:
                yaml.safe_dump(credential_dict, f)
            data = JujuData('baz', {'type': 'qux'}, path)
            data.load_yaml()


class TestDescribeSubstrate(TestCase):

    def test_local_lxc(self):
        env = SimpleEnvironment('foo', {
            'type': 'local',
            })
        self.assertEqual(describe_substrate(env), 'LXC (local)')
        env = SimpleEnvironment('foo', {
            'type': 'local',
            'container': 'lxc',
            })
        self.assertEqual(describe_substrate(env), 'LXC (local)')

    def test_local_kvm(self):
        env = SimpleEnvironment('foo', {
            'type': 'local',
            'container': 'kvm',
            })
        self.assertEqual(describe_substrate(env), 'KVM (local)')

    def test_openstack(self):
        env = SimpleEnvironment('foo', {
            'type': 'openstack',
            'auth-url': 'foo',
            })
        self.assertEqual(describe_substrate(env), 'Openstack')

    def test_canonistack(self):
        env = SimpleEnvironment('foo', {
            'type': 'openstack',
            'auth-url': 'https://keystone.canonistack.canonical.com:443/v2.0/',
            })
        self.assertEqual(describe_substrate(env), 'Canonistack')

    def test_aws(self):
        env = SimpleEnvironment('foo', {
            'type': 'ec2',
            })
        self.assertEqual(describe_substrate(env), 'AWS')

    def test_rackspace(self):
        env = SimpleEnvironment('foo', {
            'type': 'rackspace',
            })
        self.assertEqual(describe_substrate(env), 'Rackspace')

    def test_joyent(self):
        env = SimpleEnvironment('foo', {
            'type': 'joyent',
            })
        self.assertEqual(describe_substrate(env), 'Joyent')

    def test_azure(self):
        env = SimpleEnvironment('foo', {
            'type': 'azure',
            })
        self.assertEqual(describe_substrate(env), 'Azure')

    def test_maas(self):
        env = SimpleEnvironment('foo', {
            'type': 'maas',
            })
        self.assertEqual(describe_substrate(env), 'MAAS')

    def test_bar(self):
        env = SimpleEnvironment('foo', {
            'type': 'bar',
            })
        self.assertEqual(describe_substrate(env), 'bar')


class TestGroupReporter(TestCase):

    def test_single(self):
        sio = StringIO.StringIO()
        reporter = GroupReporter(sio, "done")
        self.assertEqual(sio.getvalue(), "")
        reporter.update({"working": ["1"]})
        self.assertEqual(sio.getvalue(), "working: 1")
        reporter.update({"done": ["1"]})
        self.assertEqual(sio.getvalue(), "working: 1\n")

    def test_single_ticks(self):
        sio = StringIO.StringIO()
        reporter = GroupReporter(sio, "done")
        reporter.update({"working": ["1"]})
        self.assertEqual(sio.getvalue(), "working: 1")
        reporter.update({"working": ["1"]})
        self.assertEqual(sio.getvalue(), "working: 1 .")
        reporter.update({"working": ["1"]})
        self.assertEqual(sio.getvalue(), "working: 1 ..")
        reporter.update({"done": ["1"]})
        self.assertEqual(sio.getvalue(), "working: 1 ..\n")

    def test_multiple_values(self):
        sio = StringIO.StringIO()
        reporter = GroupReporter(sio, "done")
        reporter.update({"working": ["1", "2"]})
        self.assertEqual(sio.getvalue(), "working: 1, 2")
        reporter.update({"working": ["1"], "done": ["2"]})
        self.assertEqual(sio.getvalue(), "working: 1, 2\nworking: 1")
        reporter.update({"done": ["1", "2"]})
        self.assertEqual(sio.getvalue(), "working: 1, 2\nworking: 1\n")

    def test_multiple_groups(self):
        sio = StringIO.StringIO()
        reporter = GroupReporter(sio, "done")
        reporter.update({"working": ["1", "2"], "starting": ["3"]})
        first = "starting: 3 | working: 1, 2"
        self.assertEqual(sio.getvalue(), first)
        reporter.update({"working": ["1", "3"], "done": ["2"]})
        second = "working: 1, 3"
        self.assertEqual(sio.getvalue(), "\n".join([first, second]))
        reporter.update({"done": ["1", "2", "3"]})
        self.assertEqual(sio.getvalue(), "\n".join([first, second, ""]))

    def test_finish(self):
        sio = StringIO.StringIO()
        reporter = GroupReporter(sio, "done")
        self.assertEqual(sio.getvalue(), "")
        reporter.update({"working": ["1"]})
        self.assertEqual(sio.getvalue(), "working: 1")
        reporter.finish()
        self.assertEqual(sio.getvalue(), "working: 1\n")

    def test_finish_unchanged(self):
        sio = StringIO.StringIO()
        reporter = GroupReporter(sio, "done")
        self.assertEqual(sio.getvalue(), "")
        reporter.finish()
        self.assertEqual(sio.getvalue(), "")

    def test_wrap_to_width(self):
        sio = StringIO.StringIO()
        reporter = GroupReporter(sio, "done")
        self.assertEqual(sio.getvalue(), "")
        for _ in range(150):
            reporter.update({"working": ["1"]})
        reporter.finish()
        self.assertEqual(sio.getvalue(), """\
working: 1 ....................................................................
...............................................................................
..
""")

    def test_wrap_to_width_exact(self):
        sio = StringIO.StringIO()
        reporter = GroupReporter(sio, "done")
        reporter.wrap_width = 12
        self.assertEqual(sio.getvalue(), "")
        changes = []
        for _ in range(20):
            reporter.update({"working": ["1"]})
            changes.append(sio.getvalue())
        self.assertEqual(changes[::4], [
            "working: 1",
            "working: 1 .\n...",
            "working: 1 .\n.......",
            "working: 1 .\n...........",
            "working: 1 .\n............\n...",
        ])
        reporter.finish()
        self.assertEqual(sio.getvalue(), changes[-1] + "\n")

    def test_wrap_to_width_overflow(self):
        sio = StringIO.StringIO()
        reporter = GroupReporter(sio, "done")
        reporter.wrap_width = 8
        self.assertEqual(sio.getvalue(), "")
        changes = []
        for _ in range(16):
            reporter.update({"working": ["1"]})
            changes.append(sio.getvalue())
        self.assertEqual(changes[::4], [
            "working: 1",
            "working: 1\n....",
            "working: 1\n........",
            "working: 1\n........\n....",
        ])
        reporter.finish()
        self.assertEqual(sio.getvalue(), changes[-1] + "\n")

    def test_wrap_to_width_multiple_groups(self):
        sio = StringIO.StringIO()
        reporter = GroupReporter(sio, "done")
        reporter.wrap_width = 16
        self.assertEqual(sio.getvalue(), "")
        changes = []
        for _ in range(6):
            reporter.update({"working": ["1", "2"]})
            changes.append(sio.getvalue())
        for _ in range(10):
            reporter.update({"working": ["1"], "done": ["2"]})
            changes.append(sio.getvalue())
        self.assertEqual(changes[::4], [
            "working: 1, 2",
            "working: 1, 2 ..\n..",
            "working: 1, 2 ..\n...\n"
            "working: 1 ..",
            "working: 1, 2 ..\n...\n"
            "working: 1 .....\n.",
        ])
        reporter.finish()
        self.assertEqual(sio.getvalue(), changes[-1] + "\n")


class AssessParseStateServerFromErrorTestCase(TestCase):

    def test_parse_new_state_server_from_error(self):
        output = dedent("""
            Waiting for address
            Attempting to connect to 10.0.0.202:22
            Attempting to connect to 1.2.3.4:22
            The fingerprint for the ECDSA key sent by the remote host is
            """)
        error = subprocess.CalledProcessError(1, ['foo'], output)
        address = parse_new_state_server_from_error(error)
        self.assertEqual('1.2.3.4', address)

    def test_parse_new_state_server_from_error_output_none(self):
        error = subprocess.CalledProcessError(1, ['foo'], None)
        address = parse_new_state_server_from_error(error)
        self.assertIs(None, address)

    def test_parse_new_state_server_from_error_no_output(self):
        address = parse_new_state_server_from_error(Exception())
        self.assertIs(None, address)


class TestGetMachineDNSName(TestCase):

    log_level = logging.DEBUG

    machine_0_no_addr = """\
        machines:
            "0":
                instance-id: pending
        """

    machine_0_hostname = """\
        machines:
            "0":
                dns-name: a-host
        """

    machine_0_ipv6 = """\
        machines:
            "0":
                dns-name: 2001:db8::3
        """

    def test_gets_host(self):
        status = Status.from_text(self.machine_0_hostname)
        fake_client = Mock(spec=['status_until'])
        fake_client.status_until.return_value = [status]
        host = get_machine_dns_name(fake_client, '0')
        self.assertEqual(host, "a-host")
        fake_client.status_until.assert_called_once_with(timeout=600)
        self.assertEqual(self.log_stream.getvalue(), "")

    def test_retries_for_dns_name(self):
        status_pending = Status.from_text(self.machine_0_no_addr)
        status_host = Status.from_text(self.machine_0_hostname)
        fake_client = Mock(spec=['status_until'])
        fake_client.status_until.return_value = [status_pending, status_host]
        host = get_machine_dns_name(fake_client, '0')
        self.assertEqual(host, "a-host")
        fake_client.status_until.assert_called_once_with(timeout=600)
        self.assertEqual(
            self.log_stream.getvalue(),
            "DEBUG No dns-name yet for machine 0\n")

    def test_retries_gives_up(self):
        status = Status.from_text(self.machine_0_no_addr)
        fake_client = Mock(spec=['status_until'])
        fake_client.status_until.return_value = [status] * 3
        host = get_machine_dns_name(fake_client, '0', timeout=10)
        self.assertEqual(host, None)
        fake_client.status_until.assert_called_once_with(timeout=10)
        self.assertEqual(
            self.log_stream.getvalue(),
            "DEBUG No dns-name yet for machine 0\n" * 3)

    def test_gets_ipv6(self):
        status = Status.from_text(self.machine_0_ipv6)
        fake_client = Mock(spec=['status_until'])
        fake_client.status_until.return_value = [status]
        host = get_machine_dns_name(fake_client, '0')
        self.assertEqual(host, "2001:db8::3")
        fake_client.status_until.assert_called_once_with(timeout=600)
        self.assertEqual(
            self.log_stream.getvalue(),
            "WARNING Selected IPv6 address for machine 0: '2001:db8::3'\n")

    def test_gets_ipv6_unsupported(self):
        status = Status.from_text(self.machine_0_ipv6)
        fake_client = Mock(spec=['status_until'])
        fake_client.status_until.return_value = [status]
        with patch('utility.socket', wraps=socket) as wrapped_socket:
            del wrapped_socket.inet_pton
            host = get_machine_dns_name(fake_client, '0')
        self.assertEqual(host, "2001:db8::3")
        fake_client.status_until.assert_called_once_with(timeout=600)
        self.assertEqual(self.log_stream.getvalue(), "")<|MERGE_RESOLUTION|>--- conflicted
+++ resolved
@@ -69,11 +69,7 @@
     Status1X,
     StatusError,
     StatusItem,
-<<<<<<< HEAD
     StatusNotMet,
-=======
-    StatusError,
->>>>>>> c667966a
     SYSTEM,
     temp_bootstrap_env,
     _temp_env as temp_env,
