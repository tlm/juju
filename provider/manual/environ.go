// Copyright 2013 Canonical Ltd.
// Licensed under the AGPLv3, see LICENCE file for details.

package manual

import (
	"bytes"
	"fmt"
	"net"
	"path"
	"strings"
	"sync"

	"github.com/juju/errors"
	"github.com/juju/loggo"
	"github.com/juju/utils"

	"github.com/juju/juju/agent"
	"github.com/juju/juju/constraints"
	"github.com/juju/juju/environs"
	"github.com/juju/juju/environs/cloudinit"
	"github.com/juju/juju/environs/config"
	"github.com/juju/juju/environs/httpstorage"
	"github.com/juju/juju/environs/manual"
	"github.com/juju/juju/environs/simplestreams"
	"github.com/juju/juju/environs/sshstorage"
	"github.com/juju/juju/environs/storage"
	envtools "github.com/juju/juju/environs/tools"
	"github.com/juju/juju/instance"
	"github.com/juju/juju/juju/arch"
	"github.com/juju/juju/mongo"
	"github.com/juju/juju/network"
	"github.com/juju/juju/provider/common"
	"github.com/juju/juju/utils/ssh"
	"github.com/juju/juju/worker/localstorage"
	"github.com/juju/juju/worker/terminationworker"
)

const (
	// BootstrapInstanceId is the instance ID used
	// for the manual provider's bootstrap instance.
	BootstrapInstanceId instance.Id = "manual:"

	// storageSubdir is the subdirectory of
	// dataDir in which storage will be located.
	storageSubdir = "storage"

	// storageTmpSubdir is the subdirectory of
	// dataDir in which temporary storage will
	// be located.
	storageTmpSubdir = "storage-tmp"
)

var (
	logger                                       = loggo.GetLogger("juju.provider.manual")
<<<<<<< HEAD
	commonEnsureBootstrapTools                   = common.EnsureBootstrapTools
=======
>>>>>>> 52c2ebe5
	manualCheckProvisioned                       = manual.CheckProvisioned
	manualDetectSeriesAndHardwareCharacteristics = manual.DetectSeriesAndHardwareCharacteristics
)

type manualEnviron struct {
	common.SupportsUnitPlacementPolicy

	cfg                 *environConfig
	cfgmutex            sync.Mutex
	storage             storage.Storage
	ubuntuUserInited    bool
	ubuntuUserInitMutex sync.Mutex
}

var _ envtools.SupportsCustomSources = (*manualEnviron)(nil)

var errNoStartInstance = errors.New("manual provider cannot start instances")
var errNoStopInstance = errors.New("manual provider cannot stop instances")

func (*manualEnviron) StartInstance(args environs.StartInstanceParams) (instance.Instance, *instance.HardwareCharacteristics, []network.Info, error) {
	return nil, nil, nil, errNoStartInstance
}

func (*manualEnviron) StopInstances(...instance.Id) error {
	return errNoStopInstance
}

func (e *manualEnviron) AllInstances() ([]instance.Instance, error) {
	return e.Instances([]instance.Id{BootstrapInstanceId})
}

func (e *manualEnviron) envConfig() (cfg *environConfig) {
	e.cfgmutex.Lock()
	cfg = e.cfg
	e.cfgmutex.Unlock()
	return cfg
}

func (e *manualEnviron) Config() *config.Config {
	return e.envConfig().Config
}

// SupportedArchitectures is specified on the EnvironCapability interface.
func (e *manualEnviron) SupportedArchitectures() ([]string, error) {
	return arch.AllSupportedArches, nil
}

// SupportNetworks is specified on the EnvironCapability interface.
func (e *manualEnviron) SupportNetworks() bool {
	return false
}

func (e *manualEnviron) Bootstrap(ctx environs.BootstrapContext, args environs.BootstrapParams) (arch, series string, _ environs.BootstrapFinalizer, _ error) {
	// Set "use-sshstorage" to false, so agents know not to use sshstorage.
	cfg, err := e.Config().Apply(map[string]interface{}{"use-sshstorage": false})
	if err != nil {
		return "", "", nil, err
	}
	if err := e.SetConfig(cfg); err != nil {
		return "", "", nil, err
	}
	agentEnv, err := localstorage.StoreConfig(e)
	if err != nil {
		return "", "", nil, err
	}
	envConfig := e.envConfig()
	// TODO(axw) consider how we can use placement to override bootstrap-host.
	host := envConfig.bootstrapHost()
	provisioned, err := manualCheckProvisioned(host)
<<<<<<< HEAD
	if err != nil {
		return "", "", nil, errors.Annotate(err, "failed to check provisioned status")
	}
	if provisioned {
		return "", "", nil, manual.ErrProvisioned
	}
	hc, series, err := manualDetectSeriesAndHardwareCharacteristics(host)
	if err != nil {
		return "", "", nil, err
	}
	_, err = commonEnsureBootstrapTools(ctx, e, series, hc.Arch)
=======
	if err != nil {
		return "", "", nil, errors.Annotate(err, "failed to check provisioned status")
	}
	if provisioned {
		return "", "", nil, manual.ErrProvisioned
	}
	hc, series, err := manualDetectSeriesAndHardwareCharacteristics(host)
>>>>>>> 52c2ebe5
	if err != nil {
		return "", "", nil, err
	}
	finalize := func(ctx environs.BootstrapContext, mcfg *cloudinit.MachineConfig) error {
		mcfg.InstanceId = BootstrapInstanceId
		mcfg.HardwareCharacteristics = &hc
		if err := environs.FinishMachineConfig(mcfg, e.Config()); err != nil {
			return err
		}
		// If the tools are on the machine already, get a file:// scheme tools URL.
		// TODO(axw) this can go once environs/bootstrap.Bootstrap takes care of
		// serialising tools through cloudconfig/sshinit.
		storageDir := e.StorageDir()
		toolsStorageName := envtools.StorageName(mcfg.Tools.Version)
		bootstrapStorage := e.Storage()
		if url, _ := bootstrapStorage.URL(toolsStorageName); url == mcfg.Tools.URL {
			mcfg.Tools.URL = fmt.Sprintf("file://%s/%s", storageDir, toolsStorageName)
		}
		for k, v := range agentEnv {
			mcfg.AgentEnvironment[k] = v
		}
		return common.ConfigureMachine(ctx, ssh.DefaultClient, host, mcfg)
	}
	return *hc.Arch, series, finalize, nil
}

// StateServerInstances is specified in the Environ interface.
func (e *manualEnviron) StateServerInstances() ([]instance.Id, error) {
	// If we're running from the bootstrap host, then
	// useSSHStorage will be false; in that case, we
	// do not need or want to verify the bootstrap host.
	if e.envConfig().useSSHStorage() {
		if err := e.verifyBootstrapHost(); err != nil {
			return nil, err
		}
	}
	return []instance.Id{BootstrapInstanceId}, nil
}

func (e *manualEnviron) verifyBootstrapHost() error {
	// First verify that the environment is bootstrapped by checking
	// if the agents directory exists. Note that we cannot test the
	// root data directory, as that is created in the process of
	// initialising sshstorage.
	agentsDir := path.Join(agent.DefaultDataDir, "agents")
	const noAgentDir = "no-agent-dir"
	stdin := fmt.Sprintf(
		"test -d %s || echo %s",
		utils.ShQuote(agentsDir),
		noAgentDir,
	)
	out, err := runSSHCommand(
		"ubuntu@"+e.cfg.bootstrapHost(),
		[]string{"/bin/bash"},
		stdin,
	)
	if err != nil {
		return err
	}
	if out = strings.TrimSpace(out); len(out) > 0 {
		if out == noAgentDir {
			return environs.ErrNotBootstrapped
		}
		return errors.LoggedErrorf(logger, "unexpected output: %q", out)
	}
	return nil
}

func (e *manualEnviron) SetConfig(cfg *config.Config) error {
	e.cfgmutex.Lock()
	defer e.cfgmutex.Unlock()
	_, err := manualProvider{}.validate(cfg, e.cfg.Config)
	if err != nil {
		return err
	}
	envConfig := newEnvironConfig(cfg, cfg.UnknownAttrs())
	// Set storage. If "use-sshstorage" is true then use the SSH storage.
	// Otherwise, use HTTP storage.
	//
	// We don't change storage once it's been set. Storage parameters
	// are fixed at bootstrap time, and it is not possible to change
	// them.
	if e.storage == nil {
		var stor storage.Storage
		if envConfig.useSSHStorage() {
			storageDir := e.StorageDir()
			storageTmpdir := path.Join(agent.DefaultDataDir, storageTmpSubdir)
			stor, err = newSSHStorage("ubuntu@"+e.cfg.bootstrapHost(), storageDir, storageTmpdir)
			if err != nil {
				return fmt.Errorf("initialising SSH storage failed: %v", err)
			}
		} else {
			caCertPEM, ok := envConfig.CACert()
			if !ok {
				// should not be possible to validate base config
				return fmt.Errorf("ca-cert not set")
			}
			authkey := envConfig.storageAuthKey()
			stor, err = httpstorage.ClientTLS(envConfig.storageAddr(), caCertPEM, authkey)
			if err != nil {
				return fmt.Errorf("initialising HTTPS storage failed: %v", err)
			}
		}
		e.storage = stor
	}
	e.cfg = envConfig
	return nil
}

// Implements environs.Environ.
//
// This method will only ever return an Instance for the Id
// BootstrapInstanceId. If any others are specified, then
// ErrPartialInstances or ErrNoInstances will result.
func (e *manualEnviron) Instances(ids []instance.Id) (instances []instance.Instance, err error) {
	instances = make([]instance.Instance, len(ids))
	var found bool
	for i, id := range ids {
		if id == BootstrapInstanceId {
			instances[i] = manualBootstrapInstance{e.envConfig().bootstrapHost()}
			found = true
		} else {
			err = environs.ErrPartialInstances
		}
	}
	if !found {
		err = environs.ErrNoInstances
	}
	return instances, err
}

// AllocateAddress requests a new address to be allocated for the
// given instance on the given network. This is not supported on the
// manual provider.
func (*manualEnviron) AllocateAddress(_ instance.Id, _ network.Id) (network.Address, error) {
	return network.Address{}, errors.NotSupportedf("AllocateAddress")
}

// ListNetworks returns basic information about all networks known
// by the provider for the environment. They may be unknown to juju
// yet (i.e. when called initially or when a new network was created).
// This is not implemented by the manual provider yet.
func (*manualEnviron) ListNetworks() ([]network.BasicInfo, error) {
	return nil, errors.NotImplementedf("ListNetworks")
}

var newSSHStorage = func(sshHost, storageDir, storageTmpdir string) (storage.Storage, error) {
	logger.Debugf("using ssh storage at host %q dir %q", sshHost, storageDir)
	return sshstorage.NewSSHStorage(sshstorage.NewSSHStorageParams{
		Host:       sshHost,
		StorageDir: storageDir,
		TmpDir:     storageTmpdir,
	})
}

// GetToolsSources returns a list of sources which are
// used to search for simplestreams tools metadata.
func (e *manualEnviron) GetToolsSources() ([]simplestreams.DataSource, error) {
	// Add the simplestreams source off private storage.
	return []simplestreams.DataSource{
		storage.NewStorageSimpleStreamsDataSource("cloud storage", e.Storage(), storage.BaseToolsPath),
	}, nil
}

func (e *manualEnviron) Storage() storage.Storage {
	e.cfgmutex.Lock()
	defer e.cfgmutex.Unlock()
	return e.storage
}

var runSSHCommand = func(host string, command []string, stdin string) (stdout string, err error) {
	cmd := ssh.Command(host, command, nil)
	cmd.Stdin = strings.NewReader(stdin)
	var stdoutBuf, stderrBuf bytes.Buffer
	cmd.Stdout = &stdoutBuf
	cmd.Stderr = &stderrBuf
	if err := cmd.Run(); err != nil {
		if stderr := strings.TrimSpace(stderrBuf.String()); len(stderr) > 0 {
			err = errors.Annotate(err, stderr)
		}
		return "", err
	}
	return stdoutBuf.String(), nil
}

func (e *manualEnviron) Destroy() error {
	script := `
set -x
pkill -%d jujud && exit
stop %s
rm -f /etc/init/juju*
rm -f /etc/rsyslog.d/*juju*
rm -fr %s %s
exit 0
`
	script = fmt.Sprintf(
		script,
		terminationworker.TerminationSignal,
		mongo.ServiceName(""),
		utils.ShQuote(agent.DefaultDataDir),
		utils.ShQuote(agent.DefaultLogDir),
	)
	_, err := runSSHCommand(
		"ubuntu@"+e.envConfig().bootstrapHost(),
		[]string{"sudo", "/bin/bash"}, script,
	)
	return err
}

func (*manualEnviron) PrecheckInstance(series string, _ constraints.Value, placement string) error {
	return errors.New(`use "juju add-machine ssh:[user@]<host>" to provision machines`)
}

var unsupportedConstraints = []string{
	constraints.CpuPower,
	constraints.InstanceType,
	constraints.Tags,
}

// ConstraintsValidator is defined on the Environs interface.
func (e *manualEnviron) ConstraintsValidator() (constraints.Validator, error) {
	validator := constraints.NewValidator()
	validator.RegisterUnsupported(unsupportedConstraints)
	return validator, nil
}

func (e *manualEnviron) OpenPorts(ports []network.PortRange) error {
	return nil
}

func (e *manualEnviron) ClosePorts(ports []network.PortRange) error {
	return nil
}

func (e *manualEnviron) Ports() ([]network.PortRange, error) {
	return nil, nil
}

func (*manualEnviron) Provider() environs.EnvironProvider {
	return manualProvider{}
}

func (e *manualEnviron) StorageAddr() string {
	return e.envConfig().storageListenAddr()
}

func (e *manualEnviron) StorageDir() string {
	return path.Join(agent.DefaultDataDir, storageSubdir)
}

func (e *manualEnviron) SharedStorageAddr() string {
	return ""
}

func (e *manualEnviron) SharedStorageDir() string {
	return ""
}

func (e *manualEnviron) StorageCACert() string {
	if cert, ok := e.envConfig().CACert(); ok {
		return cert
	}
	return ""
}

func (e *manualEnviron) StorageCAKey() string {
	if key, ok := e.envConfig().CAPrivateKey(); ok {
		return key
	}
	return ""
}

func (e *manualEnviron) StorageHostnames() []string {
	cfg := e.envConfig()
	hostnames := []string{cfg.bootstrapHost()}
	if ip := net.ParseIP(cfg.storageListenIPAddress()); ip != nil {
		if !ip.IsUnspecified() {
			hostnames = append(hostnames, ip.String())
		}
	}
	return hostnames
}

func (e *manualEnviron) StorageAuthKey() string {
	return e.envConfig().storageAuthKey()
}

var _ localstorage.LocalTLSStorageConfig = (*manualEnviron)(nil)<|MERGE_RESOLUTION|>--- conflicted
+++ resolved
@@ -53,10 +53,6 @@
 
 var (
 	logger                                       = loggo.GetLogger("juju.provider.manual")
-<<<<<<< HEAD
-	commonEnsureBootstrapTools                   = common.EnsureBootstrapTools
-=======
->>>>>>> 52c2ebe5
 	manualCheckProvisioned                       = manual.CheckProvisioned
 	manualDetectSeriesAndHardwareCharacteristics = manual.DetectSeriesAndHardwareCharacteristics
 )
@@ -126,7 +122,6 @@
 	// TODO(axw) consider how we can use placement to override bootstrap-host.
 	host := envConfig.bootstrapHost()
 	provisioned, err := manualCheckProvisioned(host)
-<<<<<<< HEAD
 	if err != nil {
 		return "", "", nil, errors.Annotate(err, "failed to check provisioned status")
 	}
@@ -134,19 +129,6 @@
 		return "", "", nil, manual.ErrProvisioned
 	}
 	hc, series, err := manualDetectSeriesAndHardwareCharacteristics(host)
-	if err != nil {
-		return "", "", nil, err
-	}
-	_, err = commonEnsureBootstrapTools(ctx, e, series, hc.Arch)
-=======
-	if err != nil {
-		return "", "", nil, errors.Annotate(err, "failed to check provisioned status")
-	}
-	if provisioned {
-		return "", "", nil, manual.ErrProvisioned
-	}
-	hc, series, err := manualDetectSeriesAndHardwareCharacteristics(host)
->>>>>>> 52c2ebe5
 	if err != nil {
 		return "", "", nil, err
 	}
