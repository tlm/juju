// Copyright 2015 Canonical Ltd.
// Licensed under the AGPLv3, see LICENCE file for details.

package maas

import (
	"encoding/json"
	"fmt"
	"strings"

	"github.com/juju/errors"
	"github.com/juju/gomaasapi"

	"github.com/juju/juju/core/instance"
	corenetwork "github.com/juju/juju/core/network"
	"github.com/juju/juju/environs"
	"github.com/juju/juju/environs/context"
)

////////////////////////////////////////////////////////////////////////////////
// TODO(dimitern): The types below should be part of gomaasapi.
// LKK Card: https://canonical.leankit.com/Boards/View/101652562/119310616

type maasLinkMode string

const (
	modeUnknown maasLinkMode = ""
	modeStatic  maasLinkMode = "static"
	modeDHCP    maasLinkMode = "dhcp"
	modeLinkUp  maasLinkMode = "link_up"
	modeAuto    maasLinkMode = "auto"
)

type maasInterfaceLink struct {
	ID        int          `json:"id"`
	Subnet    *maasSubnet  `json:"subnet,omitempty"`
	IPAddress string       `json:"ip_address,omitempty"`
	Mode      maasLinkMode `json:"mode"`
}

type maasInterfaceType string

const (
	typeUnknown  maasInterfaceType = ""
	typePhysical maasInterfaceType = "physical"
	typeVLAN     maasInterfaceType = "vlan"
	typeBond     maasInterfaceType = "bond"
	typeBridge   maasInterfaceType = "bridge"
)

type maasInterface struct {
	ID      int               `json:"id"`
	Name    string            `json:"name"`
	Type    maasInterfaceType `json:"type"`
	Enabled bool              `json:"enabled"`

	MACAddress  string   `json:"mac_address"`
	VLAN        maasVLAN `json:"vlan"`
	EffectveMTU int      `json:"effective_mtu"`

	Links []maasInterfaceLink `json:"links"`

	Parents  []string `json:"parents"`
	Children []string `json:"children"`

	ResourceURI string `json:"resource_uri"`
}

type maasVLAN struct {
	ID          int    `json:"id"`
	Name        string `json:"name"`
	VID         int    `json:"vid"`
	MTU         int    `json:"mtu"`
	Fabric      string `json:"fabric"`
	ResourceURI string `json:"resource_uri"`
}

type maasSubnet struct {
	ID          int      `json:"id"`
	Name        string   `json:"name"`
	Space       string   `json:"space"`
	VLAN        maasVLAN `json:"vlan"`
	GatewayIP   string   `json:"gateway_ip"`
	DNSServers  []string `json:"dns_servers"`
	CIDR        string   `json:"cidr"`
	ResourceURI string   `json:"resource_uri"`
}

// NetworkInterfaces implements Environ.NetworkInterfaces.
func (env *maasEnviron) NetworkInterfaces(ctx context.ProviderCallContext, ids []instance.Id) ([][]corenetwork.InterfaceInfo, error) {
	switch len(ids) {
	case 0:
		return nil, environs.ErrNoInstances
	case 1: // short-cut
		ifList, err := env.networkInterfacesForInstance(ctx, ids[0])
		if err != nil {
			return nil, err
		}
		return [][]corenetwork.InterfaceInfo{ifList}, nil
	}

	// Fetch instance information for the IDs we are interested in.
	insts, err := env.Instances(ctx, ids)
	partialInfo := err == environs.ErrPartialInstances
	if err != nil && err != environs.ErrPartialInstances {
		if err == environs.ErrNoInstances {
			return nil, err
		}
		return nil, errors.Trace(err)
	}

	subnetsMap, err := env.subnetToSpaceIds(ctx)
	if err != nil {
		return nil, errors.Trace(err)
	}

	infos := make([][]corenetwork.InterfaceInfo, len(ids))
	if env.usingMAAS2() {
		dnsSearchDomains, err := env.Domains(ctx)
		if err != nil {
			return nil, errors.Trace(err)
		}

		for idx, inst := range insts {
			if inst == nil {
				continue // unknown instance ID
			}

			ifList, err := maas2NetworkInterfaces(ctx, inst.(*maas2Instance), subnetsMap, dnsSearchDomains...)
			if err != nil {
				return nil, errors.Annotatef(err, "obtaining network interfaces for instance %v", ids[idx])
			}
			infos[idx] = ifList
		}
	} else {
		for idx, inst := range insts {
			if inst == nil {
				continue // unknown instance ID
			}
			ifList, err := maasObjectNetworkInterfaces(ctx, inst.(*maas1Instance).maasObject, subnetsMap)
			if err != nil {
				return nil, errors.Annotatef(err, "obtaining network interfaces for instance %v", ids[idx])
			}
			infos[idx] = ifList
		}
	}

	if partialInfo {
		err = environs.ErrPartialInstances
	}
	return infos, err
}

func (env *maasEnviron) networkInterfacesForInstance(ctx context.ProviderCallContext, instId instance.Id) ([]corenetwork.InterfaceInfo, error) {
	inst, err := env.getInstance(ctx, instId)
	if err != nil {
		return nil, errors.Trace(err)
	}
	subnetsMap, err := env.subnetToSpaceIds(ctx)
	if err != nil {
		return nil, errors.Trace(err)
	}
	if env.usingMAAS2() {
		dnsSearchDomains, err := env.Domains(ctx)
		if err != nil {
			return nil, errors.Trace(err)
		}
		return maas2NetworkInterfaces(ctx, inst.(*maas2Instance), subnetsMap, dnsSearchDomains...)
	} else {
		mi := inst.(*maas1Instance)
		return maasObjectNetworkInterfaces(ctx, mi.maasObject, subnetsMap)
	}
}

// maasObjectNetworkInterfaces implements environs.NetworkInterfaces() using the
// new (1.9+) MAAS API, parsing the node details JSON embedded into the given
// maasObject to extract all the relevant InterfaceInfo fields. It returns an
// error satisfying errors.IsNotSupported() if it cannot find the required
// "interface_set" node details field.
func maasObjectNetworkInterfaces(
	_ context.ProviderCallContext, maasObject *gomaasapi.MAASObject, subnetsMap map[string]corenetwork.Id,
) ([]corenetwork.InterfaceInfo, error) {
	interfaceSet, ok := maasObject.GetMap()["interface_set"]
	if !ok || interfaceSet.IsNil() {
		// This means we're using an older MAAS API.
		return nil, errors.NotSupportedf("interface_set")
	}

	// TODO(dimitern): Change gomaasapi JSONObject to give access to the raw
	// JSON bytes directly, rather than having to do call MarshalJSON just so
	// the result can be unmarshaled from it.
	//
	// LKK Card: https://canonical.leankit.com/Boards/View/101652562/119311323

	rawBytes, err := interfaceSet.MarshalJSON()
	if err != nil {
		return nil, errors.Annotate(err, "cannot get interface_set JSON bytes")
	}

	interfaces, err := parseInterfaces(rawBytes)
	if err != nil {
		return nil, errors.Trace(err)
	}

	infos := make([]corenetwork.InterfaceInfo, 0, len(interfaces))
	for i, iface := range interfaces {
		// The below works for all types except bonds and their members.
		parentName := strings.Join(iface.Parents, "")
		var nicType corenetwork.InterfaceType
		switch iface.Type {
		case typePhysical:
			nicType = corenetwork.EthernetInterface
			children := strings.Join(iface.Children, "")
			if parentName == "" && len(iface.Children) == 1 && strings.HasPrefix(children, "bond") {
				// FIXME: Verify the bond exists, regardless of its name.
				// This is a bond member, set the parent correctly (from
				// Juju's perspective) - to the bond itself.
				parentName = children
			}
		case typeBond:
			parentName = ""
			nicType = corenetwork.BondInterface
		case typeVLAN:
			nicType = corenetwork.VLAN_8021QInterface
		case typeBridge:
			nicType = corenetwork.BridgeInterface
		}

		nicInfo := corenetwork.InterfaceInfo{
			DeviceIndex:         i,
			MACAddress:          iface.MACAddress,
			ProviderId:          corenetwork.Id(fmt.Sprintf("%v", iface.ID)),
			VLANTag:             iface.VLAN.VID,
			InterfaceName:       iface.Name,
			InterfaceType:       nicType,
			ParentInterfaceName: parentName,
			Disabled:            !iface.Enabled,
			NoAutoStart:         !iface.Enabled,
		}

		if len(iface.Links) == 0 {
			logger.Debugf("interface %q has no links", iface.Name)
			infos = append(infos, nicInfo)
			continue
		}

		for _, link := range iface.Links {
			nicInfo.ConfigType = maasLinkToInterfaceConfigType(string(link.Mode))

			if link.IPAddress == "" && link.Subnet == nil {
				logger.Debugf("interface %q link %d has neither subnet nor address", iface.Name, link.ID)
				infos = append(infos, nicInfo)
			} else {
				// We set it here initially without a space, just so we don't
				// lose it when we have no linked subnet below.
				//
				// NOTE(achilleasa): this bit of code preserves the
				// long-standing last-write-wins behavior that was
				// present in the original code. Do we need to revisit
				// this in the future and append link addresses to the list?
				nicInfo.Addresses = corenetwork.ProviderAddresses{
					corenetwork.NewProviderAddress(link.IPAddress),
				}
				nicInfo.ProviderAddressId = corenetwork.Id(fmt.Sprintf("%v", link.ID))
			}

			sub := link.Subnet
			if sub == nil {
				logger.Debugf("interface %q link %d missing subnet", iface.Name, link.ID)
				infos = append(infos, nicInfo)
				continue
			}

			nicInfo.CIDR = sub.CIDR
			nicInfo.ProviderSubnetId = corenetwork.Id(fmt.Sprintf("%v", sub.ID))
			nicInfo.ProviderVLANId = corenetwork.Id(fmt.Sprintf("%v", sub.VLAN.ID))

			// Provider addresses are created with a space name massaged
			// to conform to Juju's space name rules.
			space := corenetwork.ConvertSpaceName(sub.Space, nil)

			// Now we know the subnet and space, we can update the address to
			// store the space with it.
<<<<<<< HEAD
			nicInfo.Addresses[0] = corenetwork.NewProviderAddressInSpace(sub.Space, link.IPAddress)
=======
			nicInfo.Address = corenetwork.NewProviderAddressInSpace(space, link.IPAddress)
>>>>>>> 4a55d428
			spaceId, ok := subnetsMap[sub.CIDR]
			if !ok {
				// The space we found is not recognised.
				// No provider space info is available.
				logger.Warningf("interface %q link %d has unrecognised space %q", iface.Name, link.ID, sub.Space)
			} else {
				nicInfo.Addresses[0].ProviderSpaceID = spaceId
				nicInfo.ProviderSpaceId = spaceId
			}

			gwAddr := corenetwork.NewProviderAddressInSpace(space, sub.GatewayIP)
			nicInfo.DNSServers = corenetwork.NewProviderAddressesInSpace(space, sub.DNSServers...)
			if ok {
				gwAddr.ProviderSpaceID = spaceId
				for i := range nicInfo.DNSServers {
					nicInfo.DNSServers[i].ProviderSpaceID = spaceId
				}
			}
			nicInfo.GatewayAddress = gwAddr
			nicInfo.MTU = sub.VLAN.MTU

			// Each link we represent as a separate InterfaceInfo, but with the
			// same name and device index, just different address, subnet, etc.
			infos = append(infos, nicInfo)
		}
	}
	return infos, nil
}

func maas2NetworkInterfaces(
	_ context.ProviderCallContext,
	instance *maas2Instance,
	subnetsMap map[string]corenetwork.Id,
	dnsSearchDomains ...string,
) ([]corenetwork.InterfaceInfo, error) {
	interfaces := instance.machine.InterfaceSet()
	infos := make([]corenetwork.InterfaceInfo, 0, len(interfaces))
	for i, iface := range interfaces {

		// The below works for all types except bonds and their members.
		parentName := strings.Join(iface.Parents(), "")
		var nicType corenetwork.InterfaceType
		switch maasInterfaceType(iface.Type()) {
		case typePhysical:
			nicType = corenetwork.EthernetInterface
			children := strings.Join(iface.Children(), "")
			if parentName == "" && len(iface.Children()) == 1 && strings.HasPrefix(children, "bond") {
				// FIXME: Verify the bond exists, regardless of its name.
				// This is a bond member, set the parent correctly (from
				// Juju's perspective) - to the bond itself.
				parentName = children
			}
		case typeBond:
			parentName = ""
			nicType = corenetwork.BondInterface
		case typeVLAN:
			nicType = corenetwork.VLAN_8021QInterface
		case typeBridge:
			nicType = corenetwork.BridgeInterface
		}

		vlanTag := 0
		if iface.VLAN() != nil {
			vlanTag = iface.VLAN().VID()
		}
		nicInfo := corenetwork.InterfaceInfo{
			DeviceIndex:         i,
			MACAddress:          iface.MACAddress(),
			ProviderId:          corenetwork.Id(fmt.Sprintf("%v", iface.ID())),
			VLANTag:             vlanTag,
			InterfaceName:       iface.Name(),
			InterfaceType:       nicType,
			ParentInterfaceName: parentName,
			Disabled:            !iface.Enabled(),
			NoAutoStart:         !iface.Enabled(),
		}

		if len(iface.Links()) == 0 {
			logger.Debugf("interface %q has no links", iface.Name())
			infos = append(infos, nicInfo)
			continue
		}

		for _, link := range iface.Links() {
			nicInfo.ConfigType = maasLinkToInterfaceConfigType(link.Mode())

			if link.IPAddress() == "" && link.Subnet() == nil {
				logger.Debugf("interface %q link %d has neither subnet nor address", iface.Name(), link.ID())
				infos = append(infos, nicInfo)
			} else {
				// We set it here initially without a space, just so we don't
				// lose it when we have no linked subnet below.
				//
				// NOTE(achilleasa): the original code used a last-write-wins
				// policy. Do we need to append link addresses to the list?
				nicInfo.Addresses = corenetwork.ProviderAddresses{
					corenetwork.NewProviderAddress(link.IPAddress()),
				}
				nicInfo.ProviderAddressId = corenetwork.Id(fmt.Sprintf("%v", link.ID()))
			}

			sub := link.Subnet()
			if sub == nil {
				logger.Debugf("interface %q link %d missing subnet", iface.Name(), link.ID())
				infos = append(infos, nicInfo)
				continue
			}

			nicInfo.CIDR = sub.CIDR()
			nicInfo.ProviderSubnetId = corenetwork.Id(fmt.Sprintf("%v", sub.ID()))
			nicInfo.ProviderVLANId = corenetwork.Id(fmt.Sprintf("%v", sub.VLAN().ID()))

			// Provider addresses are created with a space name massaged
			// to conform to Juju's space name rules.
			space := corenetwork.ConvertSpaceName(sub.Space(), nil)

			// Now we know the subnet and space, we can update the address to
			// store the space with it.
<<<<<<< HEAD
			nicInfo.Addresses[0] = corenetwork.NewProviderAddressInSpace(sub.Space(), link.IPAddress())
=======
			nicInfo.Address = corenetwork.NewProviderAddressInSpace(space, link.IPAddress())
>>>>>>> 4a55d428
			spaceId, ok := subnetsMap[sub.CIDR()]
			if !ok {
				// The space we found is not recognised.
				// No provider space info is available.
				logger.Warningf("interface %q link %d has unrecognised space %q", iface.Name(), link.ID(), sub.Space())
			} else {
				nicInfo.Addresses[0].ProviderSpaceID = spaceId
				nicInfo.ProviderSpaceId = spaceId
			}

			gwAddr := corenetwork.NewProviderAddressInSpace(space, sub.Gateway())
			nicInfo.DNSServers = corenetwork.NewProviderAddressesInSpace(space, sub.DNSServers()...)
			if ok {
				gwAddr.ProviderSpaceID = spaceId
				for i := range nicInfo.DNSServers {
					nicInfo.DNSServers[i].ProviderSpaceID = spaceId
				}
			}
			nicInfo.DNSSearchDomains = dnsSearchDomains
			nicInfo.GatewayAddress = gwAddr
			nicInfo.MTU = sub.VLAN().MTU()

			// Each link we represent as a separate InterfaceInfo, but with the
			// same name and device index, just different address, subnet, etc.
			infos = append(infos, nicInfo)
		}
	}
	return infos, nil
}

func parseInterfaces(jsonBytes []byte) ([]maasInterface, error) {
	var interfaces []maasInterface
	if err := json.Unmarshal(jsonBytes, &interfaces); err != nil {
		return nil, errors.Annotate(err, "parsing interfaces")
	}
	return interfaces, nil
}

func maasLinkToInterfaceConfigType(mode string) corenetwork.InterfaceConfigType {
	switch maasLinkMode(mode) {
	case modeUnknown:
		return corenetwork.ConfigUnknown
	case modeDHCP:
		return corenetwork.ConfigDHCP
	case modeStatic, modeAuto:
		return corenetwork.ConfigStatic
	case modeLinkUp:
	default:
	}

	return corenetwork.ConfigManual
}<|MERGE_RESOLUTION|>--- conflicted
+++ resolved
@@ -281,11 +281,7 @@
 
 			// Now we know the subnet and space, we can update the address to
 			// store the space with it.
-<<<<<<< HEAD
-			nicInfo.Addresses[0] = corenetwork.NewProviderAddressInSpace(sub.Space, link.IPAddress)
-=======
-			nicInfo.Address = corenetwork.NewProviderAddressInSpace(space, link.IPAddress)
->>>>>>> 4a55d428
+			nicInfo.Addresses[0] = corenetwork.NewProviderAddressInSpace(space, link.IPAddress)
 			spaceId, ok := subnetsMap[sub.CIDR]
 			if !ok {
 				// The space we found is not recognised.
@@ -404,11 +400,7 @@
 
 			// Now we know the subnet and space, we can update the address to
 			// store the space with it.
-<<<<<<< HEAD
-			nicInfo.Addresses[0] = corenetwork.NewProviderAddressInSpace(sub.Space(), link.IPAddress())
-=======
-			nicInfo.Address = corenetwork.NewProviderAddressInSpace(space, link.IPAddress())
->>>>>>> 4a55d428
+			nicInfo.Addresses[0] = corenetwork.NewProviderAddressInSpace(space, link.IPAddress())
 			spaceId, ok := subnetsMap[sub.CIDR()]
 			if !ok {
 				// The space we found is not recognised.
