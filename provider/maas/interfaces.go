--- conflicted
+++ resolved
@@ -149,121 +149,7 @@
 	if err != nil {
 		return nil, errors.Trace(err)
 	}
-<<<<<<< HEAD
 	return maasNetworkInterfaces(ctx, inst.(*maas2Instance), subnetsMap, dnsSearchDomains...)
-=======
-
-	infos := make(corenetwork.InterfaceInfos, 0, len(interfaces))
-	for i, iface := range interfaces {
-		// The below works for all types except bonds and their members.
-		parentName := strings.Join(iface.Parents, "")
-		var nicType corenetwork.LinkLayerDeviceType
-		switch iface.Type {
-		case typePhysical:
-			nicType = corenetwork.EthernetDevice
-			children := strings.Join(iface.Children, "")
-			if parentName == "" && len(iface.Children) == 1 && strings.HasPrefix(children, "bond") {
-				// FIXME: Verify the bond exists, regardless of its name.
-				// This is a bond member, set the parent correctly (from
-				// Juju's perspective) - to the bond itself.
-				parentName = children
-			}
-		case typeBond:
-			parentName = ""
-			nicType = corenetwork.BondDevice
-		case typeVLAN:
-			nicType = corenetwork.VLAN8021QDevice
-		case typeBridge:
-			nicType = corenetwork.BridgeDevice
-		}
-
-		nicInfo := corenetwork.InterfaceInfo{
-			DeviceIndex:         i,
-			MACAddress:          iface.MACAddress,
-			ProviderId:          corenetwork.Id(fmt.Sprintf("%v", iface.ID)),
-			VLANTag:             iface.VLAN.VID,
-			InterfaceName:       iface.Name,
-			InterfaceType:       nicType,
-			ParentInterfaceName: parentName,
-			Disabled:            !iface.Enabled,
-			NoAutoStart:         !iface.Enabled,
-			Origin:              corenetwork.OriginProvider,
-		}
-
-		if len(iface.Links) == 0 {
-			logger.Debugf("interface %q has no links", iface.Name)
-			infos = append(infos, nicInfo)
-			continue
-		}
-
-		for _, link := range iface.Links {
-			configType := maasLinkToInterfaceConfigType(string(link.Mode))
-
-			if link.IPAddress == "" && link.Subnet == nil {
-				logger.Debugf("interface %q link %d has neither subnet nor address", iface.Name, link.ID)
-				infos = append(infos, nicInfo)
-			} else {
-				// We set it here initially without a space, just so we don't
-				// lose it when we have no linked subnet below.
-				//
-				// NOTE(achilleasa): this bit of code preserves the
-				// long-standing last-write-wins behavior that was
-				// present in the original code. Do we need to revisit
-				// this in the future and append link addresses to the list?
-				nicInfo.Addresses = corenetwork.ProviderAddresses{
-					corenetwork.NewMachineAddress(link.IPAddress, corenetwork.WithConfigType(configType)).AsProviderAddress(),
-				}
-				nicInfo.ProviderAddressId = corenetwork.Id(fmt.Sprintf("%v", link.ID))
-			}
-
-			sub := link.Subnet
-			if sub == nil {
-				logger.Debugf("interface %q link %d missing subnet", iface.Name, link.ID)
-				infos = append(infos, nicInfo)
-				continue
-			}
-
-			nicInfo.ProviderSubnetId = corenetwork.Id(fmt.Sprintf("%v", sub.ID))
-			nicInfo.ProviderVLANId = corenetwork.Id(fmt.Sprintf("%v", sub.VLAN.ID))
-
-			// Provider addresses are created with a space name massaged
-			// to conform to Juju's space name rules.
-			space := corenetwork.ConvertSpaceName(sub.Space, nil)
-
-			// Now we know the subnet and space, we can update the address to
-			// store the space with it.
-			nicInfo.Addresses[0] = corenetwork.NewMachineAddress(
-				link.IPAddress, corenetwork.WithCIDR(sub.CIDR), corenetwork.WithConfigType(configType),
-			).AsProviderAddress(corenetwork.WithSpaceName(space))
-
-			spaceId, ok := subnetsMap[sub.CIDR]
-			if !ok {
-				// The space we found is not recognised.
-				// No provider space info is available.
-				logger.Warningf("interface %q link %d has unrecognised space %q", iface.Name, link.ID, sub.Space)
-			} else {
-				nicInfo.Addresses[0].ProviderSpaceID = spaceId
-				nicInfo.ProviderSpaceId = spaceId
-			}
-
-			gwAddr := corenetwork.NewMachineAddress(sub.GatewayIP).AsProviderAddress(corenetwork.WithSpaceName(space))
-			nicInfo.DNSServers = corenetwork.NewMachineAddresses(sub.DNSServers).AsProviderAddresses(corenetwork.WithSpaceName(space))
-			if ok {
-				gwAddr.ProviderSpaceID = spaceId
-				for i := range nicInfo.DNSServers {
-					nicInfo.DNSServers[i].ProviderSpaceID = spaceId
-				}
-			}
-			nicInfo.GatewayAddress = gwAddr
-			nicInfo.MTU = sub.VLAN.MTU
-
-			// Each link we represent as a separate InterfaceInfo, but with the
-			// same name and device index, just different address, subnet, etc.
-			infos = append(infos, nicInfo)
-		}
-	}
-	return infos, nil
->>>>>>> c00059e6
 }
 
 func maasNetworkInterfaces(
