--- conflicted
+++ resolved
@@ -10,15 +10,11 @@
 
 // findInstanceSpec returns an image and instance type satisfying the constraint.
 // The instance type comes from querying the flavors supported by the deployment.
-<<<<<<< HEAD
 func findInstanceSpec(
-	e *environ,
+	e *Environ,
 	ic *instances.InstanceConstraint,
 	imageMetadata []*imagemetadata.ImageMetadata,
 ) (*instances.InstanceSpec, error) {
-=======
-func findInstanceSpec(e *Environ, ic *instances.InstanceConstraint) (*instances.InstanceSpec, error) {
->>>>>>> bd5ded7a
 	// first construct all available instance types from the supported flavors.
 	nova := e.nova()
 	flavors, err := nova.ListFlavorsDetail()
