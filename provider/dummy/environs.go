--- conflicted
+++ resolved
@@ -165,13 +165,8 @@
 	globalPorts   map[instance.Port]bool
 	bootstrapped  bool
 	storageDelay  time.Duration
-<<<<<<< HEAD
-	storage       *storageServer
-	publicStorage *storageServer
-=======
 	storage       *dummystorage
 	publicStorage *dummystorage
->>>>>>> 303e8f81
 	httpListener  net.Listener
 	apiServer     *apiserver.Server
 	apiState      *state.State
@@ -190,19 +185,6 @@
 var _ tools.SupportsCustomSources = (*environ)(nil)
 var _ environs.Environ = (*environ)(nil)
 
-<<<<<<< HEAD
-=======
-// dummystorage holds the storage for an environState.
-// There are two instances for each environState
-// instance, one for public files and one for private.
-type dummystorage struct {
-	path     string // path prefix in http space.
-	state    *environState
-	files    map[string][]byte
-	poisoned map[string]error
-}
-
->>>>>>> 303e8f81
 // discardOperations discards all Operations written to it.
 var discardOperations chan<- Operation
 
@@ -395,7 +377,6 @@
 	return cfg.Apply(validated)
 }
 
-<<<<<<< HEAD
 func (e *environ) state() (*environState, error) {
 	stateId := e.ecfg().stateId()
 	if stateId == noStateId {
@@ -408,24 +389,6 @@
 		return state, nil
 	}
 	return nil, provider.ErrDestroyed
-=======
-func (e *environ) maybeState() (*environState, bool) {
-	p := &providerInstance
-	p.mu.Lock()
-	defer p.mu.Unlock()
-	if state := p.state[e.name]; state != nil {
-		return state, true
-	}
-	return nil, false
-}
-
-func (e *environ) state() *environState {
-	if state, ok := e.maybeState(); !ok {
-		panic(fmt.Errorf("environment %q is not prepared", e.name))
-	} else {
-		return state
-	}
->>>>>>> 303e8f81
 }
 
 func (p *environProvider) Open(cfg *config.Config) (environs.Environ, error) {
@@ -647,17 +610,11 @@
 	return nil
 }
 
-<<<<<<< HEAD
-func (e *environ) Destroy([]instance.Instance) error {
-	log.Infof("Destroy called by %s", debug.Callers(0, 15))
-=======
 func (e *environ) Destroy() error {
->>>>>>> 303e8f81
 	defer delay()
 	if err := e.checkBroken("Destroy"); err != nil {
 		return err
 	}
-<<<<<<< HEAD
 	estate, err := e.state()
 	if err != nil {
 		if err == provider.ErrDestroyed {
@@ -665,22 +622,15 @@
 		}
 		return err
 	}
-=======
-	estate, ok := e.maybeState()
-	if !ok {
-		return nil
-	}
 	p := &providerInstance
 	p.mu.Lock()
-	delete(p.state, e.name)
+	delete(p.state, estate.id)
 	p.mu.Unlock()
 
->>>>>>> 303e8f81
 	estate.mu.Lock()
 	defer estate.mu.Unlock()
 	estate.ops <- OpDestroy{Env: estate.name}
 	estate.destroy()
-	delete(providerInstance.state, estate.id)
 	return nil
 }
 
