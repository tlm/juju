// Copyright 2015 Canonical Ltd.
// Licensed under the AGPLv3, see LICENCE file for details.

package state

import (
	"github.com/juju/charm/v9"
	"github.com/juju/collections/set"
	gc "gopkg.in/check.v1"

	"github.com/juju/juju/testing"
)

type MigrationSuite struct{}

var _ = gc.Suite(&MigrationSuite{})

func (s *MigrationSuite) TestKnownCollections(c *gc.C) {
	completedCollections := set.NewStrings(
		annotationsC,
		blocksC,
		cloudimagemetadataC,
		constraintsC,
		modelsC,
		modelUsersC,
		modelUserLastConnectionC,
		permissionsC,
		settingsC,
		generationsC,
		sequenceC,
		sshHostKeysC,
		statusesC,
		statusesHistoryC,

		// machine
		instanceDataC,
		machineUpgradeSeriesLocksC,
		machinesC,
		openedPortsC,

		// application / unit
		applicationsC,
		unitsC,
		meterStatusC, // red / green status for metrics of units
		payloadsC,
		"resources",

		// relation
		relationsC,
		relationScopesC,

		// networking
		endpointBindingsC,
		ipAddressesC,
		spacesC,
		linkLayerDevicesC,
		subnetsC,

		// storage
		blockDevicesC,

		// cloudimagemetadata
		cloudimagemetadataC,

		// actions
		actionsC,
		operationsC,

		// storage
		filesystemsC,
		filesystemAttachmentsC,
		storageAttachmentsC,
		storageConstraintsC,
		storageInstancesC,
		volumesC,
		volumeAttachmentsC,

		// caas
		podSpecsC,
		cloudContainersC,
		cloudServicesC,
		deviceConstraintsC,

		// crossmodelrelations
		firewallRulesC,
		remoteApplicationsC,
		applicationOffersC,
		offerConnectionsC,
		relationNetworksC,
		remoteEntitiesC,
		externalControllersC,
	)

	ignoredCollections := set.NewStrings(
		// Precheck ensures that there are no cleanup docs or pending
		// machine removals.
		cleanupsC,
		machineRemovalsC,
		// The autocert cache is non-critical. After migration
		// you'll just need to acquire new certificates.
		autocertCacheC,
		// We don't export the controller model at this stage.
		controllersC,
		controllerNodesC,
		// Clouds aren't migrated. They must exist in the
		// target controller already.
		cloudsC,
		// Cloud credentials aren't migrated. They must exist in the
		// target controller already.
		cloudCredentialsC,
		// This is controller global, and related to the system state of the
		// embedded Dashboard.
		guimetadataC,
		// This is controller global, not migrated.
		guisettingsC,
		// Users aren't migrated.
		usersC,
		userLastLoginC,
		// Controller users contain extra data about users therefore
		// are not migrated either.
		controllerUsersC,
		// userenvnameC is just to provide a unique key constraint.
		usermodelnameC,
		// Metrics aren't migrated.
		metricsC,
		// Backup and restore information is not migrated.
		restoreInfoC,
		// reference counts are implementation details that should be
		// reconstructed on the other side.
		refcountsC,
		globalRefcountsC,
		// upgradeInfoC is used to coordinate upgrades and schema migrations,
		// and aren't needed for model migrations.
		upgradeInfoC,
		// Not exported, but the tools will possibly need to be either bundled
		// with the representation or sent separately.
		toolsmetadataC,
		// Bakery storage items are non-critical. We store root keys for
		// temporary credentials in there; after migration you'll just have
		// to log back in.
		bakeryStorageItemsC,
		// Transaction stuff.
		"txns",
		"txns.log",

		// We don't import any of the migration collections.
		migrationsC,
		migrationsStatusC,
		migrationsActiveC,
		migrationsMinionSyncC,

		// The container ref document is primarily there to keep track
		// of a particular machine's containers. The migration format
		// uses object containment for this purpose.
		containerRefsC,
		// The min units collection is only used to trigger a watcher
		// in order to have the application add or remove units if the minimum
		// number of units is changed. The Application doc has all we need
		// for migratino.
		minUnitsC,
		// This is a transitory collection of units that need to be assigned
		// to machines.
		assignUnitC,

		// The model entity references collection will be repopulated
		// after importing the model. It does not need to be migrated
		// separately.
		modelEntityRefsC,

		// This is marked as deprecated, and should probably be removed.
		actionresultsC,

		// These are recreated whilst migrating other network entities.
		providerIDsC,

		// Recreated whilst migrating actions.
		actionNotificationsC,

		// Global settings store controller specific configuration settings
		// and are not to be migrated.
		globalSettingsC,

		// There is a precheck to ensure that there are no pending reboots
		// for the model being migrated, and as such, there is no need to
		// migrate that information.
		rebootC,

		// Charms are added into the migrated model during the binary transfer
		// phase after the initial model migration.
		charmsC,

		// Metrics manager maintains controller specific state relating to
		// the store and forward of charm metrics. Nothing to migrate here.
		metricsManagerC,

		// The global clock is not migrated; each controller has its own
		// independent global clock.
		globalClockC,

		// Volume attachment plans are ignored if missing. A missing collection
		// simply defaults to the old code path.
		volumeAttachmentPlanC,

		// Resources are transferred separately
		"storedResources",

		// Unit state entries will be automatically created when the
		// operator framework code mutates the state for the charm
		// running within a unit. This is a new feature that is not
		// backwards compatible with older controllers.
		unitStatesC,
	)

	// THIS SET WILL BE REMOVED WHEN MIGRATIONS ARE COMPLETE
	todoCollections := set.NewStrings(
		// uncategorised
		dockerResourcesC,
		// TODO(raftlease)
		// This collection shouldn't be migrated, but we need to make
		// sure the leader units' leases are claimed in the target
		// controller when leases are managed in raft.
		leaseHoldersC,
	)

	modelCollections := set.NewStrings()
	for name := range allCollections() {
		modelCollections.Add(name)
	}

	known := completedCollections.Union(ignoredCollections)

	remainder := modelCollections.Difference(known)
	remainder = remainder.Difference(todoCollections)

	// If this test fails, it means that a new collection has been added
	// but migrations for it has not been done. This is a Bad Thing™.
	// Beware, if your collection is something controller-related it might
	// not need migration (such as Users or ControllerUsers) in that
	// case they only need to be accounted for among the ignored collections.
	c.Assert(remainder, gc.HasLen, 0)
}

func (s *MigrationSuite) TestModelDocFields(c *gc.C) {
	fields := set.NewStrings(
		// UUID and Name are constructed from the model config.
		"UUID",
		"Name",
		// Life will always be alive, or we won't be migrating.
		"Life",
		// ForceDestroyed is only relevant for models that are being
		// removed.
		"ForceDestroyed",
		// ControllerUUID is recreated when the new model is created
		// in the new controller (yay name changes).
		"ControllerUUID",

		"Type",
		"MigrationMode",
		"Owner",
		"Cloud",
		"CloudRegion",
		"CloudCredential",
		"LatestAvailableTools",
		"SLA",
		"MeterStatus",
		"EnvironVersion",
		"PasswordHash",
	)
	s.AssertExportedFields(c, modelDoc{}, fields)
}

func (s *MigrationSuite) TestUserAccessDocFields(c *gc.C) {
	fields := set.NewStrings(
		// ID is the same as UserName (but lowercased)
		"ID",
		// ObjectUUID shouldn't be exported, and is inherited
		// from the model definition.
		"ObjectUUID",
		// Tracked fields:
		"UserName",
		"DisplayName",
		"CreatedBy",
		"DateCreated",
	)
	s.AssertExportedFields(c, userAccessDoc{}, fields)
}

func (s *MigrationSuite) TestPermissionDocFields(c *gc.C) {
	fields := set.NewStrings(
		"ID",
		"ObjectGlobalKey",
		"SubjectGlobalKey",
		"Access",
	)
	s.AssertExportedFields(c, permissionDoc{}, fields)
}

func (s *MigrationSuite) TestModelUserLastConnectionDocFields(c *gc.C) {
	fields := set.NewStrings(
		// ID is the same as UserName (but lowercased)
		"ID",
		// ModelUUID shouldn't be exported, and is inherited
		// from the model definition.
		"ModelUUID",
		// UserName is captured in the migration.User.
		"UserName",
		"LastConnection",
	)
	s.AssertExportedFields(c, modelUserLastConnectionDoc{}, fields)
}

func (s *MigrationSuite) TestMachineDocFields(c *gc.C) {
	ignored := set.NewStrings(
		// DocID is the model + machine id
		"DocID",
		// ID is the machine id
		"Id",
		// ModelUUID shouldn't be exported, and is inherited
		// from the model definition.
		"ModelUUID",
		// Life is always alive, confirmed by export precheck.
		"Life",
		// ForceDestroyed is only true for dying/dead machines.
		"ForceDestroyed",
<<<<<<< HEAD
		// Ignored; it gets populated on demand when the agent restarts
=======
		// Ignored at this stage, could be an issue if mongo 3.0 isn't
		// available.
		"StopMongoUntilVersion",
		// Ignored; they get populated on demand when the agent restarts
>>>>>>> 586f05ef
		"AgentStartedAt",
		"Hostname",
	)
	migrated := set.NewStrings(
		"Addresses",
		"ContainerType",
		"Jobs",
		"MachineAddresses",
		"Nonce",
		"PasswordHash",
		"Clean",
		"Volumes",
		"Filesystems",
		"Placement",
		"PreferredPrivateAddress",
		"PreferredPublicAddress",
		"Principals",
		"Series",
		"SupportedContainers",
		"SupportedContainersKnown",
		"Tools",
	)
	s.AssertExportedFields(c, machineDoc{}, migrated.Union(ignored))
}

func (s *MigrationSuite) TestInstanceDataFields(c *gc.C) {
	ignored := set.NewStrings(
		// KeepInstance is only set when a machine is
		// dying/dead (to be removed).
		"KeepInstance",
	)
	migrated := set.NewStrings(
		// DocID is the model + machine id
		"DocID",
		"MachineId",
		// ModelUUID shouldn't be exported, and is inherited
		// from the model definition.
		"ModelUUID",

		"InstanceId",
		"DisplayName",
		"Arch",
		"Mem",
		"RootDisk",
		"RootDiskSource",
		"CpuCores",
		"CpuPower",
		"Tags",
		"AvailZone",
		"CharmProfiles",
	)
	s.AssertExportedFields(c, instanceData{}, migrated.Union(ignored))
}

func (s *MigrationSuite) TestApplicationDocFields(c *gc.C) {
	ignored := set.NewStrings(
		// DocID is the model + name
		"DocID",
		// ModelUUID shouldn't be exported, and is inherited
		// from the model definition.
		"ModelUUID",
		// Always alive, not explicitly exported.
		"Life",
		// TxnRevno is mgo internals and should not be migrated.
		"TxnRevno",
		// UnitCount is handled by the number of units for the exported application.
		"UnitCount",
		// RelationCount is handled by the number of times the application name
		// appears in relation endpoints.
		"RelationCount",
	)
	migrated := set.NewStrings(
		"Name",
		"Series",
		"Subordinate",
		"CharmURL",
		"Channel",
		"CharmModifiedVersion",
		"CharmOrigin",
		"ForceCharm",
		"Exposed",
		"ExposedEndpoints",
		"MinUnits",
		"MetricCredentials",
		"PasswordHash",
		"Tools",
		"DesiredScale",
		"Placement",
		"HasResources",
	)
	s.AssertExportedFields(c, applicationDoc{}, migrated.Union(ignored))
}

func (s *MigrationSuite) TestUnitDocFields(c *gc.C) {
	ignored := set.NewStrings(
		"ModelUUID",
		"DocID",
		"Life",
		// Application is implicit in the migration structure through containment.
		"Application",
		// Resolved is not migrated as we check that all is good before we start.
		"Resolved",
		// Series and CharmURL also come from the application.
		"Series",
		"CharmURL",
		"TxnRevno",
	)
	migrated := set.NewStrings(
		"Name",
		"Principal",
		"Subordinates",
		"StorageAttachmentCount",
		"MachineId",
		"Tools",
		"PasswordHash",
	)
	s.AssertExportedFields(c, unitDoc{}, migrated.Union(ignored))
}

func (s *MigrationSuite) TestMachinePortRangesDocFields(c *gc.C) {
	fields := set.NewStrings(
		// DocID itself isn't migrated
		"DocID",
		// ModelUUID shouldn't be exported, and is inherited
		// from the model definition.
		"ModelUUID",
		// MachineID is implicit in the migration structure through containment.
		"MachineID",
		"UnitRanges",
		// TxnRevno isn't migrated.
		"TxnRevno",
	)
	s.AssertExportedFields(c, machinePortRangesDoc{}, fields)
}

func (s *MigrationSuite) TestMeterStatusDocFields(c *gc.C) {
	fields := set.NewStrings(
		// DocID itself isn't migrated
		"DocID",
		// ModelUUID shouldn't be exported, and is inherited
		// from the model definition.
		"ModelUUID",
		"Code",
		"Info",
	)
	s.AssertExportedFields(c, meterStatusDoc{}, fields)
}

func (s *MigrationSuite) TestRelationDocFields(c *gc.C) {
	fields := set.NewStrings(
		// DocID itself isn't migrated
		"DocID",
		// ModelUUID shouldn't be exported, and is inherited
		// from the model definition.
		"ModelUUID",
		"Key",
		"Id",
		"Endpoints",
		"Suspended",
		"SuspendedReason",
		// Life isn't exported, only alive.
		"Life",
		// UnitCount isn't explicitly exported, but defined by the stored
		// unit settings data for the relation endpoint.
		"UnitCount",
	)
	s.AssertExportedFields(c, relationDoc{}, fields)
	// We also need to check the Endpoint and nested charm.Relation field.
	endpointFields := set.NewStrings("ApplicationName", "Relation")
	s.AssertExportedFields(c, Endpoint{}, endpointFields)
	charmRelationFields := set.NewStrings(
		"Name",
		"Role",
		"Interface",
		"Optional",
		"Limit",
		"Scope",
	)
	s.AssertExportedFields(c, charm.Relation{}, charmRelationFields)
}

func (s *MigrationSuite) TestRelationScopeDocFields(c *gc.C) {
	fields := set.NewStrings(
		// DocID itself isn't migrated
		"DocID",
		// ModelUUID shouldn't be exported, and is inherited
		// from the model definition.
		"ModelUUID",
		"Key",
		// Departing isn't exported as we only deal with live, stable systems.
		"Departing",
	)
	s.AssertExportedFields(c, relationScopeDoc{}, fields)
}

func (s *MigrationSuite) TestAnnotatorDocFields(c *gc.C) {
	fields := set.NewStrings(
		// ModelUUID shouldn't be exported, and is inherited
		// from the model definition.
		"ModelUUID",
		"GlobalKey",
		"Tag",
		"Annotations",
	)
	s.AssertExportedFields(c, annotatorDoc{}, fields)
}

func (s *MigrationSuite) TestBlockDocFields(c *gc.C) {
	ignored := set.NewStrings(
		// The doc id is a sequence value that has no meaning.
		// It really doesn't need to be a sequence.
		"DocID",
		// ModelUUID shouldn't be exported, and is inherited
		// from the model definition.
		"ModelUUID",
		// Tag is just string representation of the model tag,
		// which also contains the model-uuid.
		"Tag",
	)
	migrated := set.NewStrings(
		"Type",
		"Message",
	)
	fields := migrated.Union(ignored)
	s.AssertExportedFields(c, blockDoc{}, fields)
}

func (s *MigrationSuite) TestSequenceDocFields(c *gc.C) {
	fields := set.NewStrings(
		// ModelUUID shouldn't be exported, and is inherited
		// from the model definition.
		"ModelUUID",
		"DocID",
		"Name",
		"Counter",
	)
	s.AssertExportedFields(c, sequenceDoc{}, fields)
}

func (s *MigrationSuite) TestConstraintsDocFields(c *gc.C) {
	fields := set.NewStrings(
		// ModelUUID shouldn't be exported, and is inherited
		// from the model definition.
		"ModelUUID",
		"DocID",
		"Arch",
		"CpuCores",
		"CpuPower",
		"Mem",
		"RootDisk",
		"RootDiskSource",
		"InstanceType",
		"Container",
		"Tags",
		"Spaces",
		"VirtType",
		"Zones",
		"AllocatePublicIP",
	)
	s.AssertExportedFields(c, constraintsDoc{}, fields)
}

func (s *MigrationSuite) TestHistoricalStatusDocFields(c *gc.C) {
	fields := set.NewStrings(
		// ModelUUID shouldn't be exported, and is inherited
		// from the model definition.
		"ModelUUID",
		"GlobalKey",
		"Status",
		"StatusInfo",
		"StatusData",
		"Updated",
	)
	s.AssertExportedFields(c, historicalStatusDoc{}, fields)
}

func (s *MigrationSuite) TestSpaceDocFields(c *gc.C) {
	ignored := set.NewStrings(
		"DocId",
		// Always alive, not explicitly exported.
		"Life",
	)
	migrated := set.NewStrings(
		"Id",
		"Name",
		"IsPublic",
		"ProviderId",
	)
	s.AssertExportedFields(c, spaceDoc{}, migrated.Union(ignored))
}

func (s *MigrationSuite) TestBlockDeviceFields(c *gc.C) {
	ignored := set.NewStrings(
		"DocID",
		"ModelUUID",
		// We manage machine through containment.
		"Machine",
	)
	migrated := set.NewStrings(
		"BlockDevices",
	)
	s.AssertExportedFields(c, blockDevicesDoc{}, migrated.Union(ignored))
	// The meat is in the type stored in "BlockDevices".
	migrated = set.NewStrings(
		"DeviceName",
		"DeviceLinks",
		"Label",
		"UUID",
		"HardwareId",
		"WWN",
		"BusAddress",
		"Size",
		"FilesystemType",
		"InUse",
		"MountPoint",
		"SerialId",
	)
	s.AssertExportedFields(c, BlockDeviceInfo{}, migrated)
}

func (s *MigrationSuite) TestSubnetDocFields(c *gc.C) {
	ignored := set.NewStrings(
		// DocID is the model + name
		"DocID",
		// TxnRevno is mgo internals and should not be migrated.
		"TxnRevno",
		// ModelUUID shouldn't be exported, and is inherited
		// from the model definition.
		"ModelUUID",
		// Always alive, not explicitly exported.
		"Life",
	)
	migrated := set.NewStrings(
		"CIDR",
		"ID",
		"VLANTag",
		"SpaceID",
		"ProviderId",
		"AvailabilityZones",
		"ProviderNetworkId",
		"FanLocalUnderlay",
		"FanOverlay",
		"IsPublic",
	)
	s.AssertExportedFields(c, subnetDoc{}, migrated.Union(ignored))
}

func (s *MigrationSuite) TestIPAddressDocFields(c *gc.C) {
	ignored := set.NewStrings(
		"DocID",
		"ModelUUID",
	)
	migrated := set.NewStrings(
		"DeviceName",
		"MachineID",
		"DNSSearchDomains",
		"GatewayAddress",
		"IsDefaultGateway",
		"ProviderID",
		"ProviderNetworkID",
		"ProviderSubnetID",
		"DNSServers",
		"SubnetCIDR",
		"ConfigMethod",
		"Value",
		"Origin",
		"IsShadow",
		"IsSecondary",
	)
	s.AssertExportedFields(c, ipAddressDoc{}, migrated.Union(ignored))
}

func (s *MigrationSuite) TestLinkLayerDeviceDocFields(c *gc.C) {
	ignored := set.NewStrings(
		"ModelUUID",
		"DocID",
	)
	migrated := set.NewStrings(
		"MachineID",
		"ProviderID",
		"Name",
		"MTU",
		"Type",
		"MACAddress",
		"IsAutoStart",
		"IsUp",
		"ParentName",
		"VirtualPortType",
	)
	s.AssertExportedFields(c, linkLayerDeviceDoc{}, migrated.Union(ignored))
}

func (s *MigrationSuite) TestSSHHostKeyDocFields(c *gc.C) {
	ignored := set.NewStrings()
	migrated := set.NewStrings(
		"Keys",
	)
	s.AssertExportedFields(c, sshHostKeysDoc{}, migrated.Union(ignored))
}

func (s *MigrationSuite) TestActionDocFields(c *gc.C) {
	ignored := set.NewStrings(
		"ModelUUID",
	)
	migrated := set.NewStrings(
		"DocId",
		"Receiver",
		"Name",
		"Operation",
		"Enqueued",
		"Started",
		"Completed",
		"Parameters",
		"Results",
		"Message",
		"Status",
		"Logs",
		"Parallel",
		"ExecutionGroup",
	)
	s.AssertExportedFields(c, actionDoc{}, migrated.Union(ignored))
}

func (s *MigrationSuite) TestVolumeDocFields(c *gc.C) {
	ignored := set.NewStrings(
		"ModelUUID",
		"DocID",
		"Life",
		"HostId",    // recreated from pool properties
		"Releasing", // only when dying; can't migrate dying storage
	)
	migrated := set.NewStrings(
		"Name",
		"StorageId",
		"AttachmentCount", // through count of attachment instances
		"Info",
		"Params",
	)
	s.AssertExportedFields(c, volumeDoc{}, migrated.Union(ignored))
	// The info and params fields ar structs.
	s.AssertExportedFields(c, VolumeInfo{}, set.NewStrings(
		"HardwareId", "WWN", "Size", "Pool", "VolumeId", "Persistent"))
	s.AssertExportedFields(c, VolumeParams{}, set.NewStrings(
		"Size", "Pool"))
}

func (s *MigrationSuite) TestVolumeAttachmentDocFields(c *gc.C) {
	ignored := set.NewStrings(
		"ModelUUID",
		"DocID",
		"Life",
	)
	migrated := set.NewStrings(
		"Volume",
		"Host",
		"Info",
		"Params",
	)
	s.AssertExportedFields(c, volumeAttachmentDoc{}, migrated.Union(ignored))
	// The info and params fields ar structs.
	s.AssertExportedFields(c, VolumeAttachmentInfo{}, set.NewStrings(
		"DeviceName", "DeviceLink", "BusAddress", "ReadOnly", "PlanInfo"))
	s.AssertExportedFields(c, VolumeAttachmentParams{}, set.NewStrings(
		"ReadOnly"))
}

func (s *MigrationSuite) TestFilesystemDocFields(c *gc.C) {
	ignored := set.NewStrings(
		"ModelUUID",
		"DocID",
		"Life",
		"HostId",    // recreated from pool properties
		"Releasing", // only when dying; can't migrate dying storage
	)
	migrated := set.NewStrings(
		"FilesystemId",
		"StorageId",
		"VolumeId",
		"AttachmentCount", // through count of attachment instances
		"Info",
		"Params",
	)
	s.AssertExportedFields(c, filesystemDoc{}, migrated.Union(ignored))
	// The info and params fields ar structs.
	s.AssertExportedFields(c, FilesystemInfo{}, set.NewStrings(
		"Size", "Pool", "FilesystemId"))
	s.AssertExportedFields(c, FilesystemParams{}, set.NewStrings(
		"Size", "Pool"))
}

func (s *MigrationSuite) TestFilesystemAttachmentDocFields(c *gc.C) {
	ignored := set.NewStrings(
		"ModelUUID",
		"DocID",
		"Life",
	)
	migrated := set.NewStrings(
		"Filesystem",
		"Host",
		"Info",
		"Params",
	)
	s.AssertExportedFields(c, filesystemAttachmentDoc{}, migrated.Union(ignored))
	// The info and params fields ar structs.
	s.AssertExportedFields(c, FilesystemAttachmentInfo{}, set.NewStrings(
		"MountPoint", "ReadOnly"))
	s.AssertExportedFields(c, FilesystemAttachmentParams{}, set.NewStrings(
		"Location", "ReadOnly"))
}

func (s *MigrationSuite) TestStorageInstanceDocFields(c *gc.C) {
	ignored := set.NewStrings(
		"ModelUUID",
		"DocID",
		"Life",
		"Releasing", // only when dying; can't migrate dying storage
	)
	migrated := set.NewStrings(
		"Id",
		"Kind",
		"Owner",
		"StorageName",
		"AttachmentCount", // through count of attachment instances
		"Constraints",
	)
	s.AssertExportedFields(c, storageInstanceDoc{}, migrated.Union(ignored))
}

func (s *MigrationSuite) TestStorageAttachmentDocFields(c *gc.C) {
	ignored := set.NewStrings(
		"ModelUUID",
		"DocID",
		"Life",
	)
	migrated := set.NewStrings(
		"Unit",
		"StorageInstance",
	)
	s.AssertExportedFields(c, storageAttachmentDoc{}, migrated.Union(ignored))
}

func (s *MigrationSuite) TestStorageConstraintsDocFields(c *gc.C) {
	ignored := set.NewStrings(
		"ModelUUID",
		"DocID",
	)
	migrated := set.NewStrings(
		"Constraints",
	)
	s.AssertExportedFields(c, storageConstraintsDoc{}, migrated.Union(ignored))
}

func (s *MigrationSuite) TestPayloadDocFields(c *gc.C) {
	definedThroughContainment := set.NewStrings(
		"UnitID",
		"MachineID",
	)
	migrated := set.NewStrings(
		"Name",
		"Type",
		"RawID",
		"State",
		"Labels",
	)
	s.AssertExportedFields(c, payloadDoc{}, migrated.Union(definedThroughContainment))
}

func (s *MigrationSuite) TestEndpointBindingFields(c *gc.C) {
	definedThroughContainment := set.NewStrings(
		"DocID",
	)
	migrated := set.NewStrings(
		"Bindings",
	)
	ignored := set.NewStrings(
		"TxnRevno",
	)
	fields := definedThroughContainment.Union(migrated).Union(ignored)
	s.AssertExportedFields(c, endpointBindingsDoc{}, fields)
}

func (s *MigrationSuite) AssertExportedFields(c *gc.C, doc interface{}, fields set.Strings) {
	expected := testing.GetExportedFields(doc)
	unknown := expected.Difference(fields)
	removed := fields.Difference(expected)
	// If this test fails, it means that extra fields have been added to the
	// doc without thinking about the migration implications.
	c.Check(unknown, gc.HasLen, 0)
	c.Assert(removed, gc.HasLen, 0)
}<|MERGE_RESOLUTION|>--- conflicted
+++ resolved
@@ -322,14 +322,7 @@
 		"Life",
 		// ForceDestroyed is only true for dying/dead machines.
 		"ForceDestroyed",
-<<<<<<< HEAD
-		// Ignored; it gets populated on demand when the agent restarts
-=======
-		// Ignored at this stage, could be an issue if mongo 3.0 isn't
-		// available.
-		"StopMongoUntilVersion",
 		// Ignored; they get populated on demand when the agent restarts
->>>>>>> 586f05ef
 		"AgentStartedAt",
 		"Hostname",
 	)
