// Copyright 2015 Canonical Ltd.
// Licensed under the AGPLv3, see LICENCE file for details.

package state

import (
	"reflect"

	"github.com/juju/utils/set"
	gc "gopkg.in/check.v1"
	"gopkg.in/juju/charm.v6-unstable"
)

type MigrationSuite struct{}

var _ = gc.Suite(&MigrationSuite{})

func (s *MigrationSuite) TestKnownCollections(c *gc.C) {
	completedCollections := set.NewStrings(
		annotationsC,
		constraintsC,
		modelsC,
		modelUsersC,
		modelUserLastConnectionC,
		settingsC,
		statusesC,
		statusesHistoryC,

		// machine
		instanceDataC,
		machinesC,
		openedPortsC,

		// service / unit
		servicesC,
		unitsC,
		meterStatusC, // red / green status for metrics of units

		// settings reference counts are only used for services
		settingsrefsC,

		// relation
		relationsC,
		relationScopesC,
	)

	ignoredCollections := set.NewStrings(
		// We don't export the controller model at this stage.
		controllersC,
		// Users aren't migrated.
		usersC,
		userLastLoginC,
		// userenvnameC is just to provide a unique key constraint.
		usermodelnameC,
		// Metrics aren't migrated.
		metricsC,
		// leaseC is deprecated in favour of leasesC.
		leaseC,
		// Backup and restore information is not migrated.
		restoreInfoC,
		// upgradeInfoC is used to coordinate upgrades and schema migrations,
		// and aren't needed for model migrations.
		upgradeInfoC,
		// Not exported, but the tools will possibly need to be either bundled
		// with the representation or sent separately.
		toolsmetadataC,
		// Transaction stuff.
		"txns",
		"txns.log",

		// We don't import any of the migration collections.
		modelMigrationsC,
		modelMigrationStatusC,
		modelMigrationsActiveC,

		// The container ref document is primarily there to keep track
		// of a particular machine's containers. The migration format
		// uses object containment for this purpose.
		containerRefsC,
		// The min units collection is only used to trigger a watcher
		// in order to have the service add or remove units if the minimum
		// number of units is changed. The Service doc has all we need
		// for migratino.
		minUnitsC,
		// This is a transitory collection of units that need to be assigned
		// to machines.
		assignUnitC,
	)

	// THIS SET WILL BE REMOVED WHEN MIGRATIONS ARE COMPLETE
	todoCollections := set.NewStrings(
		// model
		blocksC,
		cleanupsC,
		cloudimagemetadataC,
		sequenceC,

		// machine
		rebootC,

		// service / unit
		charmsC,
		leasesC,
		"payloads",
		"resources",
		endpointBindingsC,

		// storage
		blockDevicesC,
		filesystemsC,
		filesystemAttachmentsC,
		storageInstancesC,
		storageAttachmentsC,
		storageConstraintsC,
		volumesC,
		volumeAttachmentsC,

		// network
		ipaddressesC,
		networksC,
		networkInterfacesC,
		requestedNetworksC,
		subnetsC,
		spacesC,

		// actions
		actionsC,
		actionNotificationsC,
		actionresultsC,

		// done as part of machines/services/units
<<<<<<< HEAD
		constraintsC,
=======
		statusesHistoryC,
>>>>>>> 99015df1

		// uncategorised
		metricsManagerC, // should really be copied across
	)

	envCollections := set.NewStrings()
	for name := range allCollections() {
		envCollections.Add(name)
	}

	known := completedCollections.Union(ignoredCollections)

	remainder := envCollections.Difference(known)
	remainder = remainder.Difference(todoCollections)

	// If this test fails, it means that a new collection has been added
	// but migrations for it has not been done. This is a Bad Thing™.
	c.Assert(remainder, gc.HasLen, 0)
}

func (s *MigrationSuite) TestModelDocFields(c *gc.C) {
	fields := set.NewStrings(
		// UUID and Mame are constructed from the model config.
		"UUID",
		"Name",
		// Life will always be alive, or we won't be migrating.
		"Life",
		"Owner",
		"LatestAvailableTools",
		// ServerUUID is recreated when the new model is created in the
		// new controller (yay name changes).
		"ServerUUID",
		// Both of the times for dying and death are empty as the model
		// is alive.
		"TimeOfDying",
		"TimeOfDeath",
	)
	s.AssertExportedFields(c, modelDoc{}, fields)
}

func (s *MigrationSuite) TestEnvUserDocFields(c *gc.C) {
	fields := set.NewStrings(
		// ID is the same as UserName (but lowercased)
		"ID",
		// ModelUUID shouldn't be exported, and is inherited
		// from the model definition.
		"ModelUUID",
		// Tracked fields:
		"UserName",
		"DisplayName",
		"CreatedBy",
		"DateCreated",
		"ReadOnly",
	)
	s.AssertExportedFields(c, modelUserDoc{}, fields)
}

func (s *MigrationSuite) TestEnvUserLastConnectionDocFields(c *gc.C) {
	fields := set.NewStrings(
		// ID is the same as UserName (but lowercased)
		"ID",
		// ModelUUID shouldn't be exported, and is inherited
		// from the model definition.
		"ModelUUID",
		// UserName is captured in the migration.User.
		"UserName",
		"LastConnection",
	)
	s.AssertExportedFields(c, modelUserLastConnectionDoc{}, fields)
}

func (s *MigrationSuite) TestMachineDocFields(c *gc.C) {
	fields := set.NewStrings(
		// DocID is the env + machine id
		"DocID",
		// ID is the machine id
		"Id",
		// ModelUUID shouldn't be exported, and is inherited
		// from the model definition.
		"ModelUUID",
		// Life is always alive, confirmed by export precheck.
		"Life",

		"Addresses",
		"ContainerType",
		"Jobs",
		"MachineAddresses",
		"Nonce",
		"PasswordHash",
		"Placement",
		"PreferredPrivateAddress",
		"PreferredPublicAddress",
		"Series",
		"SupportedContainers",
		"SupportedContainersKnown",
		"Tools",

		// Ignored at this stage, could be an issue if mongo 3.0 isn't
		// available.
		"StopMongoUntilVersion",
	)
	todo := set.NewStrings(
		"Principals",
		"Volumes",
		"NoVote",
		"Clean",
		"Filesystems",
		"HasVote",
	)
	s.AssertExportedFields(c, machineDoc{}, fields.Union(todo))
}

func (s *MigrationSuite) TestInstanceDataFields(c *gc.C) {
	fields := set.NewStrings(
		// DocID is the env + machine id
		"DocID",
		"MachineId",
		// ModelUUID shouldn't be exported, and is inherited
		// from the model definition.
		"ModelUUID",

		"InstanceId",
		"Status",
		"Arch",
		"Mem",
		"RootDisk",
		"CpuCores",
		"CpuPower",
		"Tags",
		"AvailZone",
	)
	s.AssertExportedFields(c, instanceData{}, fields)
}

func (s *MigrationSuite) TestServiceDocFields(c *gc.C) {
	fields := set.NewStrings(
		// DocID is the env + name
		"DocID",
		// ModelUUID shouldn't be exported, and is inherited
		// from the model definition.
		"ModelUUID",
		// Always alive, not explicitly exported.
		"Life",
		// OwnerTag is deprecated and should be deleted.
		"OwnerTag",
		// TxnRevno is mgo internals and should not be migrated.
		"TxnRevno",

		"Name",
		"Series",
		"Subordinate",
		"CharmURL",
		"ForceCharm",
		"Exposed",
		"MinUnits",
		"MetricCredentials",
		// UnitCount is handled by the number of units for the exported service.
		"UnitCount",
	)
	todo := set.NewStrings(
		"RelationCount",
	)
	s.AssertExportedFields(c, serviceDoc{}, fields.Union(todo))
}

func (s *MigrationSuite) TestSettingsRefsDocFields(c *gc.C) {
	fields := set.NewStrings(
		// ModelUUID shouldn't be exported, and is inherited
		// from the model definition.
		"ModelUUID",

		"RefCount",
	)
	s.AssertExportedFields(c, settingsRefsDoc{}, fields)
}

func (s *MigrationSuite) TestUnitDocFields(c *gc.C) {
	fields := set.NewStrings(
		// DocID itself isn't migrated
		"DocID",
		"Name",
		// ModelUUID shouldn't be exported, and is inherited
		// from the model definition.
		"ModelUUID",
		// Service is implicit in the migration structure through containment.
		"Service",
		// Series and CharmURL also come from the service.
		"Series",
		"CharmURL",
		"Principal",
		"Subordinates",
		"MachineId",
		// Resolved is not migrated as we check that all is good before we start.
		"Resolved",
		"Tools",
		// Life isn't migrated as we only migrate live things.
		"Life",
		// TxnRevno isn't migrated.
		"TxnRevno",
		"PasswordHash",
		// Obsolete and not migrated.
		"Ports",
		"PublicAddress",
		"PrivateAddress",
	)
	todo := set.NewStrings(
		"StorageAttachmentCount",
	)

	s.AssertExportedFields(c, unitDoc{}, fields.Union(todo))
}

func (s *MigrationSuite) TestPortsDocFields(c *gc.C) {
	fields := set.NewStrings(
		// DocID itself isn't migrated
		"DocID",
		// ModelUUID shouldn't be exported, and is inherited
		// from the model definition.
		"ModelUUID",
		// MachineId is implicit in the migration structure through containment.
		"MachineID",
		"NetworkName",
		"Ports",
		// TxnRevno isn't migrated.
		"TxnRevno",
	)
	s.AssertExportedFields(c, portsDoc{}, fields)
}

func (s *MigrationSuite) TestMeterStatusDocFields(c *gc.C) {
	fields := set.NewStrings(
		// DocID itself isn't migrated
		"DocID",
		// ModelUUID shouldn't be exported, and is inherited
		// from the model definition.
		"ModelUUID",
		"Code",
		"Info",
	)
	s.AssertExportedFields(c, meterStatusDoc{}, fields)
}

func (s *MigrationSuite) TestRelationDocFields(c *gc.C) {
	fields := set.NewStrings(
		// DocID itself isn't migrated
		"DocID",
		// ModelUUID shouldn't be exported, and is inherited
		// from the model definition.
		"ModelUUID",
		"Key",
		"Id",
		"Endpoints",
		// Life isn't exported, only alive.
		"Life",
		// UnitCount isn't explicitly exported, but defined by the stored
		// unit settings data for the relation endpoint.
		"UnitCount",
	)
	s.AssertExportedFields(c, relationDoc{}, fields)
	// We also need to check the Endpoint and nested charm.Relation field.
	endpointFields := set.NewStrings("ServiceName", "Relation")
	s.AssertExportedFields(c, Endpoint{}, endpointFields)
	charmRelationFields := set.NewStrings(
		"Name",
		"Role",
		"Interface",
		"Optional",
		"Limit",
		"Scope",
	)
	s.AssertExportedFields(c, charm.Relation{}, charmRelationFields)
}

func (s *MigrationSuite) TestRelationScopeDocFields(c *gc.C) {
	fields := set.NewStrings(
		// DocID itself isn't migrated
		"DocID",
		// ModelUUID shouldn't be exported, and is inherited
		// from the model definition.
		"ModelUUID",
		"Key",
		// Departing isn't exported as we only deal with live, stable systems.
		"Departing",
	)
	s.AssertExportedFields(c, relationScopeDoc{}, fields)
}

func (s *MigrationSuite) TestAnnatatorDocFields(c *gc.C) {
	fields := set.NewStrings(
		// ModelUUID shouldn't be exported, and is inherited
		// from the model definition.
		"ModelUUID",
		"GlobalKey",
		"Tag",
		"Annotations",
	)
	s.AssertExportedFields(c, annotatorDoc{}, fields)
}

<<<<<<< HEAD
func (s *MigrationSuite) TestHistoricalStatusDocFields(c *gc.C) {
=======
func (s *MigrationSuite) TestConstraintsDocFields(c *gc.C) {
>>>>>>> 99015df1
	fields := set.NewStrings(
		// ModelUUID shouldn't be exported, and is inherited
		// from the model definition.
		"ModelUUID",
<<<<<<< HEAD
		"GlobalKey",
		"Status",
		"StatusInfo",
		"StatusData",
		"Updated",
	)
	s.AssertExportedFields(c, historicalStatusDoc{}, fields)
=======
		"Arch",
		"CpuCores",
		"CpuPower",
		"Mem",
		"RootDisk",
		"InstanceType",
		"Container",
		"Tags",
		"Spaces",
		// Networks is a deprecated constraint and not exported.
		"Networks",
	)
	s.AssertExportedFields(c, constraintsDoc{}, fields)
>>>>>>> 99015df1
}

func (s *MigrationSuite) AssertExportedFields(c *gc.C, doc interface{}, fields set.Strings) {
	expected := getExportedFields(doc)
	unknown := expected.Difference(fields)
	// If this test fails, it means that extra fields have been added to the
	// doc without thinking about the migration implications.
	c.Assert(unknown, gc.HasLen, 0)
}

func getExportedFields(arg interface{}) set.Strings {
	t := reflect.TypeOf(arg)
	result := set.NewStrings()

	count := t.NumField()
	for i := 0; i < count; i++ {
		f := t.Field(i)
		// empty PkgPath means exported field.
		// see https://golang.org/pkg/reflect/#StructField
		if f.PkgPath == "" {
			result.Add(f.Name)
		}
	}

	return result
}<|MERGE_RESOLUTION|>--- conflicted
+++ resolved
@@ -128,13 +128,6 @@
 		actionNotificationsC,
 		actionresultsC,
 
-		// done as part of machines/services/units
-<<<<<<< HEAD
-		constraintsC,
-=======
-		statusesHistoryC,
->>>>>>> 99015df1
-
 		// uncategorised
 		metricsManagerC, // should really be copied across
 	)
@@ -433,24 +426,11 @@
 	s.AssertExportedFields(c, annotatorDoc{}, fields)
 }
 
-<<<<<<< HEAD
-func (s *MigrationSuite) TestHistoricalStatusDocFields(c *gc.C) {
-=======
 func (s *MigrationSuite) TestConstraintsDocFields(c *gc.C) {
->>>>>>> 99015df1
-	fields := set.NewStrings(
-		// ModelUUID shouldn't be exported, and is inherited
-		// from the model definition.
-		"ModelUUID",
-<<<<<<< HEAD
-		"GlobalKey",
-		"Status",
-		"StatusInfo",
-		"StatusData",
-		"Updated",
-	)
-	s.AssertExportedFields(c, historicalStatusDoc{}, fields)
-=======
+	fields := set.NewStrings(
+		// ModelUUID shouldn't be exported, and is inherited
+		// from the model definition.
+		"ModelUUID",
 		"Arch",
 		"CpuCores",
 		"CpuPower",
@@ -464,7 +444,20 @@
 		"Networks",
 	)
 	s.AssertExportedFields(c, constraintsDoc{}, fields)
->>>>>>> 99015df1
+}
+
+func (s *MigrationSuite) TestHistoricalStatusDocFields(c *gc.C) {
+	fields := set.NewStrings(
+		// ModelUUID shouldn't be exported, and is inherited
+		// from the model definition.
+		"ModelUUID",
+		"GlobalKey",
+		"Status",
+		"StatusInfo",
+		"StatusData",
+		"Updated",
+	)
+	s.AssertExportedFields(c, historicalStatusDoc{}, fields)
 }
 
 func (s *MigrationSuite) AssertExportedFields(c *gc.C, doc interface{}, fields set.Strings) {
