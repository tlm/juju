// Copyright 2014 Canonical Ltd.
// Licensed under the AGPLv3, see LICENCE file for details.

package backups

import (
	"bytes"
	"io"
	"io/ioutil"
	"time" // Only used for time types.

	"github.com/juju/errors"
	"github.com/juju/testing"
	"github.com/juju/utils/v2/filestorage"

	"github.com/juju/juju/state"
)

var (
	Create        = create
	FileTimestamp = fileTimestamp

<<<<<<< HEAD
	TestGetFilesToBackUp = &getFilesToBackUp
	GetDBDumper          = &getDBDumper
	RunCreate            = &runCreate
	FinishMeta           = &finishMeta
	StoreArchiveRef      = &storeArchive
	GetMongodumpPath     = &getMongodumpPath
	RunCommand           = &runCommandFn
=======
	TestGetFilesToBackUp  = &getFilesToBackUp
	GetDBDumper           = &getDBDumper
	RunCreate             = &runCreate
	FinishMeta            = &finishMeta
	StoreArchiveRef       = &storeArchive
	GetMongodumpPath      = &getMongodumpPath
	GetMongorestorePath   = &getMongorestorePath
	RunCommand            = &runCommandFn
	ReplaceableFolders    = &replaceableFolders
	MongoInstalledVersion = &mongoInstalledVersion
	AvailableDisk         = &availableDisk
	TotalDisk             = &totalDisk
	DirSize               = &dirSize
>>>>>>> 739511a3
)

var _ filestorage.DocStorage = (*backupsDocStorage)(nil)
var _ filestorage.RawFileStorage = (*backupBlobStorage)(nil)

func getBackupDBWrapper(st *state.State) *storageDBWrapper {
	db := st.MongoSession().DB(storageDBName)
	return newStorageDBWrapper(db, storageMetaName, st.ModelUUID())
}

// NewBackupID creates a new backup ID based on the metadata.
func NewBackupID(meta *Metadata) string {
	doc := newStorageMetaDoc(meta)
	return newStorageID(&doc)
}

// GetBackupMetadata returns the metadata retrieved from storage.
func GetBackupMetadata(st *state.State, id string) (*Metadata, error) {
	db := getBackupDBWrapper(st)
	defer db.Close()
	doc, err := getStorageMetadata(db, id)
	if err != nil {
		return nil, errors.Trace(err)
	}
	return docAsMetadata(doc), nil
}

// AddBackupMetadata adds the metadata to storage.
func AddBackupMetadata(st *state.State, meta *Metadata) (string, error) {
	db := getBackupDBWrapper(st)
	defer db.Close()
	doc := newStorageMetaDoc(meta)
	return addStorageMetadata(db, &doc)
}

// AddBackupMetadataID adds the metadata to storage, using the given
// backup ID.
func AddBackupMetadataID(st *state.State, meta *Metadata, id string) error {
	restore := testing.PatchValue(&newStorageID, func(*storageMetaDoc) string {
		return id
	})
	defer restore()

	db := getBackupDBWrapper(st)
	defer db.Close()
	doc := newStorageMetaDoc(meta)
	_, err := addStorageMetadata(db, &doc)
	return errors.Trace(err)
}

// SetBackupStoredTime stores the time of when the identified backup archive
// file was stored.
func SetBackupStoredTime(st *state.State, id string, stored time.Time) error {
	db := getBackupDBWrapper(st)
	defer db.Close()
	return setStorageStoredTime(db, id, stored)
}

// ExposeCreateResult extracts the values in a create() result.
func ExposeCreateResult(result *createResult) (io.ReadCloser, int64, string, string) {
	return result.archiveFile, result.size, result.checksum, result.filename
}

// NewTestCreateArgs builds a new args value for create() calls.
func NewTestCreateArgs(backupDir string, filesToBackUp []string, db DBDumper, metar io.Reader, noDownload bool) *createArgs {
	args := createArgs{
		backupDir:      backupDir,
		filesToBackUp:  filesToBackUp,
		db:             db,
		metadataReader: metar,
		noDownload:     noDownload,
		availableDisk: func(string) uint64 {
			return 6666 * 1024 * 1024
		},
		totalDisk: func(string) uint64 {
			return 8666 * 1024 * 1024
		},
	}
	return &args
}

// ExposeCreateResult extracts the values in a create() args value.
func ExposeCreateArgs(args *createArgs) (string, []string, DBDumper) {
	return args.backupDir, args.filesToBackUp, args.db
}

// NewTestCreateResult builds a new create() result.
func NewTestCreateResult(file io.ReadCloser, size int64, checksum, filename string) *createResult {
	result := createResult{
		archiveFile: file,
		size:        size,
		checksum:    checksum,
		filename:    filename,
	}
	return &result
}

// NewTestCreate builds a new replacement for create() with the given result.
func NewTestCreate(result *createResult) (*createArgs, func(*createArgs) (*createResult, error)) {
	var received createArgs

	if result == nil {
		archiveFile := ioutil.NopCloser(bytes.NewBufferString("<archive>"))
		result = NewTestCreateResult(archiveFile, 10, "<checksum>", "")
	}

	testCreate := func(args *createArgs) (*createResult, error) {
		received = *args
		return result, nil
	}

	return &received, testCreate
}

// NewTestCreate builds a new replacement for create() with the given failure.
func NewTestCreateFailure(failure string) func(*createArgs) (*createResult, error) {
	return func(*createArgs) (*createResult, error) {
		return nil, errors.New(failure)
	}
}

// NewTestMetaFinisher builds a new replacement for finishMetadata with
// the given failure.
func NewTestMetaFinisher(failure string) func(*Metadata, *createResult) error {
	return func(*Metadata, *createResult) error {
		if failure == "" {
			return nil
		}
		return errors.New(failure)
	}
}

// NewTestArchiveStorer builds a new replacement for StoreArchive with
// the given failure.
func NewTestArchiveStorer(failure string) func(filestorage.FileStorage, *Metadata, io.Reader) error {
	return func(filestorage.FileStorage, *Metadata, io.Reader) error {
		if failure == "" {
			return nil
		}
		return errors.New(failure)
	}
}<|MERGE_RESOLUTION|>--- conflicted
+++ resolved
@@ -20,7 +20,6 @@
 	Create        = create
 	FileTimestamp = fileTimestamp
 
-<<<<<<< HEAD
 	TestGetFilesToBackUp = &getFilesToBackUp
 	GetDBDumper          = &getDBDumper
 	RunCreate            = &runCreate
@@ -28,21 +27,9 @@
 	StoreArchiveRef      = &storeArchive
 	GetMongodumpPath     = &getMongodumpPath
 	RunCommand           = &runCommandFn
-=======
-	TestGetFilesToBackUp  = &getFilesToBackUp
-	GetDBDumper           = &getDBDumper
-	RunCreate             = &runCreate
-	FinishMeta            = &finishMeta
-	StoreArchiveRef       = &storeArchive
-	GetMongodumpPath      = &getMongodumpPath
-	GetMongorestorePath   = &getMongorestorePath
-	RunCommand            = &runCommandFn
-	ReplaceableFolders    = &replaceableFolders
-	MongoInstalledVersion = &mongoInstalledVersion
-	AvailableDisk         = &availableDisk
-	TotalDisk             = &totalDisk
-	DirSize               = &dirSize
->>>>>>> 739511a3
+	AvailableDisk        = &availableDisk
+	TotalDisk            = &totalDisk
+	DirSize              = &dirSize
 )
 
 var _ filestorage.DocStorage = (*backupsDocStorage)(nil)
