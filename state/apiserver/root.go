// Copyright 2013 Canonical Ltd.
// Licensed under the AGPLv3, see LICENCE file for details.

package apiserver

import (
	"reflect"
	"time"

	"github.com/juju/errors"

	"github.com/juju/juju/rpc"
	"github.com/juju/juju/rpc/rpcreflect"
	"github.com/juju/juju/state"
	"github.com/juju/juju/state/api/params"
	"github.com/juju/juju/state/apiserver/common"
)

type taggedAuthenticator interface {
	state.Entity
	state.Authenticator
}

var (
	// maxClientPingInterval defines the timeframe until the ping timeout
	// closes the monitored connection. TODO(mue): Idea by Roger:
	// Move to API (e.g. params) so that the pinging there may
	// depend on the interval.
	maxClientPingInterval = 3 * time.Minute

	// mongoPingInterval defines the interval at which an API server
	// will ping the mongo session to make sure that it's still
	// alive. When the ping returns an error, the server will be
	// terminated.
	mongoPingInterval = 10 * time.Second
)

type objectKey struct {
	name    string
	version int
	objId   string
}

// srvRoot represents a single client's connection to the state
// after it has logged in.
type srvRoot struct {
	state       *state.State
	rpcConn     *rpc.Conn
	resources   *common.Resources
	entity      taggedAuthenticator
	objectCache map[objectKey]reflect.Value
}

// newSrvRoot creates the client's connection representation
// and starts a ping timeout for the monitoring of this
// connection.
func newSrvRoot(root *initialRoot, entity taggedAuthenticator) *srvRoot {
	r := &srvRoot{
		state:       root.srv.state,
		rpcConn:     root.rpcConn,
		resources:   common.NewResources(),
		entity:      entity,
		objectCache: make(map[objectKey]reflect.Value),
	}
	r.resources.RegisterNamed("dataDir", common.StringResource(root.srv.dataDir))
	return r
}

// Kill implements rpc.Killer.  It cleans up any resources that need
// cleaning up to ensure that all outstanding requests return.
func (r *srvRoot) Kill() {
	r.resources.StopAll()
}

// srvCaller is our implementation of the rpcreflect.MethodCaller interface.
// It lives just long enough to encapsulate the methods that should be
// available for an RPC call and allow the RPC code to instantiate an object
// and place a call on its method.
type srvCaller struct {
	objMethod rpcreflect.ObjMethod
	goType    reflect.Type
	creator   func(id string) (reflect.Value, error)
}

// ParamsType defines the parameters that should be supplied to this function.
// See rpcreflect.MethodCaller for more detail.
func (s *srvCaller) ParamsType() reflect.Type {
	return s.objMethod.Params
}

// ReturnType defines the object that is returned from the function.`
// See rpcreflect.MethodCaller for more detail.
func (s *srvCaller) ResultType() reflect.Type {
	return s.objMethod.Result
}

<<<<<<< HEAD
// Rsyslog returns an object that provides access to the Rsyslog API
// facade. The id argument is reserved for future use and currently needs to
// be empty.
func (r *srvRoot) Rsyslog(id string) (*rsyslog.RsyslogAPI, error) {
	if id != "" {
		// Safeguard id for possible future use.
		return nil, common.ErrBadId
	}
	return rsyslog.NewRsyslogAPI(r.srv.state, r.resources, r)
}

// Logger returns an object that provides access to the Logger API facade.
// The id argument is reserved for future use and must be empty.
func (r *srvRoot) Logger(id string) (*loggerapi.LoggerAPI, error) {
	if id != "" {
		// TODO: There is no direct test for this
		return nil, common.ErrBadId
	}
	return loggerapi.NewLoggerAPI(r.srv.state, r.resources, r)
}

// Upgrader returns an object that provides access to the Upgrader API facade.
// The id argument is reserved for future use and must be empty.
func (r *srvRoot) Upgrader(id string) (upgrader.Upgrader, error) {
	if id != "" {
		// TODO: There is no direct test for this
		return nil, common.ErrBadId
	}
	// The type of upgrader we return depends on who is asking.
	// Machines get an UpgraderAPI, units get a UnitUpgraderAPI.
	// This is tested in the state/api/upgrader package since there
	// are currently no direct srvRoot tests.
	tag := r.GetAuthTag()
	switch tag.(type) {
	case names.MachineTag:
		return upgrader.NewUpgraderAPI(r.srv.state, r.resources, r)
	case names.UnitTag:
		return upgrader.NewUnitUpgraderAPI(r.srv.state, r.resources, r)
	default:
		// Not a machine or unit.
		return nil, common.ErrPerm
	}
=======
// Call takes the object Id and an instance of ParamsType to create an object and place
// a call on its method. It then returns an instance of ResultType.
func (s *srvCaller) Call(objId string, arg reflect.Value) (reflect.Value, error) {
	objVal, err := s.creator(objId)
	if err != nil {
		return reflect.Value{}, err
	}
	return s.objMethod.Call(objVal, arg)
>>>>>>> dd766b0e
}

// FindMethod looks up the given rootName and version in our facade registry
// and returns a MethodCaller that will be used by the RPC code to place calls on
// that facade.
// FindMethod uses the global registry state/apiserver/common.Facades.
// For more information about how FindMethod should work, see rpc/server.go and
// rpc/rpcreflect/value.go
func (r *srvRoot) FindMethod(rootName string, version int, methodName string) (rpcreflect.MethodCaller, error) {
	goType, err := common.Facades.GetType(rootName, version)
	if err != nil {
		if errors.IsNotFound(err) {
			return nil, &rpcreflect.CallNotImplementedError{
				RootMethod: rootName,
				Version:    version,
			}
		}
		return nil, err
	}
	rpcType := rpcreflect.ObjTypeOf(goType)
	objMethod, err := rpcType.Method(methodName)
	if err != nil {
		if err == rpcreflect.ErrMethodNotFound {
			return nil, &rpcreflect.CallNotImplementedError{
				RootMethod: rootName,
				Version:    version,
				Method:     methodName,
			}
		}
		return nil, err
	}
	creator := func(id string) (reflect.Value, error) {
		objKey := objectKey{name: rootName, version: version, objId: id}
		if obj, ok := r.objectCache[objKey]; ok {
			return obj, nil
		}
		factory, err := common.Facades.GetFactory(rootName, version)
		if err != nil {
			// We don't check for IsNotFound here, because it
			// should have already been handled in the GetType
			// check.
			return reflect.Value{}, err
		}
		obj, err := factory(r.state, r.resources, r, id)
		if err != nil {
			return reflect.Value{}, err
		}
		objValue := reflect.ValueOf(obj)
		if !objValue.Type().AssignableTo(goType) {
			return reflect.Value{}, errors.Errorf(
				"internal error, %s(%d) claimed to return %s but returned %T",
				rootName, version, goType, obj)
		}
		if goType.Kind() == reflect.Interface {
			// If the original function wanted to return an
			// interface type, the indirection in the factory via
			// an interface{} strips the original interface
			// information off. So here we have to create the
			// interface again, and assign it.
			asInterface := reflect.New(goType).Elem()
			asInterface.Set(objValue)
			objValue = asInterface
		}
		r.objectCache[objKey] = objValue
		return objValue, nil
	}
	return &srvCaller{
		creator:   creator,
		objMethod: objMethod,
	}, nil
}

// AuthMachineAgent returns whether the current client is a machine agent.
func (r *srvRoot) AuthMachineAgent() bool {
	_, ok := r.entity.(*state.Machine)
	return ok
}

// AuthUnitAgent returns whether the current client is a unit agent.
func (r *srvRoot) AuthUnitAgent() bool {
	_, ok := r.entity.(*state.Unit)
	return ok
}

// AuthOwner returns whether the authenticated user's tag matches the
// given entity tag.
func (r *srvRoot) AuthOwner(tag string) bool {
	return r.entity.Tag().String() == tag
}

// AuthEnvironManager returns whether the authenticated user is a
// machine with running the ManageEnviron job.
func (r *srvRoot) AuthEnvironManager() bool {
	return isMachineWithJob(r.entity, state.JobManageEnviron)
}

// AuthClient returns whether the authenticated entity is a client
// user.
func (r *srvRoot) AuthClient() bool {
	_, isUser := r.entity.(*state.User)
	return isUser
}

// GetAuthTag returns the tag of the authenticated entity.
func (r *srvRoot) GetAuthTag() names.Tag {
	return r.entity.Tag()
}

// GetAuthEntity returns the authenticated entity.
func (r *srvRoot) GetAuthEntity() state.Entity {
	return r.entity
}

// DescribeFacades returns the list of available Facades and their Versions
func (r *srvRoot) DescribeFacades() []params.FacadeVersions {
	facades := common.Facades.List()
	result := make([]params.FacadeVersions, len(facades))
	for i, facade := range facades {
		result[i].Name = facade.Name
		result[i].Versions = facade.Versions
	}
	return result
}<|MERGE_RESOLUTION|>--- conflicted
+++ resolved
@@ -8,6 +8,7 @@
 	"time"
 
 	"github.com/juju/errors"
+	"github.com/juju/names"
 
 	"github.com/juju/juju/rpc"
 	"github.com/juju/juju/rpc/rpcreflect"
@@ -94,7 +95,7 @@
 	return s.objMethod.Result
 }
 
-<<<<<<< HEAD
+/*
 // Rsyslog returns an object that provides access to the Rsyslog API
 // facade. The id argument is reserved for future use and currently needs to
 // be empty.
@@ -137,7 +138,8 @@
 		// Not a machine or unit.
 		return nil, common.ErrPerm
 	}
-=======
+}
+*/
 // Call takes the object Id and an instance of ParamsType to create an object and place
 // a call on its method. It then returns an instance of ResultType.
 func (s *srvCaller) Call(objId string, arg reflect.Value) (reflect.Value, error) {
@@ -146,7 +148,6 @@
 		return reflect.Value{}, err
 	}
 	return s.objMethod.Call(objVal, arg)
->>>>>>> dd766b0e
 }
 
 // FindMethod looks up the given rootName and version in our facade registry
