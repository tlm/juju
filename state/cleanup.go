--- conflicted
+++ resolved
@@ -9,13 +9,8 @@
 
 	"github.com/juju/charm/v7"
 	"github.com/juju/errors"
-<<<<<<< HEAD
 	"github.com/juju/names/v4"
-=======
 	jujutxn "github.com/juju/txn"
-	"gopkg.in/juju/charm.v6"
-	"gopkg.in/juju/names.v3"
->>>>>>> e24eb53d
 	"gopkg.in/mgo.v2/bson"
 	"gopkg.in/mgo.v2/txn"
 
@@ -1186,13 +1181,8 @@
 	// machine if the provisioner has gone AWOL - the main case here
 	// is if the cloud credential is invalid so the provisioner is
 	// stopped.
-<<<<<<< HEAD
 	if force && !machine.ForceDestroyed() {
-		st.scheduleForceCleanup(cleanupForceRemoveMachine, machineId, maxWait)
-=======
-	if force {
 		st.scheduleForceCleanup(cleanupForceRemoveMachine, machineID, maxWait)
->>>>>>> e24eb53d
 	}
 	return nil
 }
@@ -1225,25 +1215,19 @@
 		return errors.Trace(err)
 	}
 
-<<<<<<< HEAD
+	machine, err := st.Machine(machineID)
+	if errors.IsNotFound(err) {
+		return nil
+	} else if err != nil {
+		return errors.Trace(err)
+	}
+
 	// Schedule a forced cleanup if not already done.
 	if !machine.ForceDestroyed() {
 		st.scheduleForceCleanup(cleanupForceRemoveMachine, machineId, maxWait)
 		if err := st.db().RunTransaction(machine.forceDestroyedOps()); err != nil {
 			return errors.Trace(err)
 		}
-	}
-
-	// The first thing we want to do is remove any series upgrade machine
-	// locks that might prevent other resources from being removed.
-	if err := cleanupUpgradeSeriesLock(machine); err != nil {
-=======
-	machine, err := st.Machine(machineID)
-	if errors.IsNotFound(err) {
-		return nil
-	} else if err != nil {
->>>>>>> e24eb53d
-		return errors.Trace(err)
 	}
 
 	// In an ideal world, we'd call machine.Destroy() here, and thus prevent
@@ -1747,7 +1731,6 @@
 
 // cleanupUpgradeSeriesLock removes a series upgrade lock
 // for the input machine ID if one exists.
-// The
 func (st *State) cleanupUpgradeSeriesLock(machineID string) error {
 	buildTxn := func(attempt int) ([]txn.Op, error) {
 		if _, err := st.getUpgradeSeriesLock(machineID); err != nil {
