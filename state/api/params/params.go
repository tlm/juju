--- conflicted
+++ resolved
@@ -6,15 +6,15 @@
 	"fmt"
 )
 
-<<<<<<< HEAD
 // AddRelation holds the parameters for making the AddRelation call.
 // The endpoints specified are unordered.
 type AddRelation struct {
-=======
+	Endpoints []string
+}
+
 // DestroyRelation holds the parameters for making the DestroyRelation call.
 // The endpoints specified are unordered.
 type DestroyRelation struct {
->>>>>>> 9cd55836
 	Endpoints []string
 }
 
