// Copyright 2013 Canonical Ltd.
// Licensed under the AGPLv3, see LICENCE file for details.

package uniter

import (
	"fmt"

	"github.com/juju/charm"
	"github.com/juju/names"

	"github.com/juju/juju/state/api/common"
	"github.com/juju/juju/state/api/params"
	"github.com/juju/juju/state/api/watcher"
)

// This module implements a subset of the interface provided by
// state.Service, as needed by the uniter API.

// Service represents the state of a service.
type Service struct {
	st   *State
	tag  names.ServiceTag
	life params.Life
}

// Name returns the service name.
func (s *Service) Name() string {
	return s.tag.Id()
}

// String returns the service as a string.
func (s *Service) String() string {
	return s.Name()
}

// Watch returns a watcher for observing changes to a service.
func (s *Service) Watch() (watcher.NotifyWatcher, error) {
<<<<<<< HEAD
	return common.Watch(s.st.facade, s.tag.String())
=======
	return common.Watch(s.st.caller, uniterFacade, s.tag)
>>>>>>> 70eea68b
}

// WatchRelations returns a StringsWatcher that notifies of changes to
// the lifecycles of relations involving s.
func (s *Service) WatchRelations() (watcher.StringsWatcher, error) {
	var results params.StringsWatchResults
	args := params.Entities{
		Entities: []params.Entity{{Tag: s.tag.String()}},
	}
	err := s.st.facade.FacadeCall("WatchServiceRelations", args, &results)
	if err != nil {
		return nil, err
	}
	if len(results.Results) != 1 {
		return nil, fmt.Errorf("expected 1 result, got %d", len(results.Results))
	}
	result := results.Results[0]
	if result.Error != nil {
		return nil, result.Error
	}
	w := watcher.NewStringsWatcher(s.st.facade.RawAPICaller(), result)
	return w, nil
}

// Life returns the service's current life state.
func (s *Service) Life() params.Life {
	return s.life
}

// Refresh refreshes the contents of the Service from the underlying
// state.
func (s *Service) Refresh() error {
	life, err := s.st.life(s.tag)
	if err != nil {
		return err
	}
	s.life = life
	return nil
}

// CharmURL returns the service's charm URL, and whether units should
// upgrade to the charm with that URL even if they are in an error
// state (force flag).
//
// NOTE: This differs from state.Service.CharmURL() by returning
// an error instead as well, because it needs to make an API call.
func (s *Service) CharmURL() (*charm.URL, bool, error) {
	var results params.StringBoolResults
	args := params.Entities{
		Entities: []params.Entity{{Tag: s.tag.String()}},
	}
	err := s.st.facade.FacadeCall("CharmURL", args, &results)
	if err != nil {
		return nil, false, err
	}
	if len(results.Results) != 1 {
		return nil, false, fmt.Errorf("expected 1 result, got %d", len(results.Results))
	}
	result := results.Results[0]
	if result.Error != nil {
		return nil, false, result.Error
	}
	if result.Result != "" {
		curl, err := charm.ParseURL(result.Result)
		if err != nil {
			return nil, false, err
		}
		return curl, result.Ok, nil
	}
	return nil, false, fmt.Errorf("%q has no charm url set", s.tag)
}

// TODO(dimitern) bug #1270795 2014-01-20
// Add a doc comment here.
func (s *Service) GetOwnerTag() (string, error) {
	var result params.StringResult
	args := params.Entities{
		Entities: []params.Entity{{Tag: s.tag.String()}},
	}
	err := s.st.facade.FacadeCall("GetOwnerTag", args, &result)
	if err != nil {
		return "", err
	}
	if result.Error != nil {
		return "", result.Error
	}
	return result.Result, nil
}<|MERGE_RESOLUTION|>--- conflicted
+++ resolved
@@ -36,11 +36,7 @@
 
 // Watch returns a watcher for observing changes to a service.
 func (s *Service) Watch() (watcher.NotifyWatcher, error) {
-<<<<<<< HEAD
-	return common.Watch(s.st.facade, s.tag.String())
-=======
-	return common.Watch(s.st.caller, uniterFacade, s.tag)
->>>>>>> 70eea68b
+	return common.Watch(s.st.facade, s.tag)
 }
 
 // WatchRelations returns a StringsWatcher that notifies of changes to
