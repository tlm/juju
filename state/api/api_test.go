package api_test

import (
	"errors"
	"fmt"
	"io"
	. "launchpad.net/gocheck"
	"launchpad.net/juju-core/juju/testing"
	"launchpad.net/juju-core/rpc"
	"launchpad.net/juju-core/state"
	"launchpad.net/juju-core/state/api"
	"launchpad.net/juju-core/state/statecmd"
	coretesting "launchpad.net/juju-core/testing"
	"net"
	stdtesting "testing"
)

func TestAll(t *stdtesting.T) {
	coretesting.MgoTestPackage(t)
}

type suite struct {
	testing.JujuConnSuite
	listener net.Listener
}

var _ = Suite(&suite{})

func init() {
	api.AuthenticationEnabled = true
}

var operationPermTests = []struct {
	about string
	// op performs the operation to be tested using the given state
	// connection.  It returns a function that should be used to
	// undo any changes made by the operation.
	op    func(c *C, st *api.State) (reset func(), err error)
	allow []string
	deny  []string
}{{
	about: "Unit.Get",
	op:    opGetUnitWordpress0,
	deny:  []string{"user-admin", "user-other"},
}, {
	about: "Machine.Get",
	op:    opGetMachine1,
	deny:  []string{"user-admin", "user-other"},
}, {
	about: "Machine.SetPassword",
	op:    opMachine1SetPassword,
	allow: []string{"machine-0", "machine-1"},
}, {
	about: "Unit.SetPassword (on principal unit)",
	op:    opUnitSetPassword("wordpress/0"),
	allow: []string{"unit-wordpress-0", "machine-1"},
}, {
	about: "Unit.SetPassword (on subordinate unit)",
	op:    opUnitSetPassword("logging/0"),
	allow: []string{"unit-logging-0", "unit-wordpress-0"},
}, {
	about: "Client.Status",
	op:    opClientStatus,
	allow: []string{"user-admin", "user-other"},
}, {
	about: "Client.SetConfig",
	op:    opClientSetConfig,
	allow: []string{"user-admin", "user-other"},
},
}

// allowed returns the set of allowed entities given an allow list and a
// deny list.  If an allow list is specified, only those entities are
// allowed; otherwise those in deny are disallowed.
func allowed(all, allow, deny []string) map[string]bool {
	p := make(map[string]bool)
	if allow != nil {
		for _, e := range allow {
			p[e] = true
		}
		return p
	}
loop:
	for _, e0 := range all {
		for _, e1 := range deny {
			if e1 == e0 {
				continue loop
			}
		}
		p[e0] = true
	}
	return p
}

func (s *suite) TestOperationPerm(c *C) {
	entities := s.setUpScenario(c)
	for i, t := range operationPermTests {
		allow := allowed(entities, t.allow, t.deny)
		for _, e := range entities {
			c.Logf("test %d; %s; entity %q", i, t.about, e)
			st := s.openAs(c, e)
			reset, err := t.op(c, st)
			if allow[e] {
				c.Check(err, IsNil)
			} else {
				c.Check(err, ErrorMatches, "permission denied")
				c.Check(api.ErrCode(err), Equals, api.CodeUnauthorized)
			}
			reset()
			st.Close()
		}
	}
}

func opGetUnitWordpress0(c *C, st *api.State) (func(), error) {
	u, err := st.Unit("wordpress/0")
	if err != nil {
		c.Check(u, IsNil)
	} else {
		name, ok := u.DeployerName()
		c.Check(ok, Equals, true)
		c.Check(name, Equals, "machine-1")
	}
	return func() {}, err
}

func opUnitSetPassword(unitName string) func(c *C, st *api.State) (func(), error) {
	return func(c *C, st *api.State) (func(), error) {
		u, err := st.Unit(unitName)
		if err != nil {
			c.Check(u, IsNil)
			return func() {}, err
		}
		err = u.SetPassword("another password")
		if err != nil {
			return func() {}, err
		}
		return func() {
			setDefaultPassword(c, u)
		}, nil
	}
}

func opGetMachine1(c *C, st *api.State) (func(), error) {
	m, err := st.Machine("1")
	if err != nil {
		c.Check(m, IsNil)
	} else {
		name, ok := m.InstanceId()
		c.Assert(ok, Equals, true)
		c.Assert(name, Equals, "i-machine-1")
	}
	return func() {}, err
}

func opMachine1SetPassword(c *C, st *api.State) (func(), error) {
	m, err := st.Machine("1")
	if err != nil {
		c.Check(m, IsNil)
		return func() {}, err
	}
	err = m.SetPassword("another password")
	if err != nil {
		return func() {}, err
	}
	return func() {
		setDefaultPassword(c, m)
	}, nil
}

func opClientStatus(c *C, st *api.State) (func(), error) {
	status, err := st.Client().Status()
	if err != nil {
		c.Check(status, IsNil)
		return func() {}, err
	}
	c.Assert(err, IsNil)
	c.Assert(status, DeepEquals, scenarioStatus)
	return func() {}, nil
}

func opClientSetConfig(c *C, st *api.State) (func(), error) {
	err := st.Client().SetConfig("wordpress", map[string]string{
		"blog-title": "foo",
	})
	return func() {}, err
}

// scenarioStatus describes the expected state
// of the juju environment set up by setUpScenario.
var scenarioStatus = &api.Status{
	Machines: map[string]api.MachineInfo{
		"0": {
			InstanceId: "i-machine-0",
		},
		"1": {
			InstanceId: "i-machine-1",
		},
		"2": {
			InstanceId: "i-machine-2",
		},
	},
}

// setUpScenario makes an environment scenario suitable for
// testing most kinds of access scenario. It returns
// a list of all the entities in the scenario.
//
// When the scenario is initialized, we have:
// user-admin
// user-other
// machine-0
//  instance-id="i-machine-0"
//  jobs=manage-environ
// machine-1
//  instance-id="i-machine-1"
//  jobs=host-units
// machine-2
//  instance-id="i-machine-2"
//  jobs=host-units
// service-wordpress
// service-logging
// unit-wordpress-0
//     deployer-name=machine-1
// unit-logging-0
//  deployer-name=unit-wordpress-0
// unit-wordpress-1
//     deployer-name=machine-2
// unit-logging-1
//  deployer-name=unit-wordpress-1
//
// The passwords for all returned entities are
// set to the entity name with a " password" suffix.
//
// Note that there is nothing special about machine-0
// here - it's the environment manager in this scenario
// just because machine 0 has traditionally been the
// environment manager (bootstrap machine), so is
// hopefully easier to remember as such.
func (s *suite) setUpScenario(c *C) (entities []string) {
	add := func(e state.AuthEntity) {
		entities = append(entities, e.EntityName())
	}
	u, err := s.State.User("admin")
	c.Assert(err, IsNil)
	setDefaultPassword(c, u)
	add(u)

	u, err = s.State.AddUser("other", "")
	c.Assert(err, IsNil)
	setDefaultPassword(c, u)
	add(u)

	m, err := s.State.AddMachine("series", state.JobManageEnviron)
	c.Assert(err, IsNil)
	c.Assert(m.EntityName(), Equals, "machine-0")
	err = m.SetInstanceId(state.InstanceId("i-" + m.EntityName()))
	c.Assert(err, IsNil)
	setDefaultPassword(c, m)
	add(m)

	wordpress, err := s.State.AddService("wordpress", s.AddTestingCharm(c, "wordpress"))
	c.Assert(err, IsNil)

	_, err = s.State.AddService("logging", s.AddTestingCharm(c, "logging"))
	c.Assert(err, IsNil)

	eps, err := s.State.InferEndpoints([]string{"logging", "wordpress"})
	c.Assert(err, IsNil)
	rel, err := s.State.AddRelation(eps...)
	c.Assert(err, IsNil)

	for i := 0; i < 2; i++ {
		wu, err := wordpress.AddUnit()
		c.Assert(err, IsNil)
		c.Assert(wu.EntityName(), Equals, fmt.Sprintf("unit-wordpress-%d", i))
		setDefaultPassword(c, wu)
		add(wu)

		m, err := s.State.AddMachine("series", state.JobHostUnits)
		c.Assert(err, IsNil)
		c.Assert(m.EntityName(), Equals, fmt.Sprintf("machine-%d", i+1))
		err = m.SetInstanceId(state.InstanceId("i-" + m.EntityName()))
		c.Assert(err, IsNil)
		setDefaultPassword(c, m)
		add(m)

		err = wu.AssignToMachine(m)
		c.Assert(err, IsNil)

		deployer, ok := wu.DeployerName()
		c.Assert(ok, Equals, true)
		c.Assert(deployer, Equals, fmt.Sprintf("machine-%d", i+1))

		wru, err := rel.Unit(wu)
		c.Assert(err, IsNil)

		// Create the subordinate unit as a side-effect of entering
		// scope in the principal's relation-unit.
		err = wru.EnterScope(nil)
		c.Assert(err, IsNil)

		lu, err := s.State.Unit(fmt.Sprintf("logging/%d", i))
		c.Assert(err, IsNil)
		c.Assert(lu.IsPrincipal(), Equals, false)
		deployer, ok = lu.DeployerName()
		c.Assert(ok, Equals, true)
		c.Assert(deployer, Equals, fmt.Sprintf("unit-wordpress-%d", i))
		setDefaultPassword(c, lu)
		add(lu)
	}
	return
}

// AuthEntity is the same as state.AuthEntity but
// without PasswordValid, which is implemented
// by state entities but not by api entities.
type AuthEntity interface {
	EntityName() string
	SetPassword(pass string) error
	Refresh() error
}

func setDefaultPassword(c *C, e AuthEntity) {
	err := e.SetPassword(e.EntityName() + " password")
	c.Assert(err, IsNil)
}

var badLoginTests = []struct {
	entityName string
	password   string
	err        string
	code       string
}{{
	entityName: "user-admin",
	password:   "wrong password",
	err:        "invalid entity name or password",
	code:       api.CodeUnauthorized,
}, {
	entityName: "user-foo",
	password:   "password",
	err:        "invalid entity name or password",
	code:       api.CodeUnauthorized,
}, {
	entityName: "bar",
	password:   "password",
	err:        `invalid entity name "bar"`,
}}

func (s *suite) TestBadLogin(c *C) {
	_, info, err := s.APIConn.Environ.StateInfo()
	c.Assert(err, IsNil)
	for i, t := range badLoginTests {
		c.Logf("test %d; entity %q; password %q", i, t.entityName, t.password)
		info.EntityName = ""
		info.Password = ""
		func() {
			st, err := api.Open(info)
			c.Assert(err, IsNil)
			defer st.Close()

			_, err = st.Machine("0")
			c.Assert(err, ErrorMatches, "not logged in")
			c.Assert(api.ErrCode(err), Equals, api.CodeUnauthorized)

			_, err = st.Unit("foo/0")
			c.Assert(err, ErrorMatches, "not logged in")
			c.Assert(api.ErrCode(err), Equals, api.CodeUnauthorized)

			err = st.Login(t.entityName, t.password)
			c.Assert(err, ErrorMatches, t.err)
			c.Assert(api.ErrCode(err), Equals, t.code)

			_, err = st.Machine("0")
			c.Assert(err, ErrorMatches, "not logged in")
			c.Assert(api.ErrCode(err), Equals, api.CodeUnauthorized)
		}()
	}
}

func (s *suite) TestClientStatus(c *C) {
	s.setUpScenario(c)
	status, err := s.APIState.Client().Status()
	c.Assert(err, IsNil)
	c.Assert(status, DeepEquals, scenarioStatus)
}

<<<<<<< HEAD
func (s *suite) TestClientSetConfig(c *C) {
	dummy, err := s.State.AddService("dummy", s.AddTestingCharm(c, "dummy"))
	c.Assert(err, IsNil)
	err = s.APIState.Client().SetConfig("dummy", map[string]string{
		"title":    "xxx",
		"username": "yyy",
	})
	c.Assert(err, IsNil)
	conf, err := dummy.Config()
	c.Assert(err, IsNil)
	c.Assert(conf.Map(), DeepEquals, map[string]interface{}{
		"title":    "xxx",
		"username": "yyy",
	})
}

func (s *suite) TestClientSetConfigYAML(c *C) {
	dummy, err := s.State.AddService("dummy", s.AddTestingCharm(c, "dummy"))
	c.Assert(err, IsNil)
	rpcClient := api.RPCClient(s.APIState)
	p := statecmd.SetConfigParams{
		ServiceName: "dummy",
		Config:      "title: aaa\nusername: bbb",
	}
	err = rpcClient.Call("Client", "", "SetConfig", p, nil)
	c.Assert(err, IsNil)
	conf, err := dummy.Config()
	c.Assert(err, IsNil)
	c.Assert(conf.Map(), DeepEquals, map[string]interface{}{
		"title":    "aaa",
		"username": "bbb",
	})
=======
func (s *suite) TestClientEnvironmentInfo(c *C) {
	conf, _ := s.State.EnvironConfig()
	info, err := s.APIState.Client().EnvironmentInfo()
	c.Assert(err, IsNil)
	c.Assert(info.DefaultSeries, Equals, conf.DefaultSeries())
	c.Assert(info.ProviderType, Equals, conf.Type())
>>>>>>> b9fcca64
}

func (s *suite) TestMachineLogin(c *C) {
	stm, err := s.State.AddMachine("series", state.JobHostUnits)
	c.Assert(err, IsNil)
	err = stm.SetPassword("machine-password")
	c.Assert(err, IsNil)
	err = stm.SetInstanceId("i-foo")
	c.Assert(err, IsNil)

	_, info, err := s.APIConn.Environ.StateInfo()
	c.Assert(err, IsNil)

	info.EntityName = stm.EntityName()
	info.Password = "machine-password"

	st, err := api.Open(info)
	c.Assert(err, IsNil)
	defer st.Close()

	m, err := st.Machine(stm.Id())
	c.Assert(err, IsNil)

	instId, ok := m.InstanceId()
	c.Assert(ok, Equals, true)
	c.Assert(instId, Equals, "i-foo")
}

func (s *suite) TestMachineInstanceId(c *C) {
	stm, err := s.State.AddMachine("series", state.JobHostUnits)
	c.Assert(err, IsNil)
	setDefaultPassword(c, stm)

	// Normal users can't access Machines...
	m, err := s.APIState.Machine(stm.Id())
	c.Assert(err, ErrorMatches, "permission denied")
	c.Assert(api.ErrCode(err), Equals, api.CodeUnauthorized)
	c.Assert(m, IsNil)

	// ... so login as the machine.
	st := s.openAs(c, stm.EntityName())
	defer st.Close()

	m, err = st.Machine(stm.Id())
	c.Assert(err, IsNil)

	instId, ok := m.InstanceId()
	c.Check(instId, Equals, "")
	c.Check(ok, Equals, false)

	err = stm.SetInstanceId("foo")
	c.Assert(err, IsNil)

	instId, ok = m.InstanceId()
	c.Check(instId, Equals, "")
	c.Check(ok, Equals, false)

	err = m.Refresh()
	c.Assert(err, IsNil)

	instId, ok = m.InstanceId()
	c.Check(ok, Equals, true)
	c.Assert(instId, Equals, "foo")
}

func (s *suite) TestMachineRefresh(c *C) {
	stm, err := s.State.AddMachine("series", state.JobHostUnits)
	c.Assert(err, IsNil)
	setDefaultPassword(c, stm)
	err = stm.SetInstanceId("foo")
	c.Assert(err, IsNil)

	st := s.openAs(c, stm.EntityName())
	defer st.Close()
	m, err := st.Machine(stm.Id())
	c.Assert(err, IsNil)

	instId, ok := m.InstanceId()
	c.Assert(ok, Equals, true)
	c.Assert(instId, Equals, "foo")

	err = stm.SetInstanceId("bar")
	c.Assert(err, IsNil)

	instId, ok = m.InstanceId()
	c.Assert(ok, Equals, true)
	c.Assert(instId, Equals, "foo")

	err = m.Refresh()
	c.Assert(err, IsNil)

	instId, ok = m.InstanceId()
	c.Assert(ok, Equals, true)
	c.Assert(instId, Equals, "bar")
}

func (s *suite) TestMachineSetPassword(c *C) {
	stm, err := s.State.AddMachine("series", state.JobHostUnits)
	c.Assert(err, IsNil)
	setDefaultPassword(c, stm)

	st := s.openAs(c, stm.EntityName())
	defer st.Close()
	m, err := st.Machine(stm.Id())
	c.Assert(err, IsNil)

	err = m.SetPassword("foo")
	c.Assert(err, IsNil)

	err = stm.Refresh()
	c.Assert(err, IsNil)
	c.Assert(stm.PasswordValid("foo"), Equals, true)
}

func (s *suite) TestMachineEntityName(c *C) {
	c.Assert(api.MachineEntityName("2"), Equals, "machine-2")

	stm, err := s.State.AddMachine("series", state.JobHostUnits)
	c.Assert(err, IsNil)
	setDefaultPassword(c, stm)
	st := s.openAs(c, "machine-0")
	defer st.Close()
	m, err := st.Machine("0")
	c.Assert(err, IsNil)
	c.Assert(m.EntityName(), Equals, "machine-0")
}

func (s *suite) TestUnitRefresh(c *C) {
	s.setUpScenario(c)
	st := s.openAs(c, "unit-wordpress-0")
	defer st.Close()

	u, err := st.Unit("wordpress/0")
	c.Assert(err, IsNil)

	deployer, ok := u.DeployerName()
	c.Assert(ok, Equals, true)
	c.Assert(deployer, Equals, "machine-1")

	stu, err := s.State.Unit("wordpress/0")
	c.Assert(err, IsNil)
	err = stu.UnassignFromMachine()
	c.Assert(err, IsNil)

	deployer, ok = u.DeployerName()
	c.Assert(ok, Equals, true)
	c.Assert(deployer, Equals, "machine-1")

	err = u.Refresh()
	c.Assert(err, IsNil)

	deployer, ok = u.DeployerName()
	c.Assert(ok, Equals, false)
	c.Assert(deployer, Equals, "")
}

func (s *suite) TestErrors(c *C) {
	stm, err := s.State.AddMachine("series", state.JobHostUnits)
	c.Assert(err, IsNil)
	setDefaultPassword(c, stm)
	st := s.openAs(c, stm.EntityName())
	defer st.Close()
	// By testing this single call, we test that the
	// error transformation function is correctly called
	// on error returns from the API server. The transformation
	// function itself is tested below.
	_, err = st.Machine("99")
	c.Assert(api.ErrCode(err), Equals, api.CodeNotFound)
}

var errorTransformTests = []struct {
	err  error
	code string
}{{
	err:  state.NotFoundf("hello"),
	code: api.CodeNotFound,
}, {
	err:  state.ErrUnauthorized,
	code: api.CodeUnauthorized,
}, {
	err:  state.ErrCannotEnterScopeYet,
	code: api.CodeCannotEnterScopeYet,
}, {
	err:  state.ErrCannotEnterScope,
	code: api.CodeCannotEnterScope,
}, {
	err:  state.ErrExcessiveContention,
	code: api.CodeExcessiveContention,
}, {
	err:  state.ErrUnitHasSubordinates,
	code: api.CodeUnitHasSubordinates,
}, {
	err:  api.ErrBadId,
	code: api.CodeNotFound,
}, {
	err:  api.ErrBadCreds,
	code: api.CodeUnauthorized,
}, {
	err:  api.ErrPerm,
	code: api.CodeUnauthorized,
}, {
	err:  api.ErrNotLoggedIn,
	code: api.CodeUnauthorized,
}, {
	err:  &state.NotAssignedError{&state.Unit{}}, // too sleazy?!
	code: api.CodeNotAssigned,
}, {
	err:  errors.New("an error"),
	code: "",
}}

func (s *suite) TestErrorTransform(c *C) {
	for _, t := range errorTransformTests {
		err1 := api.ServerError(t.err)
		c.Assert(err1.Error(), Equals, t.err.Error())
		if t.code != "" {
			c.Assert(api.ErrCode(err1), Equals, t.code)
		} else {
			c.Assert(err1, Equals, t.err)
		}
	}
}

func (s *suite) TestUnitEntityName(c *C) {
	c.Assert(api.UnitEntityName("wordpress/2"), Equals, "unit-wordpress-2")

	s.setUpScenario(c)
	st := s.openAs(c, "unit-wordpress-0")
	defer st.Close()
	u, err := st.Unit("wordpress/0")
	c.Assert(err, IsNil)
	c.Assert(u.EntityName(), Equals, "unit-wordpress-0")
}

func (s *suite) TestStop(c *C) {
	// Start our own instance of the server so have
	// a handle on it to stop it.
	srv, err := api.NewServer(s.State, "localhost:0", []byte(coretesting.ServerCert), []byte(coretesting.ServerKey))
	c.Assert(err, IsNil)

	stm, err := s.State.AddMachine("series", state.JobHostUnits)
	c.Assert(err, IsNil)
	err = stm.SetInstanceId("foo")
	c.Assert(err, IsNil)
	err = stm.SetPassword("password")
	c.Assert(err, IsNil)

	// Note we can't use openAs because we're
	// not connecting to s.APIConn.
	st, err := api.Open(&api.Info{
		EntityName: stm.EntityName(),
		Password:   "password",
		Addrs:      []string{srv.Addr()},
		CACert:     []byte(coretesting.CACert),
	})
	c.Assert(err, IsNil)
	defer st.Close()

	m, err := st.Machine(stm.Id())
	c.Assert(err, IsNil)
	c.Assert(m.Id(), Equals, stm.Id())

	err = srv.Stop()
	c.Assert(err, IsNil)
	c.Logf("srv stopped")

	_, err = st.Machine(stm.Id())
	// The client has not necessarily seen the server
	// shutdown yet, so there are two possible
	// errors.
	if err != rpc.ErrShutdown && err != io.ErrUnexpectedEOF {
		c.Fatalf("unexpected error from request: %v", err)
	}

	// Check it can be stopped twice.
	err = srv.Stop()
	c.Assert(err, IsNil)
}

// openAs connects to the API state as the given entity
// with the default password for that entity.
func (s *suite) openAs(c *C, entityName string) *api.State {
	_, info, err := s.APIConn.Environ.StateInfo()
	c.Assert(err, IsNil)
	info.EntityName = entityName
	info.Password = fmt.Sprintf("%s password", entityName)
	c.Logf("opening state; entity %q; password %q", info.EntityName, info.Password)
	st, err := api.Open(info)
	c.Assert(err, IsNil)
	c.Assert(st, NotNil)
	return st
}<|MERGE_RESOLUTION|>--- conflicted
+++ resolved
@@ -385,7 +385,6 @@
 	c.Assert(status, DeepEquals, scenarioStatus)
 }
 
-<<<<<<< HEAD
 func (s *suite) TestClientSetConfig(c *C) {
 	dummy, err := s.State.AddService("dummy", s.AddTestingCharm(c, "dummy"))
 	c.Assert(err, IsNil)
@@ -418,14 +417,14 @@
 		"title":    "aaa",
 		"username": "bbb",
 	})
-=======
+}
+
 func (s *suite) TestClientEnvironmentInfo(c *C) {
 	conf, _ := s.State.EnvironConfig()
 	info, err := s.APIState.Client().EnvironmentInfo()
 	c.Assert(err, IsNil)
 	c.Assert(info.DefaultSeries, Equals, conf.DefaultSeries())
 	c.Assert(info.ProviderType, Equals, conf.Type())
->>>>>>> b9fcca64
 }
 
 func (s *suite) TestMachineLogin(c *C) {
