--- conflicted
+++ resolved
@@ -1305,47 +1305,21 @@
 		NeverSet: true,
 	}
 
-<<<<<<< HEAD
 	// The addServiceOps does not include the environment alive assertion,
 	// so we add it here.
 	ops := append(
-		[]txn.Op{env.assertAliveOp()},
+		[]txn.Op{
+			env.assertAliveOp(),
+			endpointBindingsOp,
+		},
 		addServiceOps(st, addServiceOpsArgs{
 			serviceDoc:       svcDoc,
 			statusDoc:        statusDoc,
 			constraints:      args.Constraints,
-			networks:         args.Networks,
 			storage:          args.Storage,
 			settings:         map[string]interface{}(args.Settings),
 			settingsRefCount: 1,
 		})...)
-=======
-	ops := []txn.Op{
-		env.assertAliveOp(),
-		createConstraintsOp(st, svc.globalKey(), args.Constraints),
-		// TODO(dimitern): Drop requested networks across the board in a
-		// follow-up.
-		createRequestedNetworksOp(st, svc.globalKey(), nil),
-		endpointBindingsOp,
-		createStorageConstraintsOp(svc.globalKey(), args.Storage),
-		createSettingsOp(svc.settingsKey(), map[string]interface{}(args.Settings)),
-		addLeadershipSettingsOp(svc.Tag().Id()),
-		createStatusOp(st, svc.globalKey(), statusDoc),
-		{
-			C:      settingsrefsC,
-			Id:     st.docID(svc.settingsKey()),
-			Assert: txn.DocMissing,
-			Insert: settingsRefsDoc{
-				RefCount:  1,
-				ModelUUID: st.ModelUUID()},
-		}, {
-			C:      servicesC,
-			Id:     serviceID,
-			Assert: txn.DocMissing,
-			Insert: svcDoc,
-		},
-	}
->>>>>>> e13ffd1c
 
 	// Collect peer relation addition operations.
 	//
