// Copyright 2018 Canonical Ltd.
// Licensed under the AGPLv3, see LICENCE file for details.

package state

import (
<<<<<<< HEAD
	"context"

	"github.com/juju/charm/v11"
=======
	"github.com/juju/charm/v12"
>>>>>>> 8dc68269
	"github.com/juju/errors"
	"github.com/juju/mgo/v3"
	"github.com/juju/mgo/v3/txn"

	"github.com/juju/juju/environs/config"
)

type DeviceType string

// DeviceConstraints describes a set of device constraints.
type DeviceConstraints struct {

	// Type is the device type or device-class.
	// currently supported types are
	// - gpu
	// - nvidia.com/gpu
	// - amd.com/gpu
	Type DeviceType `bson:"type"`

	// Count is the number of devices that the user has asked for - count min and max are the
	// number of devices the charm requires.
	Count int64 `bson:"count"`

	// Attributes is a collection of key value pairs device related (node affinity labels/tags etc.).
	Attributes map[string]string `bson:"attributes"`
}

// NewDeviceBackend creates a backend for managing device.
func NewDeviceBackend(st *State) (*deviceBackend, error) {
	m, err := st.Model()
	if err != nil {
		return nil, errors.Trace(err)
	}
	return &deviceBackend{
		mb:          st,
		settings:    NewStateSettings(st),
		modelType:   m.Type(),
		config:      m.ModelConfig,
		application: st.Application,
		unit:        st.Unit,
		machine:     st.Machine,
	}, nil
}

type deviceBackend struct {
	mb          modelBackend
	config      func(context.Context) (*config.Config, error)
	application func(string) (*Application, error)
	unit        func(string) (*Unit, error)
	machine     func(string) (*Machine, error)

	modelType ModelType
	settings  *StateSettings
}

// deviceConstraintsDoc contains device constraints for an entity.
type deviceConstraintsDoc struct {
	DocID       string                       `bson:"_id"`
	Constraints map[string]DeviceConstraints `bson:"constraints"`
}

func createDeviceConstraintsOp(id string, cons map[string]DeviceConstraints) txn.Op {
	return txn.Op{
		C:      deviceConstraintsC,
		Id:     id,
		Assert: txn.DocMissing,
		Insert: &deviceConstraintsDoc{
			Constraints: cons,
		},
	}
}

func removeDeviceConstraintsOp(id string) txn.Op {
	return txn.Op{
		C:      deviceConstraintsC,
		Id:     id,
		Remove: true,
	}
}

// DeviceConstraints returns the device constraints for the specified application.
func (db *deviceBackend) DeviceConstraints(id string) (map[string]DeviceConstraints, error) {
	devices, err := readDeviceConstraints(db.mb, id)
	if err == nil {
		return devices, nil
	} else if errors.Is(err, errors.NotFound) {
		return map[string]DeviceConstraints{}, nil
	}
	return nil, err
}

func readDeviceConstraints(mb modelBackend, id string) (map[string]DeviceConstraints, error) {
	coll, closer := mb.db().GetCollection(deviceConstraintsC)
	defer closer()

	var doc deviceConstraintsDoc
	err := coll.FindId(id).One(&doc)
	if err == mgo.ErrNotFound {
		return nil, errors.NotFoundf("device constraints for %q", id)
	}
	if err != nil {
		return nil, errors.Annotatef(err, "cannot get device constraints for %q", id)
	}
	return doc.Constraints, nil
}

func validateDeviceConstraints(db *deviceBackend, allCons map[string]DeviceConstraints, charmMeta *charm.Meta) error {
	err := validateDeviceConstraintsAgainstCharm(db, allCons, charmMeta)
	if err != nil {
		return errors.Trace(err)
	}
	// Ensure all devices have constraints specified. Defaults should have
	// been set by this point, if the user didn't specify constraints.
	for name, charmDevice := range charmMeta.Devices {
		if _, ok := allCons[name]; !ok && charmDevice.CountMin > 0 {
			return errors.Errorf("no constraints specified for device %q", name)
		}
	}
	return nil
}

func validateDeviceConstraintsAgainstCharm(
	db *deviceBackend,
	allCons map[string]DeviceConstraints,
	charmMeta *charm.Meta,
) error {
	for name, cons := range allCons {
		charmDevice, ok := charmMeta.Devices[name]
		if !ok {
			return errors.Errorf("charm %q has no device called %q", charmMeta.Name, name)
		}
		if err := validateCharmDeviceCount(charmDevice, cons.Count); err != nil {
			return errors.Annotatef(err, "charm %q device %q", charmMeta.Name, name)
		}

	}
	return nil
}

func validateCharmDeviceCount(charmDevice charm.Device, count int64) error {
	if charmDevice.CountMin > 0 && count < charmDevice.CountMin {
		return errors.Errorf("minimum device size is %d, %d specified", charmDevice.CountMin, count)
	}
	return nil
}<|MERGE_RESOLUTION|>--- conflicted
+++ resolved
@@ -4,13 +4,9 @@
 package state
 
 import (
-<<<<<<< HEAD
 	"context"
 
-	"github.com/juju/charm/v11"
-=======
 	"github.com/juju/charm/v12"
->>>>>>> 8dc68269
 	"github.com/juju/errors"
 	"github.com/juju/mgo/v3"
 	"github.com/juju/mgo/v3/txn"
