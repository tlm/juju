--- conflicted
+++ resolved
@@ -679,18 +679,11 @@
 	firewallRulesC       = "firewallRules"
 
 	// Secrets
-<<<<<<< HEAD
 	secretMetadataC    = "secretMetadata"
 	secretRevisionsC   = "secretRevisions"
 	secretConsumersC   = "secretConsumers"
 	secretPermissionsC = "secretPermissions"
 	secretRotateC      = "secretRotate"
-)
-=======
-	secretMetadataC  = "secretMetadata"
-	secretRevisionsC = "secretRevisions"
-	secretConsumersC = "secretConsumers"
-	secretRotateC    = "secretRotate"
 )
 
 // watcherIgnoreList contains all the collections in mongo that should not be watched by the
@@ -700,5 +693,4 @@
 	sequenceC,
 	refcountsC,
 	statusesHistoryC,
-}
->>>>>>> e21b1c73
+}