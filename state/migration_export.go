// Copyright 2016 Canonical Ltd.
// Licensed under the AGPLv3, see LICENCE file for details.

package state

import (
	"strings"
	"time"

	"github.com/juju/errors"
	"github.com/juju/loggo"
	"github.com/juju/names"
	"github.com/juju/utils/set"
	"gopkg.in/mgo.v2/bson"

	"github.com/juju/juju/core/description"
)

// Export the current model for the State.
func (st *State) Export() (description.Model, error) {
	dbModel, err := st.Model()
	if err != nil {
		return nil, errors.Trace(err)
	}

	export := exporter{
		st:      st,
		dbModel: dbModel,
		logger:  loggo.GetLogger("juju.state.export-model"),
	}
	if err := export.readAllStatuses(); err != nil {
		return nil, errors.Annotate(err, "reading statuses")
	}
	if err := export.readAllStatusHistory(); err != nil {
		return nil, errors.Trace(err)
	}
	if err := export.readAllSettings(); err != nil {
		return nil, errors.Trace(err)
	}
	if err := export.readAllAnnotations(); err != nil {
		return nil, errors.Trace(err)
	}
	if err := export.readAllConstraints(); err != nil {
		return nil, errors.Trace(err)
	}

	envConfig, found := export.settings[modelGlobalKey]
	if !found {
		return nil, errors.New("missing environ config")
	}

	blocks, err := export.readBlocks()
	if err != nil {
		return nil, errors.Trace(err)
	}

	args := description.ModelArgs{
		Owner:              dbModel.Owner(),
		Config:             envConfig.Settings,
		LatestToolsVersion: dbModel.LatestToolsVersion(),
		Blocks:             blocks,
	}
	export.model = description.NewModel(args)
	modelKey := dbModel.globalKey()
	export.model.SetAnnotations(export.getAnnotations(modelKey))
	if err := export.sequences(); err != nil {
		return nil, errors.Trace(err)
	}
	constraintsArgs, err := export.constraintsArgs(modelKey)
	if err != nil {
		return nil, errors.Trace(err)
	}
	export.model.SetConstraints(constraintsArgs)

	if err := export.modelUsers(); err != nil {
		return nil, errors.Trace(err)
	}
	if err := export.machines(); err != nil {
		return nil, errors.Trace(err)
	}
	if err := export.services(); err != nil {
		return nil, errors.Trace(err)
	}
	if err := export.relations(); err != nil {
		return nil, errors.Trace(err)
	}
	if err := export.spaces(); err != nil {
		return nil, errors.Trace(err)
	}
	if err := export.subnets(); err != nil {
		return nil, errors.Trace(err)
	}

	if err := export.ipaddresses(); err != nil {
		return nil, errors.Trace(err)
	}

	if err := export.linklayerdevices(); err != nil {
		return nil, errors.Trace(err)
	}

	if err := export.model.Validate(); err != nil {
		return nil, errors.Trace(err)
	}

	export.logExtras()

	return export.model, nil
}

type exporter struct {
	st      *State
	dbModel *Model
	model   description.Model
	logger  loggo.Logger

	annotations   map[string]annotatorDoc
	constraints   map[string]bson.M
	settings      map[string]settingsDoc
	status        map[string]bson.M
	statusHistory map[string][]historicalStatusDoc
	// Map of service name to units. Populated as part
	// of the services export.
	units map[string][]*Unit
}

func (e *exporter) sequences() error {
	sequences, closer := e.st.getCollection(sequenceC)
	defer closer()

	var docs []sequenceDoc
	if err := sequences.Find(nil).All(&docs); err != nil {
		return errors.Trace(err)
	}

	for _, doc := range docs {
		e.model.SetSequence(doc.Name, doc.Counter)
	}
	return nil
}

func (e *exporter) readBlocks() (map[string]string, error) {
	blocks, closer := e.st.getCollection(blocksC)
	defer closer()

	var docs []blockDoc
	if err := blocks.Find(nil).All(&docs); err != nil {
		return nil, errors.Trace(err)
	}

	result := make(map[string]string)
	for _, doc := range docs {
		// We don't care about the id, uuid, or tag.
		// The uuid and tag both refer to the model uuid, and the
		// id is opaque - even though it is sequence generated.
		result[doc.Type.MigrationValue()] = doc.Message
	}
	return result, nil
}

func (e *exporter) modelUsers() error {
	users, err := e.dbModel.Users()
	if err != nil {
		return errors.Trace(err)
	}
	lastConnections, err := e.readLastConnectionTimes()
	if err != nil {
		return errors.Trace(err)
	}

	for _, user := range users {
		lastConn := lastConnections[strings.ToLower(user.UserName())]
		arg := description.UserArgs{
			Name:           user.UserTag(),
			DisplayName:    user.DisplayName(),
			CreatedBy:      names.NewUserTag(user.CreatedBy()),
			DateCreated:    user.DateCreated(),
			LastConnection: lastConn,
			ReadOnly:       user.ReadOnly(),
		}
		e.model.AddUser(arg)
	}
	return nil
}

func (e *exporter) machines() error {
	machines, err := e.st.AllMachines()
	if err != nil {
		return errors.Trace(err)
	}
	e.logger.Debugf("found %d machines", len(machines))

	instances, err := e.loadMachineInstanceData()
	if err != nil {
		return errors.Trace(err)
	}
	blockDevices, err := e.loadMachineBlockDevices()
	if err != nil {
		return errors.Trace(err)
	}

	// Read all the open ports documents.
	openedPorts, closer := e.st.getCollection(openedPortsC)
	defer closer()
	var portsData []portsDoc
	if err := openedPorts.Find(nil).All(&portsData); err != nil {
		return errors.Annotate(err, "opened ports")
	}
	e.logger.Debugf("found %d openedPorts docs", len(portsData))

	// We are iterating through a flat list of machines, but the migration
	// model stores the nesting. The AllMachines method assures us that the
	// machines are returned in an order so the parent will always before
	// any children.
	machineMap := make(map[string]description.Machine)

	for _, machine := range machines {
		e.logger.Debugf("export machine %s", machine.Id())

		var exParent description.Machine
		if parentId := ParentId(machine.Id()); parentId != "" {
			var found bool
			exParent, found = machineMap[parentId]
			if !found {
				return errors.Errorf("machine %s missing parent", machine.Id())
			}
		}

		exMachine, err := e.newMachine(exParent, machine, instances, portsData, blockDevices)
		if err != nil {
			return errors.Trace(err)
		}
		machineMap[machine.Id()] = exMachine
	}

	return nil
}

func (e *exporter) loadMachineInstanceData() (map[string]instanceData, error) {
	instanceDataCollection, closer := e.st.getCollection(instanceDataC)
	defer closer()

	var instData []instanceData
	instances := make(map[string]instanceData)
	if err := instanceDataCollection.Find(nil).All(&instData); err != nil {
		return nil, errors.Annotate(err, "instance data")
	}
	e.logger.Debugf("found %d instanceData", len(instData))
	for _, data := range instData {
		instances[data.MachineId] = data
	}
	return instances, nil
}

func (e *exporter) loadMachineBlockDevices() (map[string][]BlockDeviceInfo, error) {
	coll, closer := e.st.getCollection(blockDevicesC)
	defer closer()

	var deviceData []blockDevicesDoc
	result := make(map[string][]BlockDeviceInfo)
	if err := coll.Find(nil).All(&deviceData); err != nil {
		return nil, errors.Annotate(err, "block devices")
	}
	e.logger.Debugf("found %d block device records", len(deviceData))
	for _, data := range deviceData {
		result[data.Machine] = data.BlockDevices
	}
	return result, nil
}

func (e *exporter) newMachine(exParent description.Machine, machine *Machine, instances map[string]instanceData, portsData []portsDoc, blockDevices map[string][]BlockDeviceInfo) (description.Machine, error) {
	args := description.MachineArgs{
		Id:            machine.MachineTag(),
		Nonce:         machine.doc.Nonce,
		PasswordHash:  machine.doc.PasswordHash,
		Placement:     machine.doc.Placement,
		Series:        machine.doc.Series,
		ContainerType: machine.doc.ContainerType,
	}

	if supported, ok := machine.SupportedContainers(); ok {
		containers := make([]string, len(supported))
		for i, containerType := range supported {
			containers[i] = string(containerType)
		}
		args.SupportedContainers = &containers
	}

	for _, job := range machine.Jobs() {
		args.Jobs = append(args.Jobs, job.MigrationValue())
	}

	// A null value means that we don't yet know which containers
	// are supported. An empty slice means 'no containers are supported'.
	var exMachine description.Machine
	if exParent == nil {
		exMachine = e.model.AddMachine(args)
	} else {
		exMachine = exParent.AddContainer(args)
	}
	exMachine.SetAddresses(
		e.newAddressArgsSlice(machine.doc.MachineAddresses),
		e.newAddressArgsSlice(machine.doc.Addresses))
	exMachine.SetPreferredAddresses(
		e.newAddressArgs(machine.doc.PreferredPublicAddress),
		e.newAddressArgs(machine.doc.PreferredPrivateAddress))

	// We fully expect the machine to have tools set, and that there is
	// some instance data.
	instData, found := instances[machine.doc.Id]
	if !found {
		return nil, errors.NotValidf("missing instance data for machine %s", machine.Id())
	}
	exMachine.SetInstance(e.newCloudInstanceArgs(instData))

	// We don't rely on devices being there. If they aren't, we get an empty slice,
	// which is fine to iterate over with range.
	for _, device := range blockDevices[machine.doc.Id] {
		exMachine.AddBlockDevice(description.BlockDeviceArgs{
			Name:           device.DeviceName,
			Links:          device.DeviceLinks,
			Label:          device.Label,
			UUID:           device.UUID,
			HardwareID:     device.HardwareId,
			BusAddress:     device.BusAddress,
			Size:           device.Size,
			FilesystemType: device.FilesystemType,
			InUse:          device.InUse,
			MountPoint:     device.MountPoint,
		})
	}

	// Find the current machine status.
	globalKey := machine.globalKey()
	statusArgs, err := e.statusArgs(globalKey)
	if err != nil {
		return nil, errors.Annotatef(err, "status for machine %s", machine.Id())
	}
	exMachine.SetStatus(statusArgs)
	exMachine.SetStatusHistory(e.statusHistoryArgs(globalKey))

	tools, err := machine.AgentTools()
	if err != nil {
		// This means the tools aren't set, but they should be.
		return nil, errors.Trace(err)
	}

	exMachine.SetTools(description.AgentToolsArgs{
		Version: tools.Version,
		URL:     tools.URL,
		SHA256:  tools.SHA256,
		Size:    tools.Size,
	})

	for _, args := range e.openedPortsArgsForMachine(machine.Id(), portsData) {
		exMachine.AddOpenedPorts(args)
	}

	exMachine.SetAnnotations(e.getAnnotations(globalKey))

	constraintsArgs, err := e.constraintsArgs(globalKey)
	if err != nil {
		return nil, errors.Trace(err)
	}
	exMachine.SetConstraints(constraintsArgs)

	return exMachine, nil
}

func (e *exporter) openedPortsArgsForMachine(machineId string, portsData []portsDoc) []description.OpenedPortsArgs {
	var result []description.OpenedPortsArgs
	for _, doc := range portsData {
		// Don't bother including a subnet if there are no ports open on it.
		if doc.MachineID == machineId && len(doc.Ports) > 0 {
			args := description.OpenedPortsArgs{SubnetID: doc.SubnetID}
			for _, p := range doc.Ports {
				args.OpenedPorts = append(args.OpenedPorts, description.PortRangeArgs{
					UnitName: p.UnitName,
					FromPort: p.FromPort,
					ToPort:   p.ToPort,
					Protocol: p.Protocol,
				})
			}
			result = append(result, args)
		}
	}
	return result
}

func (e *exporter) newAddressArgsSlice(a []address) []description.AddressArgs {
	result := []description.AddressArgs{}
	for _, addr := range a {
		result = append(result, e.newAddressArgs(addr))
	}
	return result
}

func (e *exporter) newAddressArgs(a address) description.AddressArgs {
	return description.AddressArgs{
		Value:  a.Value,
		Type:   a.AddressType,
		Scope:  a.Scope,
		Origin: a.Origin,
	}
}

func (e *exporter) newCloudInstanceArgs(data instanceData) description.CloudInstanceArgs {
	inst := description.CloudInstanceArgs{
		InstanceId: string(data.InstanceId),
		Status:     data.Status,
	}
	if data.Arch != nil {
		inst.Architecture = *data.Arch
	}
	if data.Mem != nil {
		inst.Memory = *data.Mem
	}
	if data.RootDisk != nil {
		inst.RootDisk = *data.RootDisk
	}
	if data.CpuCores != nil {
		inst.CpuCores = *data.CpuCores
	}
	if data.CpuPower != nil {
		inst.CpuPower = *data.CpuPower
	}
	if data.Tags != nil {
		inst.Tags = *data.Tags
	}
	if data.AvailZone != nil {
		inst.AvailabilityZone = *data.AvailZone
	}
	return inst
}

func (e *exporter) services() error {
	services, err := e.st.AllServices()
	if err != nil {
		return errors.Trace(err)
	}
	e.logger.Debugf("found %d services", len(services))

	refcounts, err := e.readAllSettingsRefCounts()
	if err != nil {
		return errors.Trace(err)
	}

	e.units, err = e.readAllUnits()
	if err != nil {
		return errors.Trace(err)
	}

	meterStatus, err := e.readAllMeterStatus()
	if err != nil {
		return errors.Trace(err)
	}

	leaders, err := e.readServiceLeaders()
	if err != nil {
		return errors.Trace(err)
	}

	for _, service := range services {
		serviceUnits := e.units[service.Name()]
		leader := leaders[service.Name()]
		if err := e.addService(service, refcounts, serviceUnits, meterStatus, leader); err != nil {
			return errors.Trace(err)
		}
	}
	return nil
}

func (e *exporter) readServiceLeaders() (map[string]string, error) {
	client, err := e.st.getLeadershipLeaseClient()
	if err != nil {
		return nil, errors.Trace(err)
	}
	leases := client.Leases()
	result := make(map[string]string, len(leases))
	for key, value := range leases {
		result[key] = value.Holder
	}
	return result, nil
}

func (e *exporter) addService(service *Service, refcounts map[string]int, units []*Unit, meterStatus map[string]*meterStatusDoc, leader string) error {
	settingsKey := service.settingsKey()
	leadershipKey := leadershipSettingsKey(service.Name())

	serviceSettingsDoc, found := e.settings[settingsKey]
	if !found {
		return errors.Errorf("missing settings for service %q", service.Name())
	}
	refCount, found := refcounts[settingsKey]
	if !found {
		return errors.Errorf("missing settings refcount for service %q", service.Name())
	}
	leadershipSettingsDoc, found := e.settings[leadershipKey]
	if !found {
		return errors.Errorf("missing leadership settings for service %q", service.Name())
	}

	args := description.ServiceArgs{
		Tag:                  service.ServiceTag(),
		Series:               service.doc.Series,
		Subordinate:          service.doc.Subordinate,
		CharmURL:             service.doc.CharmURL.String(),
		Channel:              service.doc.Channel,
		CharmModifiedVersion: service.doc.CharmModifiedVersion,
		ForceCharm:           service.doc.ForceCharm,
		Exposed:              service.doc.Exposed,
		MinUnits:             service.doc.MinUnits,
		Settings:             serviceSettingsDoc.Settings,
		SettingsRefCount:     refCount,
		Leader:               leader,
		LeadershipSettings:   leadershipSettingsDoc.Settings,
		MetricsCredentials:   service.doc.MetricCredentials,
	}
	exService := e.model.AddService(args)
	// Find the current service status.
	globalKey := service.globalKey()
	statusArgs, err := e.statusArgs(globalKey)
	if err != nil {
		return errors.Annotatef(err, "status for service %s", service.Name())
	}
	exService.SetStatus(statusArgs)
	exService.SetStatusHistory(e.statusHistoryArgs(globalKey))
	exService.SetAnnotations(e.getAnnotations(globalKey))

	constraintsArgs, err := e.constraintsArgs(globalKey)
	if err != nil {
		return errors.Trace(err)
	}
	exService.SetConstraints(constraintsArgs)

	for _, unit := range units {
		agentKey := unit.globalAgentKey()
		unitMeterStatus, found := meterStatus[agentKey]
		if !found {
			return errors.Errorf("missing meter status for unit %s", unit.Name())
		}

		args := description.UnitArgs{
			Tag:             unit.UnitTag(),
			Machine:         names.NewMachineTag(unit.doc.MachineId),
			PasswordHash:    unit.doc.PasswordHash,
			MeterStatusCode: unitMeterStatus.Code,
			MeterStatusInfo: unitMeterStatus.Info,
		}
		if principalName, isSubordinate := unit.PrincipalName(); isSubordinate {
			args.Principal = names.NewUnitTag(principalName)
		}
		if subs := unit.SubordinateNames(); len(subs) > 0 {
			for _, subName := range subs {
				args.Subordinates = append(args.Subordinates, names.NewUnitTag(subName))
			}
		}
		exUnit := exService.AddUnit(args)
		// workload uses globalKey, agent uses globalAgentKey.
		globalKey := unit.globalKey()
		statusArgs, err := e.statusArgs(globalKey)
		if err != nil {
			return errors.Annotatef(err, "workload status for unit %s", unit.Name())
		}
		exUnit.SetWorkloadStatus(statusArgs)
		exUnit.SetWorkloadStatusHistory(e.statusHistoryArgs(globalKey))
		statusArgs, err = e.statusArgs(agentKey)
		if err != nil {
			return errors.Annotatef(err, "agent status for unit %s", unit.Name())
		}
		exUnit.SetAgentStatus(statusArgs)
		exUnit.SetAgentStatusHistory(e.statusHistoryArgs(agentKey))

		tools, err := unit.AgentTools()
		if err != nil {
			// This means the tools aren't set, but they should be.
			return errors.Trace(err)
		}
		exUnit.SetTools(description.AgentToolsArgs{
			Version: tools.Version,
			URL:     tools.URL,
			SHA256:  tools.SHA256,
			Size:    tools.Size,
		})
		exUnit.SetAnnotations(e.getAnnotations(globalKey))

		constraintsArgs, err := e.constraintsArgs(agentKey)
		if err != nil {
			return errors.Trace(err)
		}
		exUnit.SetConstraints(constraintsArgs)
	}

	return nil
}

func (e *exporter) relations() error {
	rels, err := e.st.AllRelations()
	if err != nil {
		return errors.Trace(err)
	}
	e.logger.Debugf("read %d relations", len(rels))

	relationScopes, err := e.readAllRelationScopes()
	if err != nil {
		return errors.Trace(err)
	}

	for _, relation := range rels {
		exRelation := e.model.AddRelation(description.RelationArgs{
			Id:  relation.Id(),
			Key: relation.String(),
		})
		for _, ep := range relation.Endpoints() {
			exEndPoint := exRelation.AddEndpoint(description.EndpointArgs{
				ServiceName: ep.ServiceName,
				Name:        ep.Name,
				Role:        string(ep.Role),
				Interface:   ep.Interface,
				Optional:    ep.Optional,
				Limit:       ep.Limit,
				Scope:       string(ep.Scope),
			})
			// We expect a relationScope and settings for each of the
			// units of the specified service.
			units := e.units[ep.ServiceName]
			for _, unit := range units {
				ru, err := relation.Unit(unit)
				if err != nil {
					return errors.Trace(err)
				}
				key := ru.key()
				if !relationScopes.Contains(key) {
					return errors.Errorf("missing relation scope for %s and %s", relation, unit.Name())
				}
				settingsDoc, found := e.settings[key]
				if !found {
					return errors.Errorf("missing relation settings for %s and %s", relation, unit.Name())
				}
				exEndPoint.SetUnitSettings(unit.Name(), settingsDoc.Settings)
			}
		}
	}
	return nil
}

func (e *exporter) spaces() error {
	spaces, err := e.st.AllSpaces()
	if err != nil {
		return errors.Trace(err)
	}
	e.logger.Debugf("read %d spaces", len(spaces))

	for _, space := range spaces {
		e.model.AddSpace(description.SpaceArgs{
			Name:       space.Name(),
			Public:     space.IsPublic(),
			ProviderID: string(space.ProviderId()),
		})
	}
	return nil
}

<<<<<<< HEAD
func (e *exporter) linklayerdevices() error {
	linklayerdevices, err := e.st.AllLinkLayerDevices()
	if err != nil {
		return errors.Trace(err)
	}
	e.logger.Debugf("read %d ip devices", len(linklayerdevices))
	for _, device := range linklayerdevices {
		e.model.AddLinkLayerDevice(description.LinkLayerDeviceArgs{
			ProviderID:       string(device.ProviderID()),
			DeviceName:       device.DeviceName(),
			MachineID:        device.MachineID(),
			SubnetCIDR:       device.SubnetCIDR(),
			ConfigMethod:     string(device.ConfigMethod()),
			Value:            device.Value(),
			DNSServers:       device.DNSServers(),
			DNSSearchDomains: device.DNSSearchDomains(),
			GatewayAddress:   device.GatewayAddress(),
=======
func (e *exporter) subnets() error {
	subnets, err := e.st.AllSubnets()
	if err != nil {
		return errors.Trace(err)
	}
	e.logger.Debugf("read %d subnets", len(subnets))

	for _, subnet := range subnets {
		e.model.AddSubnet(description.SubnetArgs{
			CIDR:              subnet.CIDR(),
			ProviderId:        string(subnet.ProviderId()),
			VLANTag:           subnet.VLANTag(),
			AvailabilityZone:  subnet.AvailabilityZone(),
			SpaceName:         subnet.SpaceName(),
			AllocatableIPHigh: subnet.AllocatableIPHigh(),
			AllocatableIPLow:  subnet.AllocatableIPLow(),
		})
	}
	return nil
}

func (e *exporter) ipaddresses() error {
	ipaddresses, err := e.st.AllIPAddresses()
	if err != nil {
		return errors.Trace(err)
	}
	e.logger.Debugf("read %d ip addresses", len(ipaddresses))
	for _, addr := range ipaddresses {
		e.model.AddIPAddress(description.IPAddressArgs{
			ProviderID:       string(addr.ProviderID()),
			DeviceName:       addr.DeviceName(),
			MachineID:        addr.MachineID(),
			SubnetCIDR:       addr.SubnetCIDR(),
			ConfigMethod:     string(addr.ConfigMethod()),
			Value:            addr.Value(),
			DNSServers:       addr.DNSServers(),
			DNSSearchDomains: addr.DNSSearchDomains(),
			GatewayAddress:   addr.GatewayAddress(),
>>>>>>> 57536bcc
		})
	}
	return nil
}

func (e *exporter) readAllRelationScopes() (set.Strings, error) {
	relationScopes, closer := e.st.getCollection(relationScopesC)
	defer closer()

	docs := []relationScopeDoc{}
	err := relationScopes.Find(nil).All(&docs)
	if err != nil {
		return nil, errors.Annotate(err, "cannot get all relation scopes")
	}
	e.logger.Debugf("found %d relationScope docs", len(docs))

	result := set.NewStrings()
	for _, doc := range docs {
		result.Add(doc.Key)
	}
	return result, nil
}

func (e *exporter) readAllUnits() (map[string][]*Unit, error) {
	unitsCollection, closer := e.st.getCollection(unitsC)
	defer closer()

	docs := []unitDoc{}
	err := unitsCollection.Find(nil).All(&docs)
	if err != nil {
		return nil, errors.Annotate(err, "cannot get all units")
	}
	e.logger.Debugf("found %d unit docs", len(docs))
	result := make(map[string][]*Unit)
	for _, doc := range docs {
		units := result[doc.Service]
		result[doc.Service] = append(units, newUnit(e.st, &doc))
	}
	return result, nil
}

func (e *exporter) readAllMeterStatus() (map[string]*meterStatusDoc, error) {
	meterStatuses, closer := e.st.getCollection(meterStatusC)
	defer closer()

	docs := []meterStatusDoc{}
	err := meterStatuses.Find(nil).All(&docs)
	if err != nil {
		return nil, errors.Annotate(err, "cannot get all meter status docs")
	}
	e.logger.Debugf("found %d meter status docs", len(docs))
	result := make(map[string]*meterStatusDoc)
	for _, doc := range docs {
		result[e.st.localID(doc.DocID)] = &doc
	}
	return result, nil
}

func (e *exporter) readLastConnectionTimes() (map[string]time.Time, error) {
	lastConnections, closer := e.st.getCollection(modelUserLastConnectionC)
	defer closer()

	var docs []modelUserLastConnectionDoc
	if err := lastConnections.Find(nil).All(&docs); err != nil {
		return nil, errors.Trace(err)
	}

	result := make(map[string]time.Time)
	for _, doc := range docs {
		result[doc.UserName] = doc.LastConnection.UTC()
	}
	return result, nil
}

func (e *exporter) readAllAnnotations() error {
	annotations, closer := e.st.getCollection(annotationsC)
	defer closer()

	var docs []annotatorDoc
	if err := annotations.Find(nil).All(&docs); err != nil {
		return errors.Trace(err)
	}
	e.logger.Debugf("read %d annotations docs", len(docs))

	e.annotations = make(map[string]annotatorDoc)
	for _, doc := range docs {
		e.annotations[doc.GlobalKey] = doc
	}
	return nil
}

func (e *exporter) readAllConstraints() error {
	constraintsCollection, closer := e.st.getCollection(constraintsC)
	defer closer()

	// Since the constraintsDoc doesn't include any global key or _id
	// fields, we can't just deserialize the entire collection into a slice
	// of docs, so we get them all out with bson maps.
	var docs []bson.M
	err := constraintsCollection.Find(nil).All(&docs)
	if err != nil {
		return errors.Annotate(err, "failed to read constraints collection")
	}

	e.logger.Debugf("read %d constraints docs", len(docs))
	e.constraints = make(map[string]bson.M)
	for _, doc := range docs {
		docId, ok := doc["_id"].(string)
		if !ok {
			return errors.Errorf("expected string, got %s (%T)", doc["_id"], doc["_id"])
		}
		id := e.st.localID(docId)
		e.constraints[id] = doc
		e.logger.Debugf("doc[%q] = %#v", id, doc)
	}
	return nil
}

// getAnnotations doesn't really care if there are any there or not
// for the key, but if they were there, they are removed so we can
// check at the end of the export for anything we have forgotten.
func (e *exporter) getAnnotations(key string) map[string]string {
	result, found := e.annotations[key]
	if found {
		delete(e.annotations, key)
	}
	return result.Annotations
}

func (e *exporter) readAllSettings() error {
	settings, closer := e.st.getCollection(settingsC)
	defer closer()

	var docs []settingsDoc
	if err := settings.Find(nil).All(&docs); err != nil {
		return errors.Trace(err)
	}

	e.settings = make(map[string]settingsDoc)
	for _, doc := range docs {
		key := e.st.localID(doc.DocID)
		e.settings[key] = doc
	}
	return nil
}

func (e *exporter) readAllStatuses() error {
	statuses, closer := e.st.getCollection(statusesC)
	defer closer()

	var docs []bson.M
	err := statuses.Find(nil).All(&docs)
	if err != nil {
		return errors.Annotate(err, "failed to read status collection")
	}

	e.logger.Debugf("read %d status documents", len(docs))
	e.status = make(map[string]bson.M)
	for _, doc := range docs {
		docId, ok := doc["_id"].(string)
		if !ok {
			return errors.Errorf("expected string, got %s (%T)", doc["_id"], doc["_id"])
		}
		id := e.st.localID(docId)
		e.status[id] = doc
	}

	return nil
}

func (e *exporter) readAllStatusHistory() error {
	statuses, closer := e.st.getCollection(statusesHistoryC)
	defer closer()

	count := 0
	e.statusHistory = make(map[string][]historicalStatusDoc)
	var doc historicalStatusDoc
	iter := statuses.Find(nil).Sort("-updated").Iter()
	defer iter.Close()
	for iter.Next(&doc) {
		history := e.statusHistory[doc.GlobalKey]
		e.statusHistory[doc.GlobalKey] = append(history, doc)
		count++
	}

	if err := iter.Err(); err != nil {
		return errors.Annotate(err, "failed to read status history collection")
	}

	e.logger.Debugf("read %d status history documents", count)

	return nil
}

func (e *exporter) statusArgs(globalKey string) (description.StatusArgs, error) {
	result := description.StatusArgs{}
	statusDoc, found := e.status[globalKey]
	if !found {
		return result, errors.NotFoundf("status data for %s", globalKey)
	}

	status, ok := statusDoc["status"].(string)
	if !ok {
		return result, errors.Errorf("expected string for status, got %T", statusDoc["status"])
	}
	info, ok := statusDoc["statusinfo"].(string)
	if !ok {
		return result, errors.Errorf("expected string for statusinfo, got %T", statusDoc["statusinfo"])
	}
	// data is an embedded map and comes out as a bson.M
	// A bson.M is map[string]interface{}, so we can type cast it.
	data, ok := statusDoc["statusdata"].(bson.M)
	if !ok {
		return result, errors.Errorf("expected map for data, got %T", statusDoc["statusdata"])
	}
	dataMap := map[string]interface{}(data)
	updated, ok := statusDoc["updated"].(int64)
	if !ok {
		return result, errors.Errorf("expected int64 for updated, got %T", statusDoc["updated"])
	}

	result.Value = status
	result.Message = info
	result.Data = dataMap
	result.Updated = time.Unix(0, updated)
	return result, nil
}

func (e *exporter) statusHistoryArgs(globalKey string) []description.StatusArgs {
	history := e.statusHistory[globalKey]
	result := make([]description.StatusArgs, len(history))
	e.logger.Debugf("found %d status history docs for %s", len(history), globalKey)
	for i, doc := range history {
		result[i] = description.StatusArgs{
			Value:   string(doc.Status),
			Message: doc.StatusInfo,
			Data:    doc.StatusData,
			Updated: time.Unix(0, doc.Updated),
		}
	}

	return result
}

func (e *exporter) constraintsArgs(globalKey string) (description.ConstraintsArgs, error) {
	doc, found := e.constraints[globalKey]
	if !found {
		// No constraints for this key.
		e.logger.Debugf("no constraints found for key %q", globalKey)
		return description.ConstraintsArgs{}, nil
	}
	// We capture any type error using a closure to avoid having to return
	// multiple values from the optional functions. This does mean that we will
	// only report on the last one, but that is fine as there shouldn't be any.
	var optionalErr error
	optionalString := func(name string) string {
		switch value := doc[name].(type) {
		case nil:
		case string:
			return value
		default:
			optionalErr = errors.Errorf("expected uint64 for %s, got %T", name, value)
		}
		return ""
	}
	optionalInt := func(name string) uint64 {
		switch value := doc[name].(type) {
		case nil:
		case uint64:
			return value
		case int64:
			return uint64(value)
		default:
			optionalErr = errors.Errorf("expected uint64 for %s, got %T", name, value)
		}
		return 0
	}
	optionalStringSlice := func(name string) []string {
		switch value := doc[name].(type) {
		case nil:
		case []string:
			return value
		default:
			optionalErr = errors.Errorf("expected []string] for %s, got %T", name, value)
		}
		return nil
	}
	result := description.ConstraintsArgs{
		Architecture: optionalString("arch"),
		Container:    optionalString("container"),
		CpuCores:     optionalInt("cpucores"),
		CpuPower:     optionalInt("cpupower"),
		InstanceType: optionalString("instancetype"),
		Memory:       optionalInt("mem"),
		RootDisk:     optionalInt("rootdisk"),
		Spaces:       optionalStringSlice("spaces"),
		Tags:         optionalStringSlice("tags"),
	}
	if optionalErr != nil {
		return description.ConstraintsArgs{}, errors.Trace(optionalErr)
	}
	return result, nil
}

func (e *exporter) readAllSettingsRefCounts() (map[string]int, error) {
	refCounts, closer := e.st.getCollection(settingsrefsC)
	defer closer()

	var docs []bson.M
	err := refCounts.Find(nil).All(&docs)
	if err != nil {
		return nil, errors.Annotate(err, "failed to read settings refcount collection")
	}

	e.logger.Debugf("read %d settings refcount documents", len(docs))
	result := make(map[string]int)
	for _, doc := range docs {
		docId, ok := doc["_id"].(string)
		if !ok {
			return nil, errors.Errorf("expected string, got %s (%T)", doc["_id"], doc["_id"])
		}
		id := e.st.localID(docId)
		count, ok := doc["refcount"].(int)
		if !ok {
			return nil, errors.Errorf("expected int, got %s (%T)", doc["refcount"], doc["refcount"])
		}
		result[id] = count
	}

	return result, nil
}

func (e *exporter) logExtras() {
	// As annotations are saved into the model, they are removed from the
	// exporter's map. If there are any left at the end, we are missing
	// things. Not an error just now, just a warning that we have missed
	// something. Could potentially be an error at a later date when
	// migrations are complete (but probably not).
	for key, doc := range e.annotations {
		e.logger.Warningf("unexported annotation for %s, %s", doc.Tag, key)
	}
}<|MERGE_RESOLUTION|>--- conflicted
+++ resolved
@@ -661,7 +661,6 @@
 	return nil
 }
 
-<<<<<<< HEAD
 func (e *exporter) linklayerdevices() error {
 	linklayerdevices, err := e.st.AllLinkLayerDevices()
 	if err != nil {
@@ -679,7 +678,11 @@
 			DNSServers:       device.DNSServers(),
 			DNSSearchDomains: device.DNSSearchDomains(),
 			GatewayAddress:   device.GatewayAddress(),
-=======
+		})
+	}
+	return nil
+}
+
 func (e *exporter) subnets() error {
 	subnets, err := e.st.AllSubnets()
 	if err != nil {
@@ -718,7 +721,6 @@
 			DNSServers:       addr.DNSServers(),
 			DNSSearchDomains: addr.DNSSearchDomains(),
 			GatewayAddress:   addr.GatewayAddress(),
->>>>>>> 57536bcc
 		})
 	}
 	return nil
