--- conflicted
+++ resolved
@@ -649,7 +649,6 @@
 		return nil, errors.Annotatef(err, "deleting revisions for %s", uri.String())
 	}
 
-<<<<<<< HEAD
 	var savedRevisionDocs []secretRevisionDoc
 	externalRevisionCounts := make(map[string]int)
 	err = secretRevisionsCollection.Find(bson.D{{"_id",
@@ -665,10 +664,6 @@
 				RevisionID: r.ValueRef.RevisionID,
 			})
 			externalRevisionCounts[r.ValueRef.BackendID] = externalRevisionCounts[r.ValueRef.BackendID] + 1
-=======
-		if err = st.removeSecretConsumerInfo(uri); err != nil {
-			return false, errors.Trace(err)
->>>>>>> 0de4afc1
 		}
 	}
 	_, err = secretRevisionsCollection.Writeable().RemoveAll(bson.D{{
@@ -687,7 +682,7 @@
 		return nil, errors.Annotatef(err, "deleting permissions for %s", uri.String())
 	}
 
-	if err = st.removeSecretConsumer(uri); err != nil {
+	if err = st.removeSecretConsumerInfo(uri); err != nil {
 		return nil, errors.Trace(err)
 	}
 
