# This file is part of JujuPy, a library for driving the Juju CLI.
# Copyright 2013-2017 Canonical Ltd.
#
# This program is free software: you can redistribute it and/or modify it
# under the terms of the Lesser GNU General Public License version 3, as
# published by the Free Software Foundation.
#
# This program is distributed in the hope that it will be useful, but WITHOUT
# ANY WARRANTY; without even the implied warranties of MERCHANTABILITY,
# SATISFACTORY QUALITY, or FITNESS FOR A PARTICULAR PURPOSE.  See the Lesser
# GNU General Public License for more details.
#
# You should have received a copy of the Lesser GNU General Public License
# along with this program.  If not, see <http://www.gnu.org/licenses/>.


from __future__ import print_function

from collections import (
    defaultdict,
    namedtuple,
)
from contextlib import (
    contextmanager,
)
from copy import deepcopy
import errno
from itertools import chain
import json
from locale import getpreferredencoding
import logging
import os
import re
import shutil
import subprocess
import sys
import time
import pexpect
import yaml

from jujupy.backend import (
    JujuBackend,
)
from jujupy.configuration import (
    get_bootstrap_config_path,
    get_juju_home,
    get_selected_environment,
)
from jujupy.exceptions import (
    AgentsNotStarted,
    ApplicationsNotStarted,
    AuthNotAccepted,
    ControllersTimeout,
    InvalidEndpoint,
    NameNotAccepted,
    NoProvider,
    StatusNotMet,
    StatusTimeout,
    TypeNotAccepted,
    VotingNotEnabled,
    WorkloadsNotReady,
)
from jujupy.status import (
    AGENTS_READY,
    coalesce_agent_status,
    Status,
)
from jujupy.controller import (
    Controllers,
    ControllerConfig,
)
from jujupy.utility import (
    _dns_name_for_machine,
    JujuResourceTimeout,
    pause,
    qualified_model_name,
    skip_on_missing_file,
    split_address_port,
    temp_yaml_file,
    unqualified_model_name,
    until_timeout,
    ensure_dir,
)
from jujupy.wait_condition import (
    CommandComplete,
    NoopCondition,
    WaitAgentsStarted,
    WaitMachineNotPresent,
    WaitVersion,
)


__metaclass__ = type


WIN_JUJU_CMD = os.path.join('\\', 'Progra~2', 'Juju', 'juju.exe')

CONTROLLER = 'controller'
KILL_CONTROLLER = 'kill-controller'
SYSTEM = 'system'

KVM_MACHINE = 'kvm'
LXC_MACHINE = 'lxc'
LXD_MACHINE = 'lxd'

_DEFAULT_POLL_TIMEOUT = 5
_DEFAULT_BUNDLE_TIMEOUT = 3600

log = logging.getLogger("jujupy")


def get_teardown_timeout(client):
    """Return the timeout need by the client to teardown resources."""
    if client.env.provider == 'azure':
        return 2700
    elif client.env.provider == 'gce':
        return 1200
    else:
        return 900


def parse_new_state_server_from_error(error):
    err_str = str(error)
    output = getattr(error, 'output', None)
    if output is not None:
        err_str += output
    matches = re.findall(r'Attempting to connect to (.*):22', err_str)
    if matches:
        return matches[-1]
    return None


Machine = namedtuple('Machine', ['machine_id', 'info'])


class JujuData:
    """Represents a model in a JUJU_DATA directory for juju."""

    def __init__(self, environment, config=None, juju_home=None,
                 controller=None, cloud_name=None, bootstrap_to=None):
        """Constructor.

        This extends SimpleEnvironment's constructor.

        :param environment: Name of the environment.
        :param config: Dictionary with configuration options; default is None.
        :param juju_home: Path to JUJU_DATA directory. If None (the default),
            the home directory is autodetected.
        :param controller: Controller instance-- this model's controller.
            If not given or None, a new instance is created.
        :param bootstrap_to: A placement directive to use when bootstrapping.
            See Juju provider docs to examples of what Juju might expect.
        """
        if juju_home is None:
            juju_home = get_juju_home()
        self.user_name = None
        if controller is None:
            controller = Controller(environment)
        self.controller = controller
        self.environment = environment
        self._config = config
        self.juju_home = juju_home
        self.bootstrap_to = bootstrap_to
        if self._config is not None:
            try:
                provider = self.provider
            except NoProvider:
                provider = None
<<<<<<< HEAD
            self.lxd = (self._config.get('container') == 'lxd' or provider == 'lxd')
=======
            self.lxd = ((self._config.get('container') == 'kvm') or (provider == 'lxd'))
>>>>>>> 9c827767
            self.kvm = (bool(self._config.get('container') == 'kvm'))
            self.maas = bool(provider == 'maas')
            self.joyent = bool(provider == 'joyent')
            self.logging_config = self._config.get('logging-config')
            self.provider_type = provider
        else:
            self.lxd = False
            self.kvm = False
            self.maas = False
            self.joyent = False
            self.logging_config = None
            self.provider_type = None
        self.credentials = {}
        self.clouds = {}
        self._cloud_name = cloud_name

    @property
    def provider(self):
        """Return the provider type for this environment.

        See get_cloud to determine the specific cloud.
        """
        try:
            return self._config['type']
        except KeyError:
            raise NoProvider('No provider specified.')

    def clone(self, model_name=None):
        config = deepcopy(self._config)
        if model_name is None:
            model_name = self.environment
        else:
            config['name'] = unqualified_model_name(model_name)
        result = JujuData(
            model_name, config, juju_home=self.juju_home,
            controller=self.controller,
            bootstrap_to=self.bootstrap_to)
        result.lxd = self.lxd
        result.kvm = self.kvm
        result.maas = self.maas
        result.joyent = self.joyent
        result.user_name = self.user_name
        result.credentials = deepcopy(self.credentials)
        result.clouds = deepcopy(self.clouds)
        result._cloud_name = self._cloud_name
        result.logging_config = self.logging_config
        result.provider_type = self.provider_type
        return result

    @classmethod
    def from_env(cls, env):
        juju_data = cls(env.environment, env._config, env.juju_home)
        juju_data.load_yaml()
        return juju_data

    def make_config_copy(self):
        return deepcopy(self._config)

    @contextmanager
    def make_juju_home(self, juju_home, dir_name):
        """Make a JUJU_HOME/DATA directory to avoid conflicts.

        :param juju_home: Current JUJU_HOME/DATA directory, used as a
            base path for the new directory.
        :param dir_name: Name of sub-directory to make the home in.
        """
        home_path = juju_home_path(juju_home, dir_name)
        with skip_on_missing_file():
            shutil.rmtree(home_path)
        os.makedirs(home_path)
        self.dump_yaml(home_path)
        yield home_path

    def update_config(self, new_config):
        if 'type' in new_config:
            raise ValueError('type cannot be set via update_config.')
        if self._cloud_name is not None:
            # Do not accept changes that would alter the computed cloud name
            # if computed cloud names are not in use.
            for endpoint_key in ['maas-server', 'auth-url', 'host']:
                if endpoint_key in new_config:
                    raise ValueError(
                        '{} cannot be changed with explicit cloud'
                        ' name.'.format(endpoint_key))

        for key, value in new_config.items():
            if key == 'region':
                logging.warning(
                    'Using set_region to set region to "{}".'.format(value))
                self.set_region(value)
                continue
            if key == 'type':
                logging.warning('Setting type is not 2.x compatible.')
            self._config[key] = value

    def load_yaml(self):
        try:
            with open(os.path.join(self.juju_home, 'credentials.yaml')) as f:
                self.credentials = yaml.safe_load(f)
        except IOError as e:
            if e.errno != errno.ENOENT:
                raise RuntimeError(
                    'Failed to read credentials file: {}'.format(str(e)))
            self.credentials = {}
        self.clouds = self.read_clouds()

    def read_clouds(self):
        """Read and return clouds.yaml as a Python dict."""
        try:
            with open(os.path.join(self.juju_home, 'clouds.yaml')) as f:
                return yaml.safe_load(f)
        except IOError as e:
            if e.errno != errno.ENOENT:
                raise RuntimeError(
                    'Failed to read clouds file: {}'.format(str(e)))
            # Default to an empty clouds file.
            return {'clouds': {}}

    @classmethod
    def from_config(cls, name):
        """Create a model from the three configuration files."""
        juju_data = cls._from_config(name)
        juju_data.load_yaml()
        return juju_data

    @classmethod
    def _from_config(cls, name):
        config, selected = get_selected_environment(name)
        if name is None:
            name = selected
        return cls(name, config)

    @classmethod
    def from_cloud_region(cls, cloud, region, config, clouds, juju_home):
        """Return a JujuData for the specified cloud and region.

        :param cloud: The name of the cloud to use.
        :param region: The name of the region to use.  If None, an arbitrary
            region will be selected.
        :param config: The bootstrap config to use.
        :param juju_home: The JUJU_DATA directory to use (credentials are
            loaded from this.)
        """
        cloud_config = clouds['clouds'][cloud]
        provider = cloud_config['type']
        config['type'] = provider
        if provider == 'maas':
            config['maas-server'] = cloud_config['endpoint']
        elif provider == 'openstack':
            config['auth-url'] = cloud_config['endpoint']
        elif provider == 'vsphere':
            config['host'] = cloud_config['endpoint']
        data = JujuData(cloud, config, juju_home, cloud_name=cloud)
        data.load_yaml()
        data.clouds = clouds
        if region is None:
            regions = cloud_config.get('regions', {}).keys()
            if len(regions) > 0:
                region = regions[0]
        data.set_region(region)
        return data

    @classmethod
    def for_existing(cls, juju_data_dir, controller_name, model_name):
        with open(get_bootstrap_config_path(juju_data_dir)) as f:
            all_bootstrap = yaml.load(f)
        ctrl_config = all_bootstrap['controllers'][controller_name]
        config = ctrl_config['controller-config']
        # config is expected to have a 1.x style of config, so mash up
        # controller and model config.
        config.update(ctrl_config['model-config'])
        config['type'] = ctrl_config['type']
        data = cls(
            model_name, config, juju_data_dir, Controller(controller_name),
            ctrl_config['cloud']
        )
        data.set_region(ctrl_config['region'])
        data.load_yaml()
        return data

    def dump_yaml(self, path):
        """Dump the configuration files to the specified path."""
        with open(os.path.join(path, 'credentials.yaml'), 'w') as f:
            yaml.safe_dump(self.credentials, f)
        self.write_clouds(path, self.clouds)

    @staticmethod
    def write_clouds(path, clouds):
        with open(os.path.join(path, 'clouds.yaml'), 'w') as f:
            yaml.safe_dump(clouds, f)

    def find_endpoint_cloud(self, cloud_type, endpoint):
        for cloud, cloud_config in self.clouds['clouds'].items():
            if cloud_config['type'] != cloud_type:
                continue
            if cloud_config['endpoint'] == endpoint:
                return cloud
        raise LookupError('No such endpoint: {}'.format(endpoint))

    def find_cloud_by_host_cloud_region(self, host_cloud_region):
        for cloud, cloud_config in self.clouds['clouds'].items():
            if cloud_config['type'] != 'kubernetes':
                continue
            if cloud_config['host-cloud-region'] == host_cloud_region:
                return cloud
        raise LookupError('No such host cloud region: {}'.format(host_cloud_region))

    def set_model_name(self, model_name, set_controller=True):
        if set_controller:
            self.controller.name = model_name
        self.environment = model_name
        self._config['name'] = unqualified_model_name(model_name)

    def set_region(self, region):
        """Assign the region to a 1.x-style config.

        This requires translating Azure's and Joyent's conventions for
        specifying region.

        It means that endpoint, rather than region, should be updated if the
        cloud (not the provider) is named "lxd" or "manual".

        Only None is acccepted for MAAS.
        """
        try:
            provider = self.provider
            cloud_is_provider = self.is_cloud_provider()
        except NoProvider:
            provider = None
            cloud_is_provider = False
        if provider == 'azure':
            self._config['location'] = region
        elif provider == 'joyent':
            self._config['sdc-url'] = (
                'https://{}.api.joyentcloud.com'.format(region))
        elif cloud_is_provider:
            self._set_config_endpoint(region)
        elif provider == 'maas':
            if region is not None:
                raise ValueError('Only None allowed for maas.')
        else:
            self._config['region'] = region

    def get_cloud(self):
        if self._cloud_name is not None:
            return self._cloud_name
        provider = self.provider
        # Separate cloud recommended by: Juju Cloud / Credentials / BootStrap /
        # Model CLI specification
        if provider == 'ec2' and self._config['region'] == 'cn-north-1':
            return 'aws-china'
        if provider not in (
            # clouds need to handle separately.
            'maas', 'openstack', 'vsphere', 'kubernetes'
        ):
            return {
                'ec2': 'aws',
                'gce': 'google',
            }.get(provider, provider)

        if provider == 'kubernetes':
            host_cloud_region, k8s_base_cloud, _ = self.get_host_cloud_region()
            if k8s_base_cloud == 'microk8s':
                # microk8s is built-in cloud.
                return k8s_base_cloud
            return self.find_cloud_by_host_cloud_region(host_cloud_region)

        endpoint = ''
        if provider == 'maas':
            endpoint = self._config['maas-server']
        elif provider == 'openstack':
            endpoint = self._config['auth-url']
        elif provider == 'vsphere':
            endpoint = self._config['host']
        return self.find_endpoint_cloud(provider, endpoint)

    def get_host_cloud_region(self):
        """this is only applicable for self.provider == 'kubernetes'"""
        if self.provider != 'kubernetes':
            raise Exception("cloud type %s has to be kubernetes" % self.provider)

        cache_key = 'host-cloud-region'
        f = lambda x: [x] + x.split('/')
        raw = getattr(self, cache_key, None)
        if raw is not None:
            return f(raw)
        try:
            raw = self._config.pop('host-cloud-region')
            setattr(self, cache_key, raw)
            return f(raw)
        except KeyError:
            raise Exception("host-cloud-region is required for kubernetes cloud")

    def get_cloud_credentials_item(self):
        cloud_name = self.get_cloud()
        cloud = self.credentials['credentials'][cloud_name]
        # cloud credential info may include defaults we need to remove
        cloud_cred = {k: v for k, v in cloud.iteritems() if k not in ['default-region', 'default-credential']}
        (credentials_item,) = cloud_cred.items()
        return credentials_item

    def get_cloud_credentials(self):
        """Return the credentials for this model's cloud."""
        return self.get_cloud_credentials_item()[1]

    def get_option(self, key, default=None):
        return self._config.get(key, default)

    def discard_option(self, key):
        return self._config.pop(key, None)

    def get_region(self):
        """Determine the region from a 1.x-style config.

        This requires translating Azure's and Joyent's conventions for
        specifying region.

        It means that endpoint, rather than region, should be supplied if the
        cloud (not the provider) is named "lxd" or "manual".

        May return None for MAAS or LXD clouds.
        """
        provider = self.provider
        # In 1.x, providers define region differently.  Translate.
        if provider == 'azure':
            if 'tenant-id' not in self._config:
                return self._config['location'].replace(' ', '').lower()
            return self._config['location']
        elif provider == 'joyent':
            matcher = re.compile('https://(.*).api.joyentcloud.com')
            return matcher.match(self._config['sdc-url']).group(1)
        elif provider == 'maas':
            return None
        # In 2.x, certain providers can be specified on the commandline in
        # place of a cloud.  The "region" in these cases is the endpoint.
        elif self.is_cloud_provider():
            return self._get_config_endpoint()
        else:
            # The manual provider is typically used without a region.
            if provider == 'manual':
                return self._config.get('region')
            return self._config['region']

    def is_cloud_provider(self):
        """Return True if the commandline cloud is a provider.

        Examples: lxd, manual
        """
        # if the commandline cloud is "lxd", "kubernetes" or "manual", the provider type
        # should match, and shortcutting get_cloud avoids pointless test
        # breakage.
        if self.provider == 'kubernetes':
            # provider is cloud type but not cloud name.
            return True

        provider_types = (
            'lxd', 'manual',
        )
        return self.provider in provider_types and self.get_cloud() in provider_types

    def _get_config_endpoint(self):
        if self.provider == 'lxd':
            return self._config.get('region', 'localhost')
        elif self.provider == 'manual':
            return self._config['bootstrap-host']
        elif self.provider == 'kubernetes':
            return self._config.get('region', None) or self.get_host_cloud_region()[2]

    def _set_config_endpoint(self, endpoint):
        if self.provider == 'lxd':
            self._config['region'] = endpoint
        elif self.provider == 'manual':
            self._config['bootstrap-host'] = endpoint
        elif self.provider == 'kubernetes':
            self._config['region'] = self.get_host_cloud_region()[2]

    def __eq__(self, other):
        if type(self) != type(other):
            return False
        if self.environment != other.environment:
            return False
        if self._config != other._config:
            return False
        if self.maas != other.maas:
            return False
        if self.bootstrap_to != other.bootstrap_to:
            return False
        return True

    def __ne__(self, other):
        return not self == other


def describe_substrate(env):
    if env.provider == 'openstack':
        if env.get_option('auth-url') == (
                'https://keystone.canonistack.canonical.com:443/v2.0/'):
            return 'Canonistack'
        else:
            return 'Openstack'
    try:
        return {
            'ec2': 'AWS',
            'rackspace': 'Rackspace',
            'joyent': 'Joyent',
            'azure': 'Azure',
            'maas': 'MAAS',
        }[env.provider]
    except KeyError:
        return env.provider


def get_stripped_version_number(version_string):
    return get_version_string_parts(version_string)[0]


def get_version_string_parts(version_string):
    # strip the series and arch from the built version.
    version_parts = version_string.split('-')
    if len(version_parts) == 4:
        # Version contains "-<patchname>", reconstruct it after the split.
        return '-'.join(version_parts[0:2]), version_parts[2], version_parts[3]
    else:
        try:
            return version_parts[0], version_parts[1], version_parts[2]
        except IndexError:
            # Possible version_string was only version (i.e. 2.0.0),
            #  namely tests.
            return version_parts


class ModelClient:
    """Wraps calls to a juju instance, associated with a single model.

    Note: A model is often called an environment (Juju 1 legacy).

    This class represents the latest Juju version.
    """

    # The environments.yaml options that are replaced by bootstrap options.
    #
    # As described in bug #1538735, default-series and --bootstrap-series must
    # match.  'default-series' should be here, but is omitted so that
    # default-series is always forced to match --bootstrap-series.
    bootstrap_replaces = frozenset(['agent-version'])

    # What feature flags have existed that CI used.
    known_feature_flags = frozenset(['actions', 'migration', 'developer-mode'])

    # What feature flags are used by this version of the juju client.
    used_feature_flags = frozenset(['migration', 'developer-mode'])

    destroy_model_command = 'destroy-model'

    supported_container_types = frozenset([KVM_MACHINE, LXC_MACHINE,
                                           LXD_MACHINE])

    default_backend = JujuBackend

    config_class = JujuData

    status_class = Status

    controllers_class = Controllers

    controller_config_class = ControllerConfig

    agent_metadata_url = 'agent-metadata-url'

    model_permissions = frozenset(['read', 'write', 'admin'])

    controller_permissions = frozenset(['login', 'add-model', 'superuser'])

    # Granting 'login' will error as a created user has that at creation.
    ignore_permissions = frozenset(['login'])

    reserved_spaces = frozenset([
        'endpoint-bindings-data', 'endpoint-bindings-public'])

    command_set_destroy_model = 'destroy-model'

    command_set_remove_object = 'remove-object'

    command_set_all = 'all'

    REGION_ENDPOINT_PROMPT = (
        r'Enter the API endpoint url for the region \[use cloud api url\]:')

    login_user_command = 'login -u'

    @classmethod
    def preferred_container(cls):
        for container_type in [LXD_MACHINE, LXC_MACHINE]:
            if container_type in cls.supported_container_types:
                return container_type

    _show_status = 'show-status'
    _show_controller = 'show-controller'

    @classmethod
    def get_version(cls, juju_path=None):
        """Get the version data from a juju binary.

        :param juju_path: Path to binary. If not given or None, 'juju' is used.
        """
        if juju_path is None:
            juju_path = 'juju'
        version = subprocess.check_output((juju_path, '--version')).strip()
        return version.decode("utf-8")

    def check_timeouts(self):
        return self._backend._check_timeouts()

    def ignore_soft_deadline(self):
        return self._backend.ignore_soft_deadline()

    def enable_feature(self, flag):
        """Enable juju feature by setting the given flag.

        New versions of juju with the feature enabled by default will silently
        allow this call, but will not export the environment variable.
        """
        if flag not in self.known_feature_flags:
            raise ValueError('Unknown feature flag: %r' % (flag,))
        self.feature_flags.add(flag)

    @classmethod
    def get_full_path(cls):
        if sys.platform == 'win32':
            return WIN_JUJU_CMD
        return subprocess.check_output(
            ('which', 'juju')).decode(getpreferredencoding()).rstrip('\n')

    def clone_from_path(self, juju_path):
        """Clone using the supplied path."""
        if juju_path is None:
            full_path = self.get_full_path()
        else:
            full_path = os.path.abspath(juju_path)
        return self.clone(
            full_path=full_path, version=self.get_version(juju_path))

    def clone(self, env=None, version=None, full_path=None, debug=None,
              cls=None):
        """Create a clone of this ModelClient.

        By default, the class, environment, version, full_path, and debug
        settings will match the original, but each can be overridden.
        """
        if env is None:
            env = self.env
        if cls is None:
            cls = self.__class__
        feature_flags = self.feature_flags.intersection(cls.used_feature_flags)
        backend = self._backend.clone(full_path, version, debug, feature_flags)
        other = cls.from_backend(backend, env)
        other.excluded_spaces = set(self.excluded_spaces)
        return other

    @classmethod
    def from_backend(cls, backend, env):
        return cls(env=env, version=backend.version,
                   full_path=backend.full_path,
                   debug=backend.debug, _backend=backend)

    def get_cache_path(self):
        return get_cache_path(self.env.juju_home, models=True)

    def _cmd_model(self, include_e, controller):
        if controller:
            return '{controller}:{model}'.format(
                controller=self.env.controller.name,
                model=self.get_controller_model_name())
        elif self.env is None or not include_e:
            return None
        else:
            return '{controller}:{model}'.format(
                controller=self.env.controller.name,
                model=self.model_name)

    def __init__(self, env, version, full_path, juju_home=None, debug=False,
                 soft_deadline=None, _backend=None):
        """Create a new juju client.

        Required Arguments
        :param env: JujuData object representing a model in a data directory.
        :param version: Version of juju the client wraps.
        :param full_path: Full path to juju binary.

        Optional Arguments
        :param juju_home: default value for env.juju_home.  Will be
            autodetected if None (the default).
        :param debug: Flag to activate debugging output; False by default.
        :param soft_deadline: A datetime representing the deadline by which
            normal operations should complete.  If None, no deadline is
            enforced.
        :param _backend: The backend to use for interacting with the client.
            If None (the default), self.default_backend will be used.
        """
        self.env = env
        if _backend is None:
            _backend = self.default_backend(full_path, version, set(['developer-mode']), debug,
                                            soft_deadline)
        self._backend = _backend
        if version != _backend.version:
            raise ValueError('Version mismatch: {} {}'.format(
                version, _backend.version))
        if full_path != _backend.full_path:
            raise ValueError('Path mismatch: {} {}'.format(
                full_path, _backend.full_path))
        if debug is not _backend.debug:
            raise ValueError('debug mismatch: {} {}'.format(
                debug, _backend.debug))
        if env is not None:
            if juju_home is None:
                if env.juju_home is None:
                    env.juju_home = get_juju_home()
            else:
                env.juju_home = juju_home
        self.excluded_spaces = set(self.reserved_spaces)

    @property
    def version(self):
        return self._backend.version

    @property
    def full_path(self):
        return self._backend.full_path

    @property
    def feature_flags(self):
        return self._backend.feature_flags

    @feature_flags.setter
    def feature_flags(self, feature_flags):
        self._backend.feature_flags = feature_flags

    @property
    def debug(self):
        return self._backend.debug

    @property
    def model_name(self):
        return self.env.environment

    def _shell_environ(self):
        """Generate a suitable shell environment.

        Juju's directory must be in the PATH to support plugins.
        """
        return self._backend.shell_environ(self.used_feature_flags,
                                           self.env.juju_home)

    def use_reserved_spaces(self, spaces):
        """Allow machines in given spaces to be allocated and used."""
        if not self.reserved_spaces.issuperset(spaces):
            raise ValueError('Space not reserved: {}'.format(spaces))
        self.excluded_spaces.difference_update(spaces)

    def add_ssh_machines(self, machines):
        for count, machine in enumerate(machines):
            try:
                self.juju('add-machine', ('ssh:' + machine,))
            except subprocess.CalledProcessError:
                if count != 0:
                    raise
                logging.warning('add-machine failed.  Will retry.')
                pause(30)
                self.juju('add-machine', ('ssh:' + machine,))

    def make_remove_machine_condition(self, machine):
        """Return a condition object representing a machine removal.

        The timeout varies depending on the provider.
        See wait_for.
        """
        if self.env.provider == 'azure':
            timeout = 1200
        else:
            timeout = 600
        return WaitMachineNotPresent(machine, timeout)

    def remove_machine(self, machine_ids, force=False, controller=False):
        """Remove a machine (or container).

        :param machine_ids: The ids of the machine to remove.
        :return: A WaitMachineNotPresent instance for client.wait_for.
        """
        options = ()
        if force:
            options = ('--force',)
        if controller:
            options = ('-m', 'controller',)
        self.juju('remove-machine', options + tuple(machine_ids))
        return self.make_remove_machine_condition(machine_ids)

    @staticmethod
    def get_cloud_region(cloud, region):
        if region is None:
            return cloud
        return '{}/{}'.format(cloud, region)

    def get_bootstrap_args(
            self, upload_tools, config_filename, bootstrap_series=None,
            credential=None, auto_upgrade=False, metadata_source=None,
            no_gui=False, agent_version=None, db_snap_path=None,
            db_snap_asserts_path=None):
        """Return the bootstrap arguments for the substrate."""
        cloud_region = self.get_cloud_region(self.env.get_cloud(),
                                             self.env.get_region())
        args = [
            # Note cloud_region before controller name
            cloud_region, self.env.environment,
            '--config', config_filename,
        ]
        if self.env.provider == 'kubernetes':
            return tuple(args)

        args += [
            '--constraints', self._get_substrate_constraints(),
            '--default-model', self.env.environment
        ]
        if upload_tools:
            if agent_version is not None:
                raise ValueError(
                    'agent-version may not be given with upload-tools.')
            args.insert(0, '--upload-tools')
        else:
            if agent_version is None:
                agent_version = self.get_matching_agent_version()
            args.extend(['--agent-version', agent_version])
        if bootstrap_series is not None:
            args.extend(['--bootstrap-series', bootstrap_series])
        if credential is not None:
            args.extend(['--credential', credential])
        if metadata_source is not None:
            args.extend(['--metadata-source', metadata_source])
        if auto_upgrade:
            args.append('--auto-upgrade')
        if self.env.bootstrap_to is not None:
            args.extend(['--to', self.env.bootstrap_to])
        if no_gui:
            args.append('--no-gui')
        if db_snap_path and db_snap_asserts_path:
            args.extend(['--db-snap', db_snap_path,
                         '--db-snap-asserts', db_snap_asserts_path])
        return tuple(args)

    def add_model(self, env, cloud_region=None):
        """Add a model to this model's controller and return its client.

        :param env: Either a class representing the new model/environment
            or the name of the new model/environment which will then be
            otherwise identical to the current model/environment."""
        if not isinstance(env, JujuData):
            env = self.env.clone(env)
        model_client = self.clone(env)
        with model_client._bootstrap_config() as config_file:
            self._add_model(env.environment, config_file, cloud_region=cloud_region)
        # Make sure we track this in case it needs special cleanup (i.e. using
        # an existing controller).
        self._backend.track_model(model_client)
        return model_client

    def make_model_config(self):
        config_dict = make_safe_config(self)
        agent_metadata_url = config_dict.pop('tools-metadata-url', None)
        if agent_metadata_url is not None:
            config_dict.setdefault('agent-metadata-url', agent_metadata_url)
        # Strip unneeded variables.
        return dict((k, v) for k, v in config_dict.items() if k not in {
            'access-key',
            'api-port',
            'admin-secret',
            'application-id',
            'application-password',
            'audit-log-capture-args',
            'audit-log-max-size',
            'audit-log-max-backups',
            'auditing-enabled',
            'audit-log-exclude-methods',
            'auth-url',
            'bootstrap-host',
            'client-email',
            'client-id',
            'control-bucket',
            'host',
            'location',
            'maas-oauth',
            'maas-server',
            'management-certificate',
            'management-subscription-id',
            'manta-key-id',
            'manta-user',
            'max-logs-age',
            'max-logs-size',
            'max-txn-log-size',
            'name',
            'password',
            'private-key',
            'region',
            'sdc-key-id',
            'sdc-url',
            'sdc-user',
            'secret-key',
            'set-numa-control-policy',
            'state-port',
            'storage-account-name',
            'subscription-id',
            'tenant-id',
            'tenant-name',
            'type',
            'username',
            'host-cloud-region',
        })

    @contextmanager
    def _bootstrap_config(self, mongo_memory_profile=None, caas_image_repo=None):
        cfg = self.make_model_config()
        if mongo_memory_profile:
            cfg['mongo-memory-profile'] = mongo_memory_profile
        if caas_image_repo:
            cfg['caas-image-repo'] = caas_image_repo
        with temp_yaml_file(cfg) as config_filename:
            yield config_filename

    def _check_bootstrap(self):
        if self.env.environment != self.env.controller.name:
            raise AssertionError(
                'Controller and environment names should not vary (yet)')

    def update_user_name(self):
        self.env.user_name = 'admin'

    def bootstrap(self, upload_tools=False, bootstrap_series=None,
                  credential=None, auto_upgrade=False, metadata_source=None,
                  no_gui=False, agent_version=None, db_snap_path=None,
                  db_snap_asserts_path=None, mongo_memory_profile=None, caas_image_repo=None):
        """Bootstrap a controller."""
        self._check_bootstrap()
        with self._bootstrap_config(
            mongo_memory_profile, caas_image_repo,
        ) as config_filename:
            args = self.get_bootstrap_args(
                upload_tools=upload_tools,
                config_filename=config_filename,
                bootstrap_series=bootstrap_series,
                credential=credential,
                auto_upgrade=auto_upgrade,
                metadata_source=metadata_source,
                no_gui=no_gui,
                agent_version=agent_version,
                db_snap_path=db_snap_path,
                db_snap_asserts_path=db_snap_asserts_path,
            )
            self.update_user_name()
            retvar, ct = self.juju('bootstrap', args, include_e=False)
            ct.actual_completion()
            return retvar

    @contextmanager
    def bootstrap_async(self, upload_tools=False, bootstrap_series=None,
                        auto_upgrade=False, metadata_source=None,
                        no_gui=False):
        self._check_bootstrap()
        with self._bootstrap_config() as config_filename:
            args = self.get_bootstrap_args(
                upload_tools=upload_tools,
                config_filename=config_filename,
                bootstrap_series=bootstrap_series,
                credential=None,
                auto_upgrade=auto_upgrade,
                metadata_source=metadata_source,
                no_gui=no_gui,
            )
            self.update_user_name()
            with self.juju_async('bootstrap', args, include_e=False):
                yield
                log.info('Waiting for bootstrap of {}.'.format(
                    self.env.environment))

    def _add_model(self, model_name, config_file, cloud_region=None):
        explicit_region = self.env.controller.explicit_region
        region_args = (cloud_region, ) if cloud_region else ()
        if explicit_region and not region_args:
            credential_name = self.env.get_cloud_credentials_item()[0]
            cloud_region = self.get_cloud_region(self.env.get_cloud(),
                                                 self.env.get_region())
            region_args = (cloud_region, '--credential', credential_name)
        self.controller_juju('add-model', (model_name,) + region_args +
                             ('--config', config_file,))

    def destroy_model(self):
        exit_status, _ = self.juju(
            'destroy-model',
            ('{}:{}'.format(self.env.controller.name, self.env.environment),
             '-y', '--destroy-storage',),
            include_e=False, timeout=get_teardown_timeout(self))
        # Ensure things don't get confused at teardown time (i.e. if using an
        #  existing controller)
        self._backend.untrack_model(self)
        return exit_status

    def kill_controller(self, check=False):
        """Kill a controller and its models. Hard kill option.

        :return: Tuple: Subprocess's exit code, CommandComplete object.
        """
        retvar, ct = self.juju(
            'kill-controller', (self.env.controller.name, '-y'),
            include_e=False, check=check, timeout=get_teardown_timeout(self))
        # Already satisfied as this is a sync, operation.
        ct.actual_completion()
        return retvar

    def destroy_controller(self, all_models=False, destroy_storage=False, release_storage=False):
        """Destroy a controller and its models. Soft kill option.

        :param all_models: If true will attempt to destroy all the
            controller's models as well.
        :raises: subprocess.CalledProcessError if the operation fails.
        :return: Tuple: Subprocess's exit code, CommandComplete object.
        """
        args = (self.env.controller.name, '-y')
        if all_models:
            args += ('--destroy-all-models',)
        if destroy_storage:
            args += ('--destroy-storage',)
        if release_storage:
            args += ('--release-storage',)
        retvar, ct = self.juju(
            'destroy-controller', args, include_e=False,
            timeout=get_teardown_timeout(self))
        # Already satisfied as this is a sync, operation.
        ct.actual_completion()
        return retvar

    def tear_down(self):
        """Tear down the client as cleanly as possible.

        Attempts to use the soft method destroy_controller, if that fails
        it will use the hard kill_controller and raise an error."""
        try:
            self.destroy_controller(all_models=True, destroy_storage=True)
        except subprocess.CalledProcessError:
            logging.warning('tear_down destroy-controller failed')
            retval = self.kill_controller()
            message = 'tear_down kill-controller result={}'.format(retval)
            if retval == 0:
                logging.info(message)
            else:
                logging.warning(message)
            raise

    def get_juju_output(self, command, *args, **kwargs):
        """Call a juju command and return the output.

        Sub process will be called as 'juju <command> <args> <kwargs>'. Note
        that <command> may be a space delimited list of arguments. The -e
        <environment> flag will be placed after <command> and before args.
        """
        model = self._cmd_model(kwargs.get('include_e', True),
                                kwargs.get('controller', False))
        pass_kwargs = dict(
            (k, kwargs[k]) for k in kwargs if k in ['timeout', 'merge_stderr'])
        return self._backend.get_juju_output(
            command, args, self.used_feature_flags, self.env.juju_home,
            model, user_name=self.env.user_name, **pass_kwargs)

    def show_status(self):
        """Print the status to output."""
        self.juju(self._show_status, ('--format', 'yaml'))

    def get_status(self, timeout=60, raw=False, controller=False, *args):
        """Get the current status as a jujupy.status.Status object."""
        # GZ 2015-12-16: Pass remaining timeout into get_juju_output call.
        for ignored in until_timeout(timeout):
            try:
                if raw:
                    return self.get_juju_output(self._show_status, *args)
                return self.status_class.from_text(
                    self.get_juju_output(
                        self._show_status, '--format', 'yaml',
                        controller=controller).decode('utf-8'))
            except subprocess.CalledProcessError:
                pass
        raise StatusTimeout(
            'Timed out waiting for juju status to succeed')

    def get_controllers(self, timeout=60):
        """Get the current controller information as a dict."""
        for ignored in until_timeout(timeout):
            try:
                return self.controllers_class.from_text(
                    self.get_juju_output(
                        self._show_controller, '--format', 'yaml',
                        include_e=False,
                    ).decode('utf-8'),
                )
            except subprocess.CalledProcessError:
                pass
        raise ControllersTimeout(
            'Timed out waiting for juju show-controllers to succeed')

    def get_controller_config(self, controller_name, timeout=60):
        """Get controller config."""
        for ignored in until_timeout(timeout):
            try:
                return self.controller_config_class.from_text(
                    self.get_juju_output(
                        'controller-config',
                        '--controller', controller_name,
                        '--format', 'yaml',
                        include_e=False,
                    ).decode('utf-8'),
                )
            except subprocess.CalledProcessError:
                pass
        raise ControllersTimeout(
            'Timed out waiting for juju controller-config to succeed')

    def show_model(self, model_name=None):
        model_details = self.get_juju_output(
            'show-model',
            '{}:{}'.format(
                self.env.controller.name, model_name or self.env.environment),
            '--format', 'yaml',
            include_e=False)
        return yaml.safe_load(model_details)

    @staticmethod
    def _dict_as_option_strings(options):
        return tuple('{}={}'.format(*item) for item in options.items())

    def set_config(self, service, options):
        option_strings = self._dict_as_option_strings(options)
        self.juju('config', (service,) + option_strings)

    def get_config(self, service):
        return yaml.safe_load(self.get_juju_output('config', service))

    def get_service_config(self, service, timeout=60):
        for ignored in until_timeout(timeout):
            try:
                return self.get_config(service)
            except subprocess.CalledProcessError:
                pass
        raise Exception(
            'Timed out waiting for juju get %s' % (service))

    def set_model_constraints(self, constraints):
        constraint_strings = self._dict_as_option_strings(constraints)
        retvar, ct = self.juju('set-model-constraints', constraint_strings)
        return retvar, CommandComplete(NoopCondition(), ct)

    def get_model_config(self):
        """Return the value of the environment's configured options."""
        return yaml.safe_load(
            self.get_juju_output('model-config', '--format', 'yaml'))

    def get_env_option(self, option):
        """Return the value of the environment's configured option."""
        return self.get_juju_output(
            'model-config', option).decode(getpreferredencoding())

    def set_env_option(self, option, value):
        """Set the value of the option in the environment."""
        option_value = "%s=%s" % (option, value)
        retvar, ct = self.juju('model-config', (option_value,))
        return CommandComplete(NoopCondition(), ct)

    def unset_env_option(self, option):
        """Unset the value of the option in the environment."""
        retvar, ct = self.juju('model-config', ('--reset', option,))
        return CommandComplete(NoopCondition(), ct)

    @staticmethod
    def _format_cloud_region(cloud=None, region=None):
        """Return the [[cloud/]region] in a tupple."""
        if cloud and region:
            return ('{}/{}'.format(cloud, region),)
        elif region:
            return (region,)
        elif cloud:
            raise ValueError('The cloud must be followed by a region.')
        else:
            return ()

    def get_model_defaults(self, model_key, cloud=None, region=None):
        """Return a dict with information on model-defaults for model-key.

        Giving cloud/region acts as a filter."""
        cloud_region = self._format_cloud_region(cloud, region)
        gjo_args = ('--format', 'yaml') + cloud_region + (model_key,)
        raw_yaml = self.get_juju_output('model-defaults', *gjo_args,
                                        include_e=False)
        return yaml.safe_load(raw_yaml)

    def set_model_defaults(self, model_key, value, cloud=None, region=None):
        """Set a model-defaults entry for model_key to value.

        Giving cloud/region sets the default for that region, otherwise the
        controller default is set."""
        cloud_region = self._format_cloud_region(cloud, region)
        self.juju('model-defaults',
                  cloud_region + ('{}={}'.format(model_key, value),),
                  include_e=False)

    def unset_model_defaults(self, model_key, cloud=None, region=None):
        """Unset a model-defaults entry for model_key.

        Giving cloud/region unsets the default for that region, otherwise the
        controller default is unset."""
        cloud_region = self._format_cloud_region(cloud, region)
        self.juju('model-defaults',
                  cloud_region + ('--reset', model_key), include_e=False)

    def get_agent_metadata_url(self):
        return self.get_env_option(self.agent_metadata_url)

    def set_testing_agent_metadata_url(self):
        url = self.get_agent_metadata_url()
        if 'testing' not in url:
            testing_url = url.replace('/tools', '/testing/tools')
            self.set_env_option(self.agent_metadata_url, testing_url)

    def juju(self, command, args, check=True, include_e=True,
             timeout=None, extra_env=None, suppress_err=False):
        """Run a command under juju for the current environment."""
        model = self._cmd_model(include_e, controller=False)
        return self._backend.juju(
            command, args, self.used_feature_flags, self.env.juju_home,
            model, check, timeout, extra_env, suppress_err=suppress_err)

    def expect(self, command, args=(), include_e=True,
               timeout=None, extra_env=None):
        """Return a process object that is running an interactive `command`.

        The interactive command ability is provided by using pexpect.

        :param command: String of the juju command to run.
        :param args: Tuple containing arguments for the juju `command`.
        :param include_e: Boolean regarding supplying the juju environment to
          `command`.
        :param timeout: A float that, if provided, is the timeout in which the
          `command` is run.

        :return: A pexpect.spawn object that has been called with `command` and
          `args`.

        """
        model = self._cmd_model(include_e, controller=False)
        return self._backend.expect(
            command, args, self.used_feature_flags, self.env.juju_home,
            model, timeout, extra_env)

    def controller_juju(self, command, args):
        args = ('-c', self.env.controller.name) + args
        retvar, ct = self.juju(command, args, include_e=False)
        return CommandComplete(NoopCondition(), ct)

    def get_juju_timings(self):
        timing_breakdown = []
        for ct in self._backend.juju_timings:
            timing_breakdown.append(
                {
                    'command': ct.cmd,
                    'full_args': ct.full_args,
                    'start': ct.start,
                    'end': ct.end,
                    'total_seconds': ct.total_seconds,
                }
            )
        return timing_breakdown

    def juju_async(self, command, args, include_e=True, timeout=None):
        model = self._cmd_model(include_e, controller=False)
        return self._backend.juju_async(command, args, self.used_feature_flags,
                                        self.env.juju_home, model, timeout)

    def deploy(self, charm, repository=None, to=None, series=None,
               service=None, force=False, resource=None, num=None,
               constraints=None, alias=None, bind=None, wait_timeout=None, **kwargs):
        args = [charm]
        if service is not None:
            args.extend([service])
        if to is not None:
            args.extend(['--to', to])
        if series is not None:
            args.extend(['--series', series])
        if force is True:
            args.extend(['--force'])
        if resource is not None:
            args.extend(['--resource', resource])
        if num is not None:
            args.extend(['-n', str(num)])
        if constraints is not None:
            args.extend(['--constraints', constraints])
        if bind is not None:
            args.extend(['--bind', bind])
        if alias is not None:
            args.extend([alias])
        for key, value in kwargs.items():
            if isinstance(value, list):
                for item in value:
                    args.extend(['--{}'.format(key), item])
            else:
                args.extend(['--{}'.format(key), value])
        retvar, ct = self.juju('deploy', tuple(args))
        # Unfortunately some times we need to up the wait condition timeout if
        # we're deploying a complex set of machines/containers.
        return retvar, CommandComplete(WaitAgentsStarted(wait_timeout), ct)

    def attach(self, service, resource):
        args = (service, resource)
        retvar, ct = self.juju('attach', args)
        return retvar, CommandComplete(NoopCondition(), ct)

    def list_resources(self, service_or_unit, details=True):
        args = ('--format', 'yaml', service_or_unit)
        if details:
            args = args + ('--details',)
        return yaml.safe_load(self.get_juju_output('list-resources', *args))

    def wait_for_resource(self, resource_id, service_or_unit, timeout=60):
        log.info('Waiting for resource. Resource id:{}'.format(resource_id))
        with self.check_timeouts():
            with self.ignore_soft_deadline():
                for _ in until_timeout(timeout):
                    resources_dict = self.list_resources(service_or_unit)
                    resources = resources_dict['resources']
                    for resource in resources:
                        if resource['expected']['resourceid'] == resource_id:
                            if (resource['expected']['fingerprint'] ==
                                    resource['unit']['fingerprint']):
                                return
                    time.sleep(.1)
                raise JujuResourceTimeout(
                    'Timeout waiting for a resource to be downloaded. '
                    'ResourceId: {} Service or Unit: {} Timeout: {}'.format(
                        resource_id, service_or_unit, timeout))

    def upgrade_charm(self, service, charm_path=None, resvision=None):
        args = (service,)
        if charm_path is not None:
            args = args + ('--path', charm_path)
        if resvision is not None:
            args = args + ('--revision', resvision)
        self.juju('upgrade-charm', args)

    def remove_application(self, service):
        self.juju('remove-application', (service,))

    @classmethod
    def format_bundle(cls, bundle_template):
        return bundle_template.format(container=cls.preferred_container())

    def deploy_bundle(self, bundle_template, timeout=_DEFAULT_BUNDLE_TIMEOUT, static_bundle=False):
        """Deploy bundle using native juju 2.0 deploy command.

        :param static_bundle: render `bundle_template` if it's not static
        """
        if not static_bundle:
            bundle_template = self.format_bundle(bundle_template)
        self.juju('deploy', bundle_template, timeout=timeout)

    def deployer(self, bundle_template, name=None, deploy_delay=10,
                 timeout=3600):
        """Deploy a bundle using deployer."""
        bundle = self.format_bundle(bundle_template)
        args = (
            '--debug',
            '--deploy-delay', str(deploy_delay),
            '--timeout', str(timeout),
            '--config', bundle,
        )
        if name:
            args += (name,)
        e_arg = ('-e', '{}:{}'.format(
            self.env.controller.name, self.env.environment))
        args = e_arg + args
        self.juju('deployer', args, include_e=False)

    @staticmethod
    def _maas_spaces_enabled():
        return not os.environ.get("JUJU_CI_SPACELESSNESS")

    def _get_substrate_constraints(self):
        if self.env.joyent:
            # Only accept kvm packages by requiring >1 cpu core, see lp:1446264
            return 'mem=2G cpu-cores=1'
        elif self.env.maas and self._maas_spaces_enabled():
            # For now only maas support spaces in a meaningful way.
            return 'mem=2G spaces={}'.format(','.join(
                '^' + space for space in sorted(self.excluded_spaces)))
        elif self.env.lxd:
            # LXD should not me constrained via memory
            return ''
        else:
            return 'mem=2G'

    def quickstart(self, bundle_template, upload_tools=False):
        bundle = self.format_bundle(bundle_template)
        constraints = 'mem=2G'
        args = ('--constraints', constraints)
        if upload_tools:
            args = ('--upload-tools',) + args
        args = args + ('--no-browser', bundle,)
        self.juju('quickstart', args, extra_env={'JUJU': self.full_path})

    def status_until(self, timeout, start=None):
        """Call and yield status until the timeout is reached.

        Status will always be yielded once before checking the timeout.

        This is intended for implementing things like wait_for_started.

        :param timeout: The number of seconds to wait before timing out.
        :param start: If supplied, the time to count from when determining
            timeout.
        """
        with self.check_timeouts():
            with self.ignore_soft_deadline():
                yield self.get_status()
                for remaining in until_timeout(timeout, start=start):
                    yield self.get_status()

    def _wait_for_status(self, reporter, translate, exc_type=StatusNotMet,
                         timeout=1200, start=None):
        """Wait till status reaches an expected state with pretty reporting.

        Always tries to get status at least once. Each status call has an
        internal timeout of 60 seconds. This is independent of the timeout for
        the whole wait, note this means this function may be overrun.

        :param reporter: A GroupReporter instance for output.
        :param translate: A callable that takes status to make states dict.
        :param exc_type: Optional StatusNotMet subclass to raise on timeout.
        :param timeout: Optional number of seconds to wait before timing out.
        :param start: Optional time to count from when determining timeout.
        """
        status = None
        try:
            with self.check_timeouts():
                with self.ignore_soft_deadline():
                    for _ in chain([None],
                                   until_timeout(timeout, start=start)):
                        status = self.get_status()
                        states = translate(status)
                        if states is None:
                            break
                        status.raise_highest_error(ignore_recoverable=True)
                        reporter.update(states)
                        time.sleep(_DEFAULT_POLL_TIMEOUT)
                    else:
                        if status is not None:
                            log.error(status.status_text)
                            status.raise_highest_error(
                                ignore_recoverable=False)
                        raise exc_type(self.env.environment, status)
        finally:
            reporter.finish()
        return status

    def wait_for_started(self, timeout=1200, start=None):
        """Wait until all unit/machine agents are 'started'."""
        reporter = GroupReporter(sys.stdout, 'started')
        return self._wait_for_status(
            reporter, Status.check_agents_started, AgentsNotStarted,
            timeout=timeout, start=start)

    def wait_for_subordinate_units(self, service, unit_prefix, timeout=1200,
                                   start=None):
        """Wait until all service units have a started subordinate with
        unit_prefix."""
        def status_to_subordinate_states(status):
            service_unit_count = status.get_service_unit_count(service)
            subordinate_unit_count = 0
            unit_states = defaultdict(list)
            for name, unit in status.service_subordinate_units(service):
                if name.startswith(unit_prefix + '/'):
                    subordinate_unit_count += 1
                    unit_states[coalesce_agent_status(unit)].append(name)
            if (subordinate_unit_count == service_unit_count and
                    set(unit_states.keys()).issubset(AGENTS_READY)):
                return None
            return unit_states
        reporter = GroupReporter(sys.stdout, 'started')
        self._wait_for_status(
            reporter, status_to_subordinate_states, AgentsNotStarted,
            timeout=timeout, start=start)

    def wait_for_version(self, version, timeout=300):
        self.wait_for(WaitVersion(version, timeout))

    def list_models(self):
        """List the models registered with the current controller."""
        self.controller_juju('list-models', ())

    def get_models(self):
        """return a models dict with a 'models': [] key-value pair.

        The server has 120 seconds to respond because this method is called
        often when tearing down a controller-less deployment.
        """
        output = self.get_juju_output(
            'list-models', '-c', self.env.controller.name, '--format', 'yaml',
            include_e=False, timeout=120)
        models = yaml.safe_load(output)
        return models

    def _get_models(self):
        """return a list of model dicts."""
        return self.get_models()['models']

    def iter_model_clients(self):
        """Iterate through all the models that share this model's controller"""
        models = self._get_models()
        if not models:
            yield self
        for model in models:
            # 2.2-rc1 introduced new model listing output name/short-name.
            model_name = model.get('short-name', model['name'])
            yield self._acquire_model_client(model_name, model.get('owner'))

    def get_controller_model_name(self):
        """Return the name of the 'controller' model.

        Return the name of the environment when an 'controller' model does
        not exist.
        """
        return 'controller'

    def _acquire_model_client(self, name, owner=None):
        """Get a client for a model with the supplied name.

        If the name matches self, self is used.  Otherwise, a clone is used.
        If the owner of the model is different to the user_name of the client
        provide a fully qualified model name.

        """
        if name == self.env.environment:
            return self
        else:
            if owner and owner != self.env.user_name:
                model_name = '{}/{}'.format(owner, name)
            else:
                model_name = name
            env = self.env.clone(model_name=model_name)
            return self.clone(env=env)

    def get_model_uuid(self):
        name = self.env.environment
        model = self._cmd_model(True, False)
        output_yaml = self.get_juju_output(
            'show-model', '--format', 'yaml', model, include_e=False)
        output = yaml.safe_load(output_yaml)
        return output[name]['model-uuid']

    def get_controller_uuid(self):
        name = self.env.controller.name
        output_yaml = self.get_juju_output(
            'show-controller',
            name,
            '--format', 'yaml',
            include_e=False)
        output = yaml.safe_load(output_yaml)
        return output[name]['details']['uuid']

    def get_controller_model_uuid(self):
        output_yaml = self.get_juju_output(
            'show-model', 'controller', '--format', 'yaml', include_e=False)
        output = yaml.safe_load(output_yaml)
        return output['controller']['model-uuid']

    def get_controller_client(self):
        """Return a client for the controller model.  May return self.

        This may be inaccurate for models created using add_model
        rather than bootstrap.
        """
        return self._acquire_model_client(self.get_controller_model_name())

    def list_controllers(self):
        """List the controllers."""
        self.juju('list-controllers', (), include_e=False)

    def get_controller_endpoint(self):
        """Return the host and port of the controller leader."""
        controller = self.env.controller.name
        output = self.get_juju_output(
            'show-controller', controller, include_e=False)
        info = yaml.safe_load(output)
        endpoint = info[controller]['details']['api-endpoints'][0]
        return split_address_port(endpoint)

    def get_controller_members(self):
        """Return a list of Machines that are members of the controller.

        The first machine in the list is the leader. the remaining machines
        are followers in a HA relationship.
        """
        members = []
        status = self.get_status()
        for machine_id, machine in status.iter_machines():
            if self.get_controller_member_status(machine):
                members.append(Machine(machine_id, machine))
        if len(members) <= 1:
            return members
        # Search for the leader and make it the first in the list.
        # If the endpoint address is not the same as the leader's dns_name,
        # the members are return in the order they were discovered.
        endpoint = self.get_controller_endpoint()[0]
        log.debug('Controller endpoint is at {}'.format(endpoint))
        members.sort(key=lambda m: m.info.get('dns-name') != endpoint)
        return members

    def get_controller_leader(self):
        """Return the controller leader Machine."""
        controller_members = self.get_controller_members()
        return controller_members[0]

    @staticmethod
    def get_controller_member_status(info_dict):
        """Return the controller-member-status of the machine if it exists."""
        return info_dict.get('controller-member-status')

    def wait_for_ha(self, timeout=1200, start=None):
        """Wait for voiting to be enabled.

        May only be called on a controller client."""
        if self.env.environment != self.get_controller_model_name():
            raise ValueError('wait_for_ha requires a controller client.')
        desired_state = 'has-vote'

        def status_to_ha(status):
            status.check_agents_started()
            states = {}
            for machine, info in status.iter_machines():
                status = self.get_controller_member_status(info)
                if status is None:
                    continue
                states.setdefault(status, []).append(machine)
            if list(states.keys()) == [desired_state]:
                if len(states.get(desired_state, [])) >= 3:
                    return None
            return states

        reporter = GroupReporter(sys.stdout, desired_state)
        self._wait_for_status(reporter, status_to_ha, VotingNotEnabled,
                              timeout=timeout, start=start)
        # XXX sinzui 2014-12-04: bug 1399277 happens because
        # juju claims HA is ready when the monogo replica sets
        # are not. Juju is not fully usable. The replica set
        # lag might be 5 minutes.
        self._backend.pause(300)

    def wait_for_deploy_started(self, service_count=1, timeout=1200):
        """Wait until service_count services are 'started'.

        :param service_count: The number of services for which to wait.
        :param timeout: The number of seconds to wait.
        """
        with self.check_timeouts():
            with self.ignore_soft_deadline():
                status = None
                for remaining in until_timeout(timeout):
                    status = self.get_status()
                    if status.get_service_count() >= service_count:
                        return
                    time.sleep(_DEFAULT_POLL_TIMEOUT)
                else:
                    raise ApplicationsNotStarted(self.env.environment, status)

    def wait_for_workloads(self, timeout=600, start=None):
        """Wait until all unit workloads are in a ready state."""
        def status_to_workloads(status):
            unit_states = defaultdict(list)
            for name, unit in status.iter_units():
                workload = unit.get('workload-status')
                if workload is not None:
                    state = workload['current']
                else:
                    state = 'unknown'
                unit_states[state].append(name)
            if set(('active', 'unknown')).issuperset(unit_states):
                return None
            unit_states.pop('unknown', None)
            return unit_states
        reporter = GroupReporter(sys.stdout, 'active')
        self._wait_for_status(reporter, status_to_workloads, WorkloadsNotReady,
                              timeout=timeout, start=start)

    def wait_for(self, condition, quiet=False):
        """Wait until the supplied conditions are satisfied.

        The supplied conditions must be an iterable of objects like
        WaitMachineNotPresent.
        """
        if condition.already_satisfied:
            return self.get_status()
        # iter_blocking_state must filter out all non-blocking values, so
        # there are no "expected" values for the GroupReporter.
        reporter = GroupReporter(sys.stdout, None)
        status = None
        try:
            for status in self.status_until(condition.timeout):
                status.raise_highest_error(ignore_recoverable=True)
                states = {}
                for item, state in condition.iter_blocking_state(status):
                    states.setdefault(state, []).append(item)
                if len(states) == 0:
                    return
                if not quiet:
                    reporter.update(states)
                time.sleep(_DEFAULT_POLL_TIMEOUT)
            else:
                status.raise_highest_error(ignore_recoverable=False)
        except StatusTimeout:
            pass
        finally:
            reporter.finish()
        condition.do_raise(self.model_name, status)

    def get_matching_agent_version(self):
        version_number = get_stripped_version_number(self.version)
        return version_number

    def upgrade_juju(self, force_version=True):
        args = ()
        if force_version:
            version = self.get_matching_agent_version()
            args += ('--agent-version', version)
        self._upgrade_juju(args)

    def _upgrade_juju(self, args):
        self.juju('upgrade-juju', args)

    def upgrade_mongo(self):
        self.juju('upgrade-mongo', ())

    def backup(self):
        try:
            # merge_stderr is required for creating a backup
            output = self.get_juju_output('create-backup', merge_stderr=True)
        except subprocess.CalledProcessError as e:
            log.error('error creating backup {}'.format(e.output))
            raise
        log.info('backup file {}'.format(output))
        backup_file_pattern = re.compile(
            '(juju-backup-[0-9-]+\.(t|tar.)gz)'.encode('ascii'))
        match = backup_file_pattern.search(output)
        if match is None:
            raise Exception("The backup file was not found in output: %s" %
                            output)
        backup_file_name = match.group(1)
        backup_file_path = os.path.abspath(backup_file_name)
        log.info("State-Server backup at %s", backup_file_path)
        return backup_file_path.decode(getpreferredencoding())

    def restore_backup(self, backup_file):
        self.juju(
            'restore-backup',
            ('--file', backup_file))

    def restore_backup_async(self, backup_file):
        return self.juju_async('restore-backup', ('--file', backup_file))

    def enable_ha(self):
        self.juju(
            'enable-ha', ('-n', '3', '-c', self.env.controller.name),
            include_e=False)

    def action_fetch(self, id, action=None, timeout="1m"):
        """Fetches the results of the action with the given id.

        Will wait for up to 1 minute for the action results.
        The action name here is just used for an more informational error in
        cases where it's available.
        Returns the yaml output of the fetched action.
        """
        out = self.get_juju_output("show-action-output", id, "--wait", timeout)
        status = yaml.safe_load(out)["status"]
        if status != "completed":
            action_name = '' if not action else ' "{}"'.format(action)
            raise Exception(
                'Timed out waiting for action{} to complete during fetch '
                'with status: {}.'.format(action_name, status))
        return out

    def action_do(self, unit, action, *args):
        """Performs the given action on the given unit.

        Action params should be given as args in the form foo=bar.
        Returns the id of the queued action.
        """
        args = (unit, action) + args

        output = self.get_juju_output("run-action", *args)
        action_id_pattern = re.compile(
            'Action queued with id: ([a-f0-9\-]{36})')
        match = action_id_pattern.search(output)
        if match is None:
            raise Exception("Action id not found in output: %s" %
                            output)
        return match.group(1)

    def action_do_fetch(self, unit, action, timeout="1m", *args):
        """Performs given action on given unit and waits for the results.

        Action params should be given as args in the form foo=bar.
        Returns the yaml output of the action.
        """
        id = self.action_do(unit, action, *args)
        return self.action_fetch(id, action, timeout)

    def run(self, commands, applications=None, machines=None, units=None,
            use_json=True):
        args = []
        if use_json:
            args.extend(['--format', 'json'])
        if applications is not None:
            args.extend(['--application', ','.join(applications)])
        if machines is not None:
            args.extend(['--machine', ','.join(machines)])
        if units is not None:
            args.extend(['--unit', ','.join(units)])
        args.extend(commands)
        responses = self.get_juju_output('run', *args)
        if use_json:
            return json.loads(responses)
        else:
            return responses

    def list_space(self):
        return yaml.safe_load(self.get_juju_output('list-space'))

    def add_space(self, space):
        self.juju('add-space', (space),)

    def add_subnet(self, subnet, space):
        self.juju('add-subnet', (subnet, space))

    def is_juju1x(self):
        return self.version.startswith('1.')

    def _get_register_command(self, output):
        """Return register token from add-user output.

        Return the register token supplied within the output from the add-user
        command.

        """
        for row in output.split('\n'):
            if 'juju register' in row:
                command_string = row.strip().lstrip()
                command_parts = command_string.split(' ')
                return command_parts[-1]
        raise AssertionError('Juju register command not found in output')

    def add_user(self, username):
        """Adds provided user and return register command arguments.

        :return: Registration token provided by the add-user command.
        """
        output = self.get_juju_output(
            'add-user', username, '-c', self.env.controller.name,
            include_e=False)
        return self._get_register_command(output)

    def add_user_perms(self, username, models=None, permissions='login'):
        """Adds provided user and return register command arguments.

        :return: Registration token provided by the add-user command.
        """
        output = self.add_user(username)
        self.grant(username, permissions, models)
        return output

    def revoke(self, username, models=None, permissions='read'):
        if models is None:
            models = self.env.environment

        args = (username, permissions, models)

        self.controller_juju('revoke', args)

    def add_storage(self, unit, storage_type, amount="1"):
        """Add storage instances to service.

        Only type 'disk' is able to add instances.
        """
        self.juju('add-storage', (unit, storage_type + "=" + amount))

    def list_storage(self):
        """Return the storage list."""
        return self.get_juju_output('list-storage', '--format', 'json')

    def list_storage_pool(self):
        """Return the list of storage pool."""
        return self.get_juju_output('list-storage-pools', '--format', 'json')

    def create_storage_pool(self, name, provider, size):
        """Create storage pool."""
        self.juju('create-storage-pool',
                  (name, provider,
                   'size={}'.format(size)))

    def disable_user(self, user_name):
        """Disable an user"""
        self.controller_juju('disable-user', (user_name,))

    def enable_user(self, user_name):
        """Enable an user"""
        self.controller_juju('enable-user', (user_name,))

    def logout(self):
        """Logout an user"""
        self.controller_juju('logout', ())
        self.env.user_name = ''

    def _end_pexpect_session(self, session):
        """Pexpect doesn't return buffers, or handle exceptions well.
        This method attempts to ensure any relevant data is returned to the
        test output in the event of a failure, or the unexpected"""
        session.expect(pexpect.EOF)
        session.close()
        if session.exitstatus != 0:
            log.error('Buffer: {}'.format(session.buffer))
            log.error('Before: {}'.format(session.before))
            raise Exception('pexpect process exited with {}'.format(
                session.exitstatus))

    def register_user(self, user, juju_home, controller_name=None):
        """Register `user` for the `client` return the cloned client used."""
        username = user.name
        if controller_name is None:
            controller_name = '{}_controller'.format(username)

        model = self.env.environment
        token = self.add_user_perms(username, models=model,
                                    permissions=user.permissions)
        user_client = self.create_cloned_environment(juju_home,
                                                     controller_name,
                                                     username)
        user_client.env.user_name = username
        register_user_interactively(user_client, token, controller_name)
        return user_client

    def login_user(self, username=None, password=None):
        """Login `user` for the `client`"""
        if username is None:
            username = self.env.user_name

        self.env.user_name = username

        if password is None:
            password = '{}-{}'.format(username, 'password')

        try:
            child = self.expect(self.login_user_command,
                                (username, '-c', self.env.controller.name),
                                include_e=False)
            child.expect('(?i)password')
            child.sendline(password)
            self._end_pexpect_session(child)
        except pexpect.TIMEOUT:
            log.error('Buffer: {}'.format(child.buffer))
            log.error('Before: {}'.format(child.before))
            raise Exception(
                'FAIL Login user failed: pexpect session timed out')

    def register_host(self, host, email, password):
        child = self.expect('register', ('--no-browser-login', host),
                            include_e=False)
        try:
            child.logfile = sys.stdout
            child.expect('E-Mail:|Enter a name for this controller:')
            if child.match.group(0) == 'E-Mail:':
                child.sendline(email)
                child.expect('Password:')
                child.logfile = None
                try:
                    child.sendline(password)
                finally:
                    child.logfile = sys.stdout
                child.expect(r'Two-factor auth \(Enter for none\):')
                child.sendline()
                child.expect('Enter a name for this controller:')
            child.sendline(self.env.controller.name)
            self._end_pexpect_session(child)
        except pexpect.TIMEOUT:
            log.error('Buffer: {}'.format(child.buffer))
            log.error('Before: {}'.format(child.before))
            raise Exception(
                'Registering host failed: pexpect session timed out')

    def remove_user(self, username):
        self.juju('remove-user', (username, '-y'), include_e=False)

    def create_cloned_environment(
            self, cloned_juju_home, controller_name, user_name=None):
        """Create a cloned environment.

        If `user_name` is passed ensures that the cloned environment is updated
        to match.

        """
        user_client = self.clone(env=self.env.clone())
        user_client.env.juju_home = cloned_juju_home
        if user_name is not None and user_name != self.env.user_name:
            user_client.env.user_name = user_name
            user_client.env.environment = qualified_model_name(
                user_client.env.environment, self.env.user_name)
        user_client.env.dump_yaml(user_client.env.juju_home)
        # New user names the controller.
        user_client.env.controller = Controller(controller_name)
        return user_client

    def grant(self, user_name, permission, model=None):
        """Grant the user with model or controller permission."""
        if permission in self.ignore_permissions:
            log.info('Ignoring permission "{}".'.format(permission))
            return
        if permission in self.controller_permissions:
            self.juju(
                'grant',
                (user_name, permission, '-c', self.env.controller.name),
                include_e=False)
        elif permission in self.model_permissions:
            if model is None:
                model = self.model_name
            self.juju(
                'grant',
                (user_name, permission, model, '-c', self.env.controller.name),
                include_e=False)
        else:
            raise ValueError('Unknown permission {}'.format(permission))

    def list_clouds(self, format='json'):
        """List all the available clouds."""
        return self.get_juju_output('list-clouds', '--format',
                                    format, include_e=False)

    def generate_tool(self, source_dir, stream=None):
        args = ('generate-tools', '-d', source_dir)
        if stream is not None:
            args += ('--stream', stream)
        retvar, ct = self.juju('metadata', args, include_e=False)
        return retvar, CommandComplete(NoopCondition(), ct)

    def add_cloud(self, cloud_name, cloud_file):
        retvar, ct = self.juju(
            'add-cloud', ("--replace", cloud_name, cloud_file),
            include_e=False)
        return retvar, CommandComplete(NoopCondition(), ct)

    def add_cloud_interactive(self, cloud_name, cloud):
        child = self.expect('add-cloud', include_e=False)
        try:
            child.logfile = sys.stdout
            child.expect('Select cloud type:')
            child.sendline(cloud['type'])
            match = child.expect([
                'Enter a name for your .* cloud:',
                'Select cloud type:'
            ])
            if match == 1:
                raise TypeNotAccepted('Cloud type not accepted.')
            child.sendline(cloud_name)
            if cloud['type'] == 'maas':
                match = child.expect([
                    'Enter the API endpoint url:',
                    'Enter a name for your .* cloud:',
                ])
                if match == 1:
                    raise NameNotAccepted('Cloud name not accepted.')
                child.sendline(cloud['endpoint'])
            if cloud['type'] == 'manual':
                match = child.expect([
                    "Enter the controller's hostname or IP address:",
                    "Enter a name for your .* cloud:",
                ])
                if match == 1:
                    raise NameNotAccepted('Cloud name not accepted.')
                child.sendline(cloud['endpoint'])
            if cloud['type'] == 'openstack':
                match = child.expect([
                    'Enter the API endpoint url for the cloud',
                    "Enter a name for your .* cloud:"
                ])
                if match == 1:
                    raise NameNotAccepted('Cloud name not accepted.')
                child.sendline(cloud['endpoint'])
                match = child.expect([
                    "Enter a path to the CA certificate for your cloud if one is required to access it",
                    "Can't validate endpoint:",
                ])
                if match == 1:
                    raise InvalidEndpoint()
                child.sendline("")
                match = child.expect("Select one or more auth types separated by commas:")
                child.sendline(','.join(cloud['auth-types']))
                for num, (name, values) in enumerate(cloud['regions'].items()):
                    match = child.expect([
                        'Enter region name:',
                        'Select one or more auth types separated by commas:',
                    ])
                    if match == 1:
                        raise AuthNotAccepted('Auth was not compatible.')
                    child.sendline(name)
                    child.expect(self.REGION_ENDPOINT_PROMPT)
                    child.sendline(values['endpoint'])
                    match = child.expect([
                        "Enter another region\? \([yY]/[nN]\):",
                        "Can't validate endpoint"
                    ])
                    if match == 1:
                        raise InvalidEndpoint()
                    if num + 1 < len(cloud['regions']):
                        child.sendline('y')
                    else:
                        child.sendline('n')
            if cloud['type'] == 'vsphere':
                child.expect(
                    'Enter the '
                    '(vCenter address or URL|API endpoint url for the cloud \[\]):')
                child.sendline(cloud['endpoint'])
                for num, (name, values) in enumerate(cloud['regions'].items()):
                    match = child.expect([
                        "Enter datacenter name",
                        "Enter region name",
                        "Can't validate endpoint"
                    ])
                    if match == 2:
                        raise InvalidEndpoint()
                    child.sendline(name)
                    child.expect(
                        'Enter another (datacenter|region)\? \([yY]/[nN]\):')
                    if num + 1 < len(cloud['regions']):
                        child.sendline('y')
                    else:
                        child.sendline('n')

            child.expect([pexpect.EOF, "Can't validate endpoint"])
            if child.match != pexpect.EOF:
                if child.match.group(0) == "Can't validate endpoint":
                    raise InvalidEndpoint()
        except pexpect.TIMEOUT:
            raise Exception(
                'Adding cloud failed: pexpect session timed out')

    def show_controller(self, format='json'):
        """Show controller's status."""
        return self.get_juju_output('show-controller', '--format',
                                    format, include_e=False)

    def show_machine(self, machine):
        """Return data on a machine as a dict."""
        text = self.get_juju_output('show-machine', machine,
                                    '--format', 'yaml')
        return yaml.safe_load(text)

    def ssh_keys(self, full=False):
        """Give the ssh keys registered for the current model."""
        args = []
        if full:
            args.append('--full')
        return self.get_juju_output('ssh-keys', *args)

    def add_ssh_key(self, *keys):
        """Add one or more ssh keys to the current model."""
        return self.get_juju_output('add-ssh-key', *keys, merge_stderr=True)

    def remove_ssh_key(self, *keys):
        """Remove one or more ssh keys from the current model."""
        return self.get_juju_output('remove-ssh-key', *keys, merge_stderr=True)

    def import_ssh_key(self, *keys):
        """Import ssh keys from one or more identities to the current model."""
        return self.get_juju_output('import-ssh-key', *keys, merge_stderr=True)

    def list_disabled_commands(self):
        """List all the commands disabled on the model."""
        raw = self.get_juju_output('list-disabled-commands',
                                   '--format', 'yaml')
        return yaml.safe_load(raw)

    def disable_command(self, command_set, message=''):
        """Disable a command-set."""
        retvar, ct = self.juju('disable-command', (command_set, message))
        return retvar, CommandComplete(NoopCondition(), ct)

    def enable_command(self, args):
        """Enable a command-set."""
        retvar, ct = self.juju('enable-command', args)
        return CommandComplete(NoopCondition(), ct)

    def sync_tools(self, local_dir=None, stream=None, source=None):
        """Copy tools into a local directory or model."""
        args = ()
        if stream is not None:
            args += ('--stream', stream)
        if source is not None:
            args += ('--source', source)
        if local_dir is None:
            retvar, ct = self.juju('sync-tools', args)
            return retvar, CommandComplete(NoopCondition(), ct)
        else:
            args += ('--local-dir', local_dir)
            retvar, ct = self.juju('sync-tools', args, include_e=False)
            return retvar, CommandComplete(NoopCondition(), ct)

    def switch(self, model=None, controller=None):
        """Switch between models."""
        args = [x for x in [controller, model] if x]
        if not args:
            raise ValueError('No target to switch to has been given.')
        self.juju('switch', (':'.join(args),), include_e=False)


class IaasClient:
    """IaasClient defines a client that can interact with IAAS setup directly.
    """

    def __init__(self, client):
        self.client = client
        self.juju_home = self.client.env.juju_home

    def add_model(self, model_name):
        return self.client.add_model(env=self.client.env.clone(model_name))

    @property
    def is_cluster_healthy(self):
        return True

def register_user_interactively(client, token, controller_name):
    """Register a user with the supplied token and controller name.

    :param client: ModelClient on which to register the user (using the models
      controller.)
    :param token: Token string to use when registering.
    :param controller_name: String to use when naming the controller.
    """
    try:
        child = client.expect('register', (token), include_e=False)
        child.expect('Enter a new password:')
        child.sendline(client.env.user_name + '_password')
        child.expect('Confirm password:')
        child.sendline(client.env.user_name + '_password')
        child.expect('Enter a name for this controller \[.*\]:')
        child.sendline(controller_name)
        client._end_pexpect_session(child)
    except pexpect.TIMEOUT:
        log.error('Buffer: {}'.format(child.buffer))
        log.error('Before: {}'.format(child.before))
        raise Exception(
            'Registering user failed: pexpect session timed out')


def juju_home_path(juju_home, dir_name):
    return os.path.join(juju_home, 'juju-homes', dir_name)


def get_cache_path(juju_home, models=False):
    if models:
        root = os.path.join(juju_home, 'models')
    else:
        root = os.path.join(juju_home, 'environments')
    return os.path.join(root, 'cache.yaml')


def make_safe_config(client):
    config = client.env.make_config_copy()
    if 'agent-version' in client.bootstrap_replaces:
        config.pop('agent-version', None)
    else:
        config['agent-version'] = client.get_matching_agent_version()
    # AFAICT, we *always* want to set test-mode to True.  If we ever find a
    # use-case where we don't, we can make this optional.
    config['test-mode'] = True
    # Explicitly set 'name', which Juju implicitly sets to env.environment to
    # ensure MAASAccount knows what the name will be.
    config['name'] = unqualified_model_name(client.env.environment)
    # Pass the logging config into the yaml file
    if client.env.logging_config is not None:
        config['logging-config'] = client.env.logging_config

    return config


@contextmanager
def temp_bootstrap_env(juju_home, client):
    """Create a temporary environment for bootstrapping.

    This involves creating a temporary juju home directory and returning its
    location.

    :param juju_home: The current JUJU_HOME value.
    :param client: The client being prepared for bootstrapping.
    :param set_home: Set JUJU_HOME to match the temporary home in this
        context.  If False, juju_home should be supplied to bootstrap.
    """
    # Always bootstrap a matching environment.
    context = client.env.make_juju_home(juju_home, client.env.environment)
    with context as temp_juju_home:
        client.env.juju_home = temp_juju_home
        yield temp_juju_home


def get_machine_dns_name(client, machine, timeout=600):
    """Wait for dns-name on a juju machine."""
    for status in client.status_until(timeout=timeout):
        try:
            return _dns_name_for_machine(status, machine)
        except KeyError:
            log.debug("No dns-name yet for machine %s", machine)


class Controller:
    """Represents the controller for a model or models."""

    def __init__(self, name):
        self.name = name
        self.explicit_region = False


class GroupReporter:

    def __init__(self, stream, expected):
        self.stream = stream
        self.expected = expected
        self.last_group = None
        self.ticks = 0
        self.wrap_offset = 0
        self.wrap_width = 79

    def _write(self, string):
        self.stream.write(string)
        self.stream.flush()

    def finish(self):
        if self.last_group:
            self._write("\n")

    def update(self, group):
        if group == self.last_group:
            if (self.wrap_offset + self.ticks) % self.wrap_width == 0:
                self._write("\n")
            self._write("." if self.ticks or not self.wrap_offset else " .")
            self.ticks += 1
            return
        value_listing = []
        for value, entries in sorted(group.items()):
            if value == self.expected:
                continue
            value_listing.append('%s: %s' % (value, ', '.join(entries)))
        string = ' | '.join(value_listing)
        lead_length = len(string) + 1
        if self.last_group:
            string = "\n" + string
        self._write(string)
        self.last_group = group
        self.ticks = 0
        self.wrap_offset = lead_length if lead_length < self.wrap_width else 0


def _get_full_path(juju_path):
    """Helper to ensure a full path is used.

    If juju_path is None, ModelClient.get_full_path is used.  Otherwise,
    the supplied path is converted to absolute.
    """
    if juju_path is None:
        return ModelClient.get_full_path()
    else:
        return os.path.abspath(juju_path)


def client_from_config(config, juju_path, debug=False, soft_deadline=None):
    """Create a client from an environment's configuration.

    :param config: Name of the environment to use the config from.
    :param juju_path: Path to juju binary the client should wrap.
    :param debug=False: The debug flag for the client, False by default.
    :param soft_deadline: A datetime representing the deadline by which
        normal operations should complete.  If None, no deadline is
        enforced.
    """

    version = ModelClient.get_version(juju_path)
    if config is None:
        env = ModelClient.config_class('', {})
    else:
        env = ModelClient.config_class.from_config(config)
    full_path = _get_full_path(juju_path)
    return ModelClient(
        env, version, full_path, debug=debug, soft_deadline=soft_deadline)


def client_for_existing(juju_path, juju_data_dir, debug=False,
                        soft_deadline=None, controller_name=None,
                        model_name=None):
    """Create a client for an existing controller/model.

    :param juju_path: Path to juju binary the client should wrap.
    :param juju_data_dir: Path to the juju data directory referring the the
        controller and model.
    :param debug=False: The debug flag for the client, False by default.
    :param soft_deadline: A datetime representing the deadline by which
        normal operations should complete.  If None, no deadline is
        enforced.
    """
    version = ModelClient.get_version(juju_path)
    full_path = _get_full_path(juju_path)
    backend = ModelClient.default_backend(
        full_path, version, set(), debug=debug, soft_deadline=soft_deadline)
    if controller_name is None:
        current_controller = backend.get_active_controller(juju_data_dir)
        controller_name = current_controller
    if model_name is None:
        current_model = backend.get_active_model(juju_data_dir)
        model_name = current_model
    config = ModelClient.config_class.for_existing(
        juju_data_dir, controller_name, model_name)
    return ModelClient(
        config, version, full_path,
        debug=debug, soft_deadline=soft_deadline, _backend=backend)<|MERGE_RESOLUTION|>--- conflicted
+++ resolved
@@ -166,11 +166,7 @@
                 provider = self.provider
             except NoProvider:
                 provider = None
-<<<<<<< HEAD
             self.lxd = (self._config.get('container') == 'lxd' or provider == 'lxd')
-=======
-            self.lxd = ((self._config.get('container') == 'kvm') or (provider == 'lxd'))
->>>>>>> 9c827767
             self.kvm = (bool(self._config.get('container') == 'kvm'))
             self.maas = bool(provider == 'maas')
             self.joyent = bool(provider == 'joyent')
