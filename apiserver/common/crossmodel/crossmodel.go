--- conflicted
+++ resolved
@@ -18,10 +18,6 @@
 	"github.com/juju/juju/core/life"
 	corelogger "github.com/juju/juju/core/logger"
 	"github.com/juju/juju/core/migration"
-<<<<<<< HEAD
-=======
-	"github.com/juju/juju/core/network/firewall"
->>>>>>> 02dc2dfb
 	"github.com/juju/juju/core/permission"
 	"github.com/juju/juju/core/status"
 	"github.com/juju/juju/network"
@@ -118,11 +114,7 @@
 }
 
 type authoriser interface {
-<<<<<<< HEAD
 	EntityHasPermission(entity names.Tag, operation permission.Access, target names.Tag) error
-=======
-	UserHasPermission(entity names.UserTag, operation permission.Access, target names.Tag) (bool, error)
->>>>>>> 02dc2dfb
 }
 
 type offerBackend interface {
@@ -132,7 +124,6 @@
 // CheckCanConsume checks consume permission for a user on an offer connection.
 func CheckCanConsume(auth authoriser, backend offerBackend, controllerTag, modelTag names.Tag, oc OfferConnection) (bool, error) {
 	user := names.NewUserTag(oc.UserName())
-<<<<<<< HEAD
 	err := auth.EntityHasPermission(user, permission.SuperuserAccess, controllerTag)
 	if err != nil && !errors.Is(err, authentication.ErrorEntityMissingPermission) {
 		return false, errors.Trace(err)
@@ -145,27 +136,14 @@
 		return false, errors.Trace(err)
 	} else if err == nil {
 		return true, nil
-=======
-	ok, err := auth.UserHasPermission(user, permission.SuperuserAccess, controllerTag)
-	if ok || err != nil {
-		return ok, errors.Trace(err)
-	}
-	ok, err = auth.UserHasPermission(user, permission.AdminAccess, modelTag)
-	if ok || err != nil {
-		return ok, errors.Trace(err)
->>>>>>> 02dc2dfb
 	}
 
 	offer, err := backend.ApplicationOfferForUUID(oc.OfferUUID())
 	if err != nil {
 		return false, errors.Trace(err)
 	}
-<<<<<<< HEAD
 	err = auth.EntityHasPermission(user, permission.ConsumeAccess, names.NewApplicationOfferTag(offer.ApplicationName))
 	return err == nil, err
-=======
-	return auth.UserHasPermission(user, permission.ConsumeAccess, names.NewApplicationOfferTag(offer.ApplicationName))
->>>>>>> 02dc2dfb
 }
 
 func handleSuspendedRelation(auth authoriser, backend Backend, change params.RemoteRelationChangeEvent, rel Relation, dyingOrDead bool) error {
@@ -187,11 +165,7 @@
 			if err != nil && !errors.Is(err, errors.NotFound) {
 				return errors.Trace(err)
 			}
-<<<<<<< HEAD
-			if oc != nil {
-=======
 			if err == nil {
->>>>>>> 02dc2dfb
 				ok, err := CheckCanConsume(auth, backend, backend.ControllerTag(), backend.ModelTag(), oc)
 				if err != nil {
 					return errors.Trace(err)
