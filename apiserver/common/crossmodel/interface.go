--- conflicted
+++ resolved
@@ -69,11 +69,7 @@
 
 	// OfferUUIDForRelation gets the uuid of the offer for the
 	// specified cross-model relation key.
-<<<<<<< HEAD
-	OfferNameForRelation(string) (string, error)
-=======
 	OfferUUIDForRelation(string) (string, error)
->>>>>>> 985d5a51
 
 	// GetRemoteEntity returns the tag of the entity associated with the given token.
 	GetRemoteEntity(string) (names.Tag, error)
