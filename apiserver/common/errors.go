--- conflicted
+++ resolved
@@ -217,13 +217,10 @@
 		code = params.CodeHasAssignedUnits
 	case state.IsHasHostedModelsError(err):
 		code = params.CodeHasHostedModels
-<<<<<<< HEAD
 	case state.IsHasPersistentStorageError(err):
 		code = params.CodeHasPersistentStorage
-=======
 	case state.IsModelNotEmptyError(err):
 		code = params.CodeModelNotEmpty
->>>>>>> 4ba27904
 	case isNoAddressSetError(err):
 		code = params.CodeNoAddressSet
 	case errors.IsNotProvisioned(err):
@@ -319,11 +316,9 @@
 		return err
 	case params.IsCodeHasHostedModels(err):
 		return err
-<<<<<<< HEAD
 	case params.IsCodeHasPersistentStorage(err):
-=======
+		return err
 	case params.IsCodeModelNotEmpty(err):
->>>>>>> 4ba27904
 		return err
 	case params.IsCodeNoAddressSet(err):
 		// TODO(ericsnow) Handle isNoAddressSetError here.
