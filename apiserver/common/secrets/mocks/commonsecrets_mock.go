// Code generated by MockGen. DO NOT EDIT.
// Source: github.com/juju/juju/apiserver/common/secrets (interfaces: Model,SecretsConsumer,SecretsMetaState,SecretsRemoveState)

// Package mocks is a generated GoMock package.
package mocks

import (
	reflect "reflect"

	secrets "github.com/juju/juju/core/secrets"
	config "github.com/juju/juju/environs/config"
	state "github.com/juju/juju/state"
	names "github.com/juju/names/v4"
	gomock "go.uber.org/mock/gomock"
)

// MockModel is a mock of Model interface.
type MockModel struct {
	ctrl     *gomock.Controller
	recorder *MockModelMockRecorder
}

// MockModelMockRecorder is the mock recorder for MockModel.
type MockModelMockRecorder struct {
	mock *MockModel
}

// NewMockModel creates a new mock instance.
func NewMockModel(ctrl *gomock.Controller) *MockModel {
	mock := &MockModel{ctrl: ctrl}
	mock.recorder = &MockModelMockRecorder{mock}
	return mock
}

// EXPECT returns an object that allows the caller to indicate expected use.
func (m *MockModel) EXPECT() *MockModelMockRecorder {
	return m.recorder
}

// CloudCredentialTag mocks base method.
func (m *MockModel) CloudCredentialTag() (names.CloudCredentialTag, bool) {
	m.ctrl.T.Helper()
	ret := m.ctrl.Call(m, "CloudCredentialTag")
	ret0, _ := ret[0].(names.CloudCredentialTag)
	ret1, _ := ret[1].(bool)
	return ret0, ret1
}

// CloudCredentialTag indicates an expected call of CloudCredentialTag.
func (mr *MockModelMockRecorder) CloudCredentialTag() *gomock.Call {
	mr.mock.ctrl.T.Helper()
	return mr.mock.ctrl.RecordCallWithMethodType(mr.mock, "CloudCredentialTag", reflect.TypeOf((*MockModel)(nil).CloudCredentialTag))
}

// CloudName mocks base method.
func (m *MockModel) CloudName() string {
	m.ctrl.T.Helper()
	ret := m.ctrl.Call(m, "CloudName")
	ret0, _ := ret[0].(string)
	return ret0
}

// CloudName indicates an expected call of CloudName.
func (mr *MockModelMockRecorder) CloudName() *gomock.Call {
	mr.mock.ctrl.T.Helper()
	return mr.mock.ctrl.RecordCallWithMethodType(mr.mock, "CloudName", reflect.TypeOf((*MockModel)(nil).CloudName))
}

// Config mocks base method.
func (m *MockModel) Config() (*config.Config, error) {
	m.ctrl.T.Helper()
	ret := m.ctrl.Call(m, "Config")
	ret0, _ := ret[0].(*config.Config)
	ret1, _ := ret[1].(error)
	return ret0, ret1
}

// Config indicates an expected call of Config.
func (mr *MockModelMockRecorder) Config() *gomock.Call {
	mr.mock.ctrl.T.Helper()
	return mr.mock.ctrl.RecordCallWithMethodType(mr.mock, "Config", reflect.TypeOf((*MockModel)(nil).Config))
}

// ControllerUUID mocks base method.
func (m *MockModel) ControllerUUID() string {
	m.ctrl.T.Helper()
	ret := m.ctrl.Call(m, "ControllerUUID")
	ret0, _ := ret[0].(string)
	return ret0
}

// ControllerUUID indicates an expected call of ControllerUUID.
func (mr *MockModelMockRecorder) ControllerUUID() *gomock.Call {
	mr.mock.ctrl.T.Helper()
	return mr.mock.ctrl.RecordCallWithMethodType(mr.mock, "ControllerUUID", reflect.TypeOf((*MockModel)(nil).ControllerUUID))
}

// ModelConfig mocks base method.
func (m *MockModel) ModelConfig() (*config.Config, error) {
	m.ctrl.T.Helper()
	ret := m.ctrl.Call(m, "ModelConfig")
	ret0, _ := ret[0].(*config.Config)
	ret1, _ := ret[1].(error)
	return ret0, ret1
}

// ModelConfig indicates an expected call of ModelConfig.
func (mr *MockModelMockRecorder) ModelConfig() *gomock.Call {
	mr.mock.ctrl.T.Helper()
	return mr.mock.ctrl.RecordCallWithMethodType(mr.mock, "ModelConfig", reflect.TypeOf((*MockModel)(nil).ModelConfig))
}

// Name mocks base method.
func (m *MockModel) Name() string {
	m.ctrl.T.Helper()
	ret := m.ctrl.Call(m, "Name")
	ret0, _ := ret[0].(string)
	return ret0
}

// Name indicates an expected call of Name.
func (mr *MockModelMockRecorder) Name() *gomock.Call {
	mr.mock.ctrl.T.Helper()
	return mr.mock.ctrl.RecordCallWithMethodType(mr.mock, "Name", reflect.TypeOf((*MockModel)(nil).Name))
}

// State mocks base method.
func (m *MockModel) State() *state.State {
	m.ctrl.T.Helper()
	ret := m.ctrl.Call(m, "State")
	ret0, _ := ret[0].(*state.State)
	return ret0
}

// State indicates an expected call of State.
func (mr *MockModelMockRecorder) State() *gomock.Call {
	mr.mock.ctrl.T.Helper()
	return mr.mock.ctrl.RecordCallWithMethodType(mr.mock, "State", reflect.TypeOf((*MockModel)(nil).State))
}

// Type mocks base method.
func (m *MockModel) Type() state.ModelType {
	m.ctrl.T.Helper()
	ret := m.ctrl.Call(m, "Type")
	ret0, _ := ret[0].(state.ModelType)
	return ret0
}

// Type indicates an expected call of Type.
func (mr *MockModelMockRecorder) Type() *gomock.Call {
	mr.mock.ctrl.T.Helper()
	return mr.mock.ctrl.RecordCallWithMethodType(mr.mock, "Type", reflect.TypeOf((*MockModel)(nil).Type))
}

// UUID mocks base method.
func (m *MockModel) UUID() string {
	m.ctrl.T.Helper()
	ret := m.ctrl.Call(m, "UUID")
	ret0, _ := ret[0].(string)
	return ret0
}

// UUID indicates an expected call of UUID.
func (mr *MockModelMockRecorder) UUID() *gomock.Call {
	mr.mock.ctrl.T.Helper()
	return mr.mock.ctrl.RecordCallWithMethodType(mr.mock, "UUID", reflect.TypeOf((*MockModel)(nil).UUID))
}

<<<<<<< HEAD
=======
// WatchForModelConfigChanges mocks base method.
func (m *MockModel) WatchForModelConfigChanges() state.NotifyWatcher {
	m.ctrl.T.Helper()
	ret := m.ctrl.Call(m, "WatchForModelConfigChanges")
	ret0, _ := ret[0].(state.NotifyWatcher)
	return ret0
}

// WatchForModelConfigChanges indicates an expected call of WatchForModelConfigChanges.
func (mr *MockModelMockRecorder) WatchForModelConfigChanges() *gomock.Call {
	mr.mock.ctrl.T.Helper()
	return mr.mock.ctrl.RecordCallWithMethodType(mr.mock, "WatchForModelConfigChanges", reflect.TypeOf((*MockModel)(nil).WatchForModelConfigChanges))
}

// MockCredential is a mock of Credential interface.
type MockCredential struct {
	ctrl     *gomock.Controller
	recorder *MockCredentialMockRecorder
}

// MockCredentialMockRecorder is the mock recorder for MockCredential.
type MockCredentialMockRecorder struct {
	mock *MockCredential
}

// NewMockCredential creates a new mock instance.
func NewMockCredential(ctrl *gomock.Controller) *MockCredential {
	mock := &MockCredential{ctrl: ctrl}
	mock.recorder = &MockCredentialMockRecorder{mock}
	return mock
}

// EXPECT returns an object that allows the caller to indicate expected use.
func (m *MockCredential) EXPECT() *MockCredentialMockRecorder {
	return m.recorder
}

// Attributes mocks base method.
func (m *MockCredential) Attributes() map[string]string {
	m.ctrl.T.Helper()
	ret := m.ctrl.Call(m, "Attributes")
	ret0, _ := ret[0].(map[string]string)
	return ret0
}

// Attributes indicates an expected call of Attributes.
func (mr *MockCredentialMockRecorder) Attributes() *gomock.Call {
	mr.mock.ctrl.T.Helper()
	return mr.mock.ctrl.RecordCallWithMethodType(mr.mock, "Attributes", reflect.TypeOf((*MockCredential)(nil).Attributes))
}

// AuthType mocks base method.
func (m *MockCredential) AuthType() string {
	m.ctrl.T.Helper()
	ret := m.ctrl.Call(m, "AuthType")
	ret0, _ := ret[0].(string)
	return ret0
}

// AuthType indicates an expected call of AuthType.
func (mr *MockCredentialMockRecorder) AuthType() *gomock.Call {
	mr.mock.ctrl.T.Helper()
	return mr.mock.ctrl.RecordCallWithMethodType(mr.mock, "AuthType", reflect.TypeOf((*MockCredential)(nil).AuthType))
}

>>>>>>> e6510311
// MockSecretsConsumer is a mock of SecretsConsumer interface.
type MockSecretsConsumer struct {
	ctrl     *gomock.Controller
	recorder *MockSecretsConsumerMockRecorder
}

// MockSecretsConsumerMockRecorder is the mock recorder for MockSecretsConsumer.
type MockSecretsConsumerMockRecorder struct {
	mock *MockSecretsConsumer
}

// NewMockSecretsConsumer creates a new mock instance.
func NewMockSecretsConsumer(ctrl *gomock.Controller) *MockSecretsConsumer {
	mock := &MockSecretsConsumer{ctrl: ctrl}
	mock.recorder = &MockSecretsConsumerMockRecorder{mock}
	return mock
}

// EXPECT returns an object that allows the caller to indicate expected use.
func (m *MockSecretsConsumer) EXPECT() *MockSecretsConsumerMockRecorder {
	return m.recorder
}

// SecretAccess mocks base method.
func (m *MockSecretsConsumer) SecretAccess(arg0 *secrets.URI, arg1 names.Tag) (secrets.SecretRole, error) {
	m.ctrl.T.Helper()
	ret := m.ctrl.Call(m, "SecretAccess", arg0, arg1)
	ret0, _ := ret[0].(secrets.SecretRole)
	ret1, _ := ret[1].(error)
	return ret0, ret1
}

// SecretAccess indicates an expected call of SecretAccess.
func (mr *MockSecretsConsumerMockRecorder) SecretAccess(arg0, arg1 interface{}) *gomock.Call {
	mr.mock.ctrl.T.Helper()
	return mr.mock.ctrl.RecordCallWithMethodType(mr.mock, "SecretAccess", reflect.TypeOf((*MockSecretsConsumer)(nil).SecretAccess), arg0, arg1)
}

// MockSecretsMetaState is a mock of SecretsMetaState interface.
type MockSecretsMetaState struct {
	ctrl     *gomock.Controller
	recorder *MockSecretsMetaStateMockRecorder
}

// MockSecretsMetaStateMockRecorder is the mock recorder for MockSecretsMetaState.
type MockSecretsMetaStateMockRecorder struct {
	mock *MockSecretsMetaState
}

// NewMockSecretsMetaState creates a new mock instance.
func NewMockSecretsMetaState(ctrl *gomock.Controller) *MockSecretsMetaState {
	mock := &MockSecretsMetaState{ctrl: ctrl}
	mock.recorder = &MockSecretsMetaStateMockRecorder{mock}
	return mock
}

// EXPECT returns an object that allows the caller to indicate expected use.
func (m *MockSecretsMetaState) EXPECT() *MockSecretsMetaStateMockRecorder {
	return m.recorder
}

// ChangeSecretBackend mocks base method.
func (m *MockSecretsMetaState) ChangeSecretBackend(arg0 state.ChangeSecretBackendParams) error {
	m.ctrl.T.Helper()
	ret := m.ctrl.Call(m, "ChangeSecretBackend", arg0)
	ret0, _ := ret[0].(error)
	return ret0
}

// ChangeSecretBackend indicates an expected call of ChangeSecretBackend.
func (mr *MockSecretsMetaStateMockRecorder) ChangeSecretBackend(arg0 interface{}) *gomock.Call {
	mr.mock.ctrl.T.Helper()
	return mr.mock.ctrl.RecordCallWithMethodType(mr.mock, "ChangeSecretBackend", reflect.TypeOf((*MockSecretsMetaState)(nil).ChangeSecretBackend), arg0)
}

// ListSecretRevisions mocks base method.
func (m *MockSecretsMetaState) ListSecretRevisions(arg0 *secrets.URI) ([]*secrets.SecretRevisionMetadata, error) {
	m.ctrl.T.Helper()
	ret := m.ctrl.Call(m, "ListSecretRevisions", arg0)
	ret0, _ := ret[0].([]*secrets.SecretRevisionMetadata)
	ret1, _ := ret[1].(error)
	return ret0, ret1
}

// ListSecretRevisions indicates an expected call of ListSecretRevisions.
func (mr *MockSecretsMetaStateMockRecorder) ListSecretRevisions(arg0 interface{}) *gomock.Call {
	mr.mock.ctrl.T.Helper()
	return mr.mock.ctrl.RecordCallWithMethodType(mr.mock, "ListSecretRevisions", reflect.TypeOf((*MockSecretsMetaState)(nil).ListSecretRevisions), arg0)
}

// ListSecrets mocks base method.
func (m *MockSecretsMetaState) ListSecrets(arg0 state.SecretsFilter) ([]*secrets.SecretMetadata, error) {
	m.ctrl.T.Helper()
	ret := m.ctrl.Call(m, "ListSecrets", arg0)
	ret0, _ := ret[0].([]*secrets.SecretMetadata)
	ret1, _ := ret[1].(error)
	return ret0, ret1
}

// ListSecrets indicates an expected call of ListSecrets.
func (mr *MockSecretsMetaStateMockRecorder) ListSecrets(arg0 interface{}) *gomock.Call {
	mr.mock.ctrl.T.Helper()
	return mr.mock.ctrl.RecordCallWithMethodType(mr.mock, "ListSecrets", reflect.TypeOf((*MockSecretsMetaState)(nil).ListSecrets), arg0)
}

// MockSecretsRemoveState is a mock of SecretsRemoveState interface.
type MockSecretsRemoveState struct {
	ctrl     *gomock.Controller
	recorder *MockSecretsRemoveStateMockRecorder
}

// MockSecretsRemoveStateMockRecorder is the mock recorder for MockSecretsRemoveState.
type MockSecretsRemoveStateMockRecorder struct {
	mock *MockSecretsRemoveState
}

// NewMockSecretsRemoveState creates a new mock instance.
func NewMockSecretsRemoveState(ctrl *gomock.Controller) *MockSecretsRemoveState {
	mock := &MockSecretsRemoveState{ctrl: ctrl}
	mock.recorder = &MockSecretsRemoveStateMockRecorder{mock}
	return mock
}

// EXPECT returns an object that allows the caller to indicate expected use.
func (m *MockSecretsRemoveState) EXPECT() *MockSecretsRemoveStateMockRecorder {
	return m.recorder
}

// DeleteSecret mocks base method.
func (m *MockSecretsRemoveState) DeleteSecret(arg0 *secrets.URI, arg1 ...int) ([]secrets.ValueRef, error) {
	m.ctrl.T.Helper()
	varargs := []interface{}{arg0}
	for _, a := range arg1 {
		varargs = append(varargs, a)
	}
	ret := m.ctrl.Call(m, "DeleteSecret", varargs...)
	ret0, _ := ret[0].([]secrets.ValueRef)
	ret1, _ := ret[1].(error)
	return ret0, ret1
}

// DeleteSecret indicates an expected call of DeleteSecret.
func (mr *MockSecretsRemoveStateMockRecorder) DeleteSecret(arg0 interface{}, arg1 ...interface{}) *gomock.Call {
	mr.mock.ctrl.T.Helper()
	varargs := append([]interface{}{arg0}, arg1...)
	return mr.mock.ctrl.RecordCallWithMethodType(mr.mock, "DeleteSecret", reflect.TypeOf((*MockSecretsRemoveState)(nil).DeleteSecret), varargs...)
}

// GetSecret mocks base method.
func (m *MockSecretsRemoveState) GetSecret(arg0 *secrets.URI) (*secrets.SecretMetadata, error) {
	m.ctrl.T.Helper()
	ret := m.ctrl.Call(m, "GetSecret", arg0)
	ret0, _ := ret[0].(*secrets.SecretMetadata)
	ret1, _ := ret[1].(error)
	return ret0, ret1
}

// GetSecret indicates an expected call of GetSecret.
func (mr *MockSecretsRemoveStateMockRecorder) GetSecret(arg0 interface{}) *gomock.Call {
	mr.mock.ctrl.T.Helper()
	return mr.mock.ctrl.RecordCallWithMethodType(mr.mock, "GetSecret", reflect.TypeOf((*MockSecretsRemoveState)(nil).GetSecret), arg0)
}

// GetSecretRevision mocks base method.
func (m *MockSecretsRemoveState) GetSecretRevision(arg0 *secrets.URI, arg1 int) (*secrets.SecretRevisionMetadata, error) {
	m.ctrl.T.Helper()
	ret := m.ctrl.Call(m, "GetSecretRevision", arg0, arg1)
	ret0, _ := ret[0].(*secrets.SecretRevisionMetadata)
	ret1, _ := ret[1].(error)
	return ret0, ret1
}

// GetSecretRevision indicates an expected call of GetSecretRevision.
func (mr *MockSecretsRemoveStateMockRecorder) GetSecretRevision(arg0, arg1 interface{}) *gomock.Call {
	mr.mock.ctrl.T.Helper()
	return mr.mock.ctrl.RecordCallWithMethodType(mr.mock, "GetSecretRevision", reflect.TypeOf((*MockSecretsRemoveState)(nil).GetSecretRevision), arg0, arg1)
}<|MERGE_RESOLUTION|>--- conflicted
+++ resolved
@@ -5,6 +5,7 @@
 package mocks
 
 import (
+	context "context"
 	reflect "reflect"
 
 	secrets "github.com/juju/juju/core/secrets"
@@ -96,18 +97,18 @@
 }
 
 // ModelConfig mocks base method.
-func (m *MockModel) ModelConfig() (*config.Config, error) {
-	m.ctrl.T.Helper()
-	ret := m.ctrl.Call(m, "ModelConfig")
+func (m *MockModel) ModelConfig(arg0 context.Context) (*config.Config, error) {
+	m.ctrl.T.Helper()
+	ret := m.ctrl.Call(m, "ModelConfig", arg0)
 	ret0, _ := ret[0].(*config.Config)
 	ret1, _ := ret[1].(error)
 	return ret0, ret1
 }
 
 // ModelConfig indicates an expected call of ModelConfig.
-func (mr *MockModelMockRecorder) ModelConfig() *gomock.Call {
-	mr.mock.ctrl.T.Helper()
-	return mr.mock.ctrl.RecordCallWithMethodType(mr.mock, "ModelConfig", reflect.TypeOf((*MockModel)(nil).ModelConfig))
+func (mr *MockModelMockRecorder) ModelConfig(arg0 interface{}) *gomock.Call {
+	mr.mock.ctrl.T.Helper()
+	return mr.mock.ctrl.RecordCallWithMethodType(mr.mock, "ModelConfig", reflect.TypeOf((*MockModel)(nil).ModelConfig), arg0)
 }
 
 // Name mocks base method.
@@ -166,8 +167,6 @@
 	return mr.mock.ctrl.RecordCallWithMethodType(mr.mock, "UUID", reflect.TypeOf((*MockModel)(nil).UUID))
 }
 
-<<<<<<< HEAD
-=======
 // WatchForModelConfigChanges mocks base method.
 func (m *MockModel) WatchForModelConfigChanges() state.NotifyWatcher {
 	m.ctrl.T.Helper()
@@ -182,58 +181,6 @@
 	return mr.mock.ctrl.RecordCallWithMethodType(mr.mock, "WatchForModelConfigChanges", reflect.TypeOf((*MockModel)(nil).WatchForModelConfigChanges))
 }
 
-// MockCredential is a mock of Credential interface.
-type MockCredential struct {
-	ctrl     *gomock.Controller
-	recorder *MockCredentialMockRecorder
-}
-
-// MockCredentialMockRecorder is the mock recorder for MockCredential.
-type MockCredentialMockRecorder struct {
-	mock *MockCredential
-}
-
-// NewMockCredential creates a new mock instance.
-func NewMockCredential(ctrl *gomock.Controller) *MockCredential {
-	mock := &MockCredential{ctrl: ctrl}
-	mock.recorder = &MockCredentialMockRecorder{mock}
-	return mock
-}
-
-// EXPECT returns an object that allows the caller to indicate expected use.
-func (m *MockCredential) EXPECT() *MockCredentialMockRecorder {
-	return m.recorder
-}
-
-// Attributes mocks base method.
-func (m *MockCredential) Attributes() map[string]string {
-	m.ctrl.T.Helper()
-	ret := m.ctrl.Call(m, "Attributes")
-	ret0, _ := ret[0].(map[string]string)
-	return ret0
-}
-
-// Attributes indicates an expected call of Attributes.
-func (mr *MockCredentialMockRecorder) Attributes() *gomock.Call {
-	mr.mock.ctrl.T.Helper()
-	return mr.mock.ctrl.RecordCallWithMethodType(mr.mock, "Attributes", reflect.TypeOf((*MockCredential)(nil).Attributes))
-}
-
-// AuthType mocks base method.
-func (m *MockCredential) AuthType() string {
-	m.ctrl.T.Helper()
-	ret := m.ctrl.Call(m, "AuthType")
-	ret0, _ := ret[0].(string)
-	return ret0
-}
-
-// AuthType indicates an expected call of AuthType.
-func (mr *MockCredentialMockRecorder) AuthType() *gomock.Call {
-	mr.mock.ctrl.T.Helper()
-	return mr.mock.ctrl.RecordCallWithMethodType(mr.mock, "AuthType", reflect.TypeOf((*MockCredential)(nil).AuthType))
-}
-
->>>>>>> e6510311
 // MockSecretsConsumer is a mock of SecretsConsumer interface.
 type MockSecretsConsumer struct {
 	ctrl     *gomock.Controller
