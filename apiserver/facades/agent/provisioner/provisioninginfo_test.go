// Copyright 2016 Canonical Ltd.
// Licensed under the AGPLv3, see LICENCE file for details.

package provisioner_test

import (
	"fmt"

	"github.com/juju/names/v4"
	jc "github.com/juju/testing/checkers"
	gc "gopkg.in/check.v1"

	"github.com/juju/juju/apiserver/facade/facadetest"
	"github.com/juju/juju/apiserver/facades/agent/provisioner"
	apiservertesting "github.com/juju/juju/apiserver/testing"
	"github.com/juju/juju/core/constraints"
	"github.com/juju/juju/core/model"
	"github.com/juju/juju/core/network"
	"github.com/juju/juju/environs/tags"
	"github.com/juju/juju/juju/testing"
	"github.com/juju/juju/provider/dummy"
	"github.com/juju/juju/rpc/params"
	"github.com/juju/juju/state"
	"github.com/juju/juju/storage"
	"github.com/juju/juju/storage/poolmanager"
	"github.com/juju/juju/storage/provider"
	coretesting "github.com/juju/juju/testing"
)

func (s *withoutControllerSuite) TestProvisioningInfoWithStorage(c *gc.C) {
	pm := poolmanager.New(state.NewStateSettings(s.State), storage.ChainedProviderRegistry{
		dummy.StorageProviders(),
		provider.CommonStorageProviders(),
	})
	_, err := pm.Create("static-pool", "static", map[string]interface{}{"foo": "bar"})
	c.Assert(err, jc.ErrorIsNil)

	cons := constraints.MustParse("cores=123 mem=8G")
	template := state.MachineTemplate{
		Series:      "quantal",
		Jobs:        []state.MachineJob{state.JobHostUnits},
		Constraints: cons,
		Placement:   "valid",
		Volumes: []state.HostVolumeParams{
			{Volume: state.VolumeParams{Size: 1000, Pool: "static-pool"}},
			{Volume: state.VolumeParams{Size: 2000, Pool: "static-pool"}},
		},
	}
	placementMachine, err := s.State.AddOneMachine(template)
	c.Assert(err, jc.ErrorIsNil)

	args := params.Entities{Entities: []params.Entity{
		{Tag: s.machines[0].Tag().String()},
		{Tag: placementMachine.Tag().String()},
	}}
	result, err := s.provisioner.ProvisioningInfo(args)
	c.Assert(err, jc.ErrorIsNil)

	controllerCfg := s.ControllerConfig
<<<<<<< HEAD
	expected := params.ProvisioningInfoResults{
		Results: []params.ProvisioningInfoResult{
			{Result: &params.ProvisioningInfo{
				ControllerConfig: controllerCfg,
				Series:           "quantal",
				Jobs:             []model.MachineJob{model.JobHostUnits},
				Tags: map[string]string{
					tags.JujuController: coretesting.ControllerTag.Id(),
					tags.JujuModel:      coretesting.ModelTag.Id(),
					tags.JujuMachine:    "controller-machine-0",
=======
	expected := params.ProvisioningInfoResultsV10{
		Results: []params.ProvisioningInfoResultV10{
			{Result: &params.ProvisioningInfoV10{
				ProvisioningInfoBase: params.ProvisioningInfoBase{
					ControllerConfig: controllerCfg,
					Series:           "quantal",
					Base:             params.Base{Name: "ubuntu", Channel: "12.10"},
					Jobs:             []model.MachineJob{model.JobHostUnits},
					Tags: map[string]string{
						tags.JujuController: coretesting.ControllerTag.Id(),
						tags.JujuModel:      coretesting.ModelTag.Id(),
						tags.JujuMachine:    "controller-machine-0",
					},
					EndpointBindings: make(map[string]string),
>>>>>>> 22891297
				},
				EndpointBindings: make(map[string]string),
			}},
<<<<<<< HEAD
			{Result: &params.ProvisioningInfo{
				ControllerConfig: controllerCfg,
				Series:           "quantal",
				Constraints:      template.Constraints,
				Placement:        template.Placement,
				Jobs:             []model.MachineJob{model.JobHostUnits},
				Tags: map[string]string{
					tags.JujuController: coretesting.ControllerTag.Id(),
					tags.JujuModel:      coretesting.ModelTag.Id(),
					tags.JujuMachine:    "controller-machine-5",
				},
				EndpointBindings: make(map[string]string),
				Volumes: []params.VolumeParams{{
					VolumeTag:  "volume-0",
					Size:       1000,
					Provider:   "static",
					Attributes: map[string]interface{}{"foo": "bar"},
=======
			{Result: &params.ProvisioningInfoV10{
				ProvisioningInfoBase: params.ProvisioningInfoBase{
					ControllerConfig: controllerCfg,
					Series:           "quantal",
					Base:             params.Base{Name: "ubuntu", Channel: "12.10"},
					Constraints:      template.Constraints,
					Placement:        template.Placement,
					Jobs:             []model.MachineJob{model.JobHostUnits},
>>>>>>> 22891297
					Tags: map[string]string{
						tags.JujuController: coretesting.ControllerTag.Id(),
						tags.JujuModel:      coretesting.ModelTag.Id(),
					},
					Attachment: &params.VolumeAttachmentParams{
						MachineTag: placementMachine.Tag().String(),
						VolumeTag:  "volume-0",
						Provider:   "static",
					},
				}, {
					VolumeTag:  "volume-1",
					Size:       2000,
					Provider:   "static",
					Attributes: map[string]interface{}{"foo": "bar"},
					Tags: map[string]string{
						tags.JujuController: coretesting.ControllerTag.Id(),
						tags.JujuModel:      coretesting.ModelTag.Id(),
					},
					Attachment: &params.VolumeAttachmentParams{
						MachineTag: placementMachine.Tag().String(),
						VolumeTag:  "volume-1",
						Provider:   "static",
					},
				}},
			}},
		},
	}
	// The order of volumes is not predictable, so we make sure we
	// compare the right ones. This only applies to Results[1] since
	// it is the only result to contain volumes.
	if expected.Results[1].Result.Volumes[0].VolumeTag != result.Results[1].Result.Volumes[0].VolumeTag {
		vols := expected.Results[1].Result.Volumes
		vols[0], vols[1] = vols[1], vols[0]
	}
	c.Assert(result, jc.DeepEquals, expected)
}

func (s *withoutControllerSuite) TestProvisioningInfoRootDiskVolume(c *gc.C) {
	pm := poolmanager.New(state.NewStateSettings(s.State), storage.ChainedProviderRegistry{
		dummy.StorageProviders(),
		provider.CommonStorageProviders(),
	})
	_, err := pm.Create("static-pool", "static", map[string]interface{}{"foo": "bar"})
	c.Assert(err, jc.ErrorIsNil)
	template := state.MachineTemplate{
		Series:      "quantal",
		Constraints: constraints.MustParse("root-disk-source=static-pool"),
		Jobs:        []state.MachineJob{state.JobHostUnits},
	}
	machine, err := s.State.AddOneMachine(template)
	c.Assert(err, jc.ErrorIsNil)

	args := params.Entities{Entities: []params.Entity{
		{Tag: machine.Tag().String()},
	}}
	result, err := s.provisioner.ProvisioningInfo(args)
	c.Assert(err, jc.ErrorIsNil)
	c.Assert(result.Results[0].Error, gc.IsNil)
	c.Assert(result.Results[0].Result, gc.NotNil)

	c.Assert(result.Results[0].Result.RootDisk, jc.DeepEquals, &params.VolumeParams{
		Provider:   "static",
		Attributes: map[string]interface{}{"foo": "bar"},
	})
}

<<<<<<< HEAD
=======
func (s *withoutControllerSuite) TestProvisioningInfoWithSingleNegativeAndPositiveSpaceInConstraintsV9(c *gc.C) {
	s.addSpacesAndSubnets(c)

	cons := constraints.MustParse("cores=123 mem=8G spaces=^space1,space2")
	template := state.MachineTemplate{
		Series:      "quantal",
		Jobs:        []state.MachineJob{state.JobHostUnits},
		Constraints: cons,
		Placement:   "valid",
	}
	placementMachine, err := s.State.AddOneMachine(template)
	c.Assert(err, jc.ErrorIsNil)

	args := params.Entities{Entities: []params.Entity{
		{Tag: placementMachine.Tag().String()},
	}}

	api, err := provisioner.NewProvisionerAPIV9(facadetest.Context{
		Auth_:      s.authorizer,
		State_:     s.State,
		StatePool_: s.StatePool,
		Resources_: s.resources,
	})
	c.Assert(err, jc.ErrorIsNil)
	c.Assert(api, gc.NotNil)

	result, err := api.ProvisioningInfo(args)
	c.Assert(err, jc.ErrorIsNil)

	controllerCfg := s.ControllerConfig
	expected := params.ProvisioningInfoResults{
		Results: []params.ProvisioningInfoResult{{
			Result: &params.ProvisioningInfo{
				ProvisioningInfoBase: params.ProvisioningInfoBase{
					ControllerConfig: controllerCfg,
					Series:           "quantal",
					Base:             params.Base{Name: "ubuntu", Channel: "12.10"},
					Constraints:      template.Constraints,
					Placement:        template.Placement,
					Jobs:             []model.MachineJob{model.JobHostUnits},
					Tags: map[string]string{
						tags.JujuController: coretesting.ControllerTag.Id(),
						tags.JujuModel:      coretesting.ModelTag.Id(),
						tags.JujuMachine:    "controller-machine-5",
					},
					EndpointBindings: make(map[string]string),
				},
				SubnetsToZones: map[string][]string{
					"subnet-1": {"zone1"},
					"subnet-2": {"zone2"},
				},
			},
		}}}
	c.Assert(result, jc.DeepEquals, expected)
}

>>>>>>> 22891297
func (s *withoutControllerSuite) TestProvisioningInfoWithMultiplePositiveSpaceConstraints(c *gc.C) {
	s.addSpacesAndSubnets(c)

	cons := constraints.MustParse("cores=123 mem=8G spaces=space1,space2")
	template := state.MachineTemplate{
		Series:      "quantal",
		Jobs:        []state.MachineJob{state.JobHostUnits},
		Constraints: cons,
		Placement:   "valid",
	}
	placementMachine, err := s.State.AddOneMachine(template)
	c.Assert(err, jc.ErrorIsNil)

	args := params.Entities{Entities: []params.Entity{
		{Tag: placementMachine.Tag().String()},
	}}

	result, err := s.provisioner.ProvisioningInfo(args)
	c.Assert(err, jc.ErrorIsNil)
	c.Assert(result.Results, gc.HasLen, 1)
	c.Assert(result.Results[0].Error, gc.IsNil)

<<<<<<< HEAD
	expected := &params.ProvisioningInfo{
		ControllerConfig: s.ControllerConfig,
		Series:           "quantal",
		Constraints:      template.Constraints,
		Placement:        template.Placement,
		Jobs:             []model.MachineJob{model.JobHostUnits},
		Tags: map[string]string{
			tags.JujuController: coretesting.ControllerTag.Id(),
			tags.JujuModel:      coretesting.ModelTag.Id(),
			tags.JujuMachine:    "controller-machine-5",
=======
	expected := params.ProvisioningInfoV10{
		ProvisioningInfoBase: params.ProvisioningInfoBase{
			ControllerConfig: s.ControllerConfig,
			Series:           "quantal",
			Base:             params.Base{Name: "ubuntu", Channel: "12.10"},
			Constraints:      template.Constraints,
			Placement:        template.Placement,
			Jobs:             []model.MachineJob{model.JobHostUnits},
			Tags: map[string]string{
				tags.JujuController: coretesting.ControllerTag.Id(),
				tags.JujuModel:      coretesting.ModelTag.Id(),
				tags.JujuMachine:    "controller-machine-5",
			},
			EndpointBindings: make(map[string]string),
>>>>>>> 22891297
		},
		EndpointBindings: make(map[string]string),
		ProvisioningNetworkTopology: params.ProvisioningNetworkTopology{
			SubnetAZs: map[string][]string{
				"subnet-0": {"zone0"},
				"subnet-1": {"zone1"},
				"subnet-2": {"zone2"},
			},
			SpaceSubnets: map[string][]string{
				"space1": {"subnet-0"},
				"space2": {"subnet-1", "subnet-2"},
			},
		},
	}

	res := result.Results[0].Result
	c.Assert(res.SubnetAZs, jc.DeepEquals, expected.SubnetAZs)
	c.Assert(res.SpaceSubnets, gc.HasLen, 2)
	c.Assert(res.SpaceSubnets["space1"], jc.SameContents, expected.SpaceSubnets["space1"])
	c.Assert(res.SpaceSubnets["space2"], jc.SameContents, expected.SpaceSubnets["space2"])
	expected.ProvisioningNetworkTopology = params.ProvisioningNetworkTopology{}
	res.ProvisioningNetworkTopology = params.ProvisioningNetworkTopology{}
	c.Assert(res, jc.DeepEquals, expected)
}

func (s *withoutControllerSuite) TestProvisioningInfoWithEndpointBindings(c *gc.C) {
	s.addSpacesAndSubnets(c)

	alphaSpace, err := s.State.SpaceByName("alpha")
	c.Assert(err, jc.ErrorIsNil)

	testing.AddSubnetsWithTemplate(c, s.State, 1, network.SubnetInfo{
		CIDR:              "10.10.{{add 4 .}}.0/24",
		ProviderId:        "subnet-alpha",
		AvailabilityZones: []string{"zone-alpha"},
		SpaceID:           alphaSpace.Id(),
		VLANTag:           43,
	})

	wordpressMachine, err := s.State.AddOneMachine(state.MachineTemplate{
		Series: "quantal",
		Jobs:   []state.MachineJob{state.JobHostUnits},
	})
	c.Assert(err, jc.ErrorIsNil)

	// Simulates running `juju deploy --bind "..."`.
	bindings := map[string]string{
		"url": "space1", // has both name and provider ID
		"db":  "space2", // has only name, no provider ID
	}
	wordpressCharm := s.AddTestingCharm(c, "wordpress")
	wordpressService := s.AddTestingApplicationWithBindings(c, "wordpress", wordpressCharm, bindings)
	wordpressUnit, err := wordpressService.AddUnit(state.AddUnitParams{})
	c.Assert(err, jc.ErrorIsNil)
	err = wordpressUnit.AssignToMachine(wordpressMachine)
	c.Assert(err, jc.ErrorIsNil)

	args := params.Entities{Entities: []params.Entity{
		{Tag: wordpressMachine.Tag().String()},
	}}
	result, err := s.provisioner.ProvisioningInfo(args)
	c.Assert(err, jc.ErrorIsNil)

	controllerCfg := s.ControllerConfig
<<<<<<< HEAD
	expected := params.ProvisioningInfoResults{
		Results: []params.ProvisioningInfoResult{{
			Result: &params.ProvisioningInfo{
				ControllerConfig: controllerCfg,
				Series:           "quantal",
				Jobs:             []model.MachineJob{model.JobHostUnits},
				Tags: map[string]string{
					tags.JujuController:    coretesting.ControllerTag.Id(),
					tags.JujuModel:         coretesting.ModelTag.Id(),
					tags.JujuMachine:       "controller-machine-5",
					tags.JujuUnitsDeployed: wordpressUnit.Name(),
				},
				// Ensure space names are translated to provider IDs, where
				// possible.
				EndpointBindings: map[string]string{
					"":                network.AlphaSpaceName,
					"admin-api":       network.AlphaSpaceName,
					"cache":           network.AlphaSpaceName,
					"db-client":       network.AlphaSpaceName,
					"logging-dir":     network.AlphaSpaceName,
					"monitoring-port": network.AlphaSpaceName,
					"foo-bar":         network.AlphaSpaceName,
					"db":              "space2",         // just name, no provider ID
					"url":             "first space id", // has provider ID
=======
	expected := params.ProvisioningInfoResultsV10{
		Results: []params.ProvisioningInfoResultV10{{
			Result: &params.ProvisioningInfoV10{
				ProvisioningInfoBase: params.ProvisioningInfoBase{
					ControllerConfig: controllerCfg,
					Series:           "quantal",
					Base:             params.Base{Name: "ubuntu", Channel: "12.10"},
					Jobs:             []model.MachineJob{model.JobHostUnits},
					Tags: map[string]string{
						tags.JujuController:    coretesting.ControllerTag.Id(),
						tags.JujuModel:         coretesting.ModelTag.Id(),
						tags.JujuMachine:       "controller-machine-5",
						tags.JujuUnitsDeployed: wordpressUnit.Name(),
					},
					// Ensure space names are translated to provider IDs, where
					// possible.
					EndpointBindings: map[string]string{
						"":                network.AlphaSpaceName,
						"admin-api":       network.AlphaSpaceName,
						"cache":           network.AlphaSpaceName,
						"db-client":       network.AlphaSpaceName,
						"logging-dir":     network.AlphaSpaceName,
						"monitoring-port": network.AlphaSpaceName,
						"foo-bar":         network.AlphaSpaceName,
						"db":              "space2",         // just name, no provider ID
						"url":             "first space id", // has provider ID
					},
>>>>>>> 22891297
				},
				ProvisioningNetworkTopology: params.ProvisioningNetworkTopology{
					SubnetAZs: map[string][]string{
						"subnet-0":     {"zone0"},
						"subnet-1":     {"zone1"},
						"subnet-2":     {"zone2"},
						"subnet-alpha": {"zone-alpha"},
					},
					SpaceSubnets: map[string][]string{
						"space1": {"subnet-0"},
						"space2": {"subnet-1", "subnet-2"},
						"alpha":  {"subnet-alpha"},
					},
				},
			},
		}},
	}
	check := jc.NewMultiChecker()
	check.Add(`(*.Results[0].Result).ProvisioningNetworkTopology.SpaceSubnets["space2"]`, jc.SameContents, jc.ExpectedValue)
	c.Assert(result, check, expected)
}

func (s *withoutControllerSuite) TestProvisioningInfoWithEndpointBindingsAndNoAlphaSpace(c *gc.C) {
	s.addSpacesAndSubnets(c)

	wordpressMachine, err := s.State.AddOneMachine(state.MachineTemplate{
		Series: "quantal",
		Jobs:   []state.MachineJob{state.JobHostUnits},
	})
	c.Assert(err, jc.ErrorIsNil)

	// Simulates running `juju deploy --bind "..."`.
	bindings := map[string]string{
		"url": "space1", // has both name and provider ID
		"db":  "space2", // has only name, no provider ID
	}
	wordpressCharm := s.AddTestingCharm(c, "wordpress")
	wordpressService := s.AddTestingApplicationWithBindings(c, "wordpress", wordpressCharm, bindings)
	wordpressUnit, err := wordpressService.AddUnit(state.AddUnitParams{})
	c.Assert(err, jc.ErrorIsNil)
	err = wordpressUnit.AssignToMachine(wordpressMachine)
	c.Assert(err, jc.ErrorIsNil)

	args := params.Entities{Entities: []params.Entity{
		{Tag: wordpressMachine.Tag().String()},
	}}
	result, err := s.provisioner.ProvisioningInfo(args)
	c.Assert(err, jc.ErrorIsNil)

	expected := params.ProvisioningInfoResults{
		Results: []params.ProvisioningInfoResult{{
			Error: apiservertesting.ServerError(
				"matching subnets to zones: cannot use space \"alpha\" as deployment target: no subnets"),
		}},
	}
	c.Assert(result, jc.DeepEquals, expected)
}

func (s *withoutControllerSuite) TestConflictingNegativeConstraintWithBindingError(c *gc.C) {
	s.addSpacesAndSubnets(c)

	alphaSpace, err := s.State.SpaceByName("alpha")
	c.Assert(err, jc.ErrorIsNil)

	testing.AddSubnetsWithTemplate(c, s.State, 1, network.SubnetInfo{
		CIDR:              "10.10.{{add 4 .}}.0/24",
		ProviderId:        "subnet-alpha",
		AvailabilityZones: []string{"zone-alpha"},
		SpaceID:           alphaSpace.Id(),
		VLANTag:           43,
	})

	cons := constraints.MustParse("spaces=^space1")
	wordpressMachine, err := s.State.AddOneMachine(state.MachineTemplate{
		Series:      "quantal",
		Jobs:        []state.MachineJob{state.JobHostUnits},
		Constraints: cons,
	})
	c.Assert(err, jc.ErrorIsNil)

	// Simulates running `juju deploy --bind "..."`.
	bindings := map[string]string{
		"url": "space1", // has both name and provider ID
		"db":  "space2", // has only name, no provider ID
	}
	wordpressCharm := s.AddTestingCharm(c, "wordpress")
	wordpressService := s.AddTestingApplicationWithBindings(c, "wordpress", wordpressCharm, bindings)
	wordpressUnit, err := wordpressService.AddUnit(state.AddUnitParams{})
	c.Assert(err, jc.ErrorIsNil)
	err = wordpressUnit.AssignToMachine(wordpressMachine)
	c.Assert(err, jc.ErrorIsNil)

	args := params.Entities{Entities: []params.Entity{
		{Tag: wordpressMachine.Tag().String()},
	}}
	result, err := s.provisioner.ProvisioningInfo(args)
	c.Assert(err, jc.ErrorIsNil)

	expected := params.ProvisioningInfoResults{
		Results: []params.ProvisioningInfoResult{{
			Error: apiservertesting.ServerError(
				`negative space constraint "space1" conflicts with wordpress endpoint binding for "url"`),
		}},
	}
	c.Assert(result, jc.DeepEquals, expected)
}

func (s *withoutControllerSuite) addSpacesAndSubnets(c *gc.C) {
	// Add a couple of spaces.
	space1, err := s.State.AddSpace("space1", "first space id", nil, true)
	c.Assert(err, jc.ErrorIsNil)
	space2, err := s.State.AddSpace("space2", "", nil, false) // no provider ID
	c.Assert(err, jc.ErrorIsNil)
	// Add 1 subnet into space1, and 2 into space2.
	// Each subnet is in a matching zone (e.g "subnet-#" in "zone#").
	testing.AddSubnetsWithTemplate(c, s.State, 3, network.SubnetInfo{
		CIDR:              "10.10.{{.}}.0/24",
		ProviderId:        "subnet-{{.}}",
		AvailabilityZones: []string{"zone{{.}}"},
		SpaceID:           fmt.Sprintf("{{if (eq . 0)}}%s{{else}}%s{{end}}", space1.Id(), space2.Id()),
		VLANTag:           42,
	})
}

func (s *withoutControllerSuite) TestProvisioningInfoWithUnsuitableSpacesConstraints(c *gc.C) {
	// Add an empty space.
	_, err := s.State.AddSpace("empty", "", nil, true)
	c.Assert(err, jc.ErrorIsNil)

	consEmptySpace := constraints.MustParse("cores=123 mem=8G spaces=empty")
	consMissingSpace := constraints.MustParse("cores=123 mem=8G spaces=missing")
	templates := []state.MachineTemplate{{
		Series:      "quantal",
		Jobs:        []state.MachineJob{state.JobHostUnits},
		Constraints: consEmptySpace,
		Placement:   "valid",
	}, {
		Series:      "quantal",
		Jobs:        []state.MachineJob{state.JobHostUnits},
		Constraints: consMissingSpace,
		Placement:   "valid",
	}}
	placementMachines, err := s.State.AddMachines(templates...)
	c.Assert(err, jc.ErrorIsNil)
	c.Assert(placementMachines, gc.HasLen, 2)

	args := params.Entities{Entities: []params.Entity{
		{Tag: placementMachines[0].Tag().String()},
		{Tag: placementMachines[1].Tag().String()},
	}}
	result, err := s.provisioner.ProvisioningInfo(args)
	c.Assert(err, jc.ErrorIsNil)

	expectedErrorEmptySpace := `matching subnets to zones: ` +
		`cannot use space "empty" as deployment target: no subnets`
	expectedErrorMissingSpace := `matching subnets to zones: ` +
		`space "missing"` // " not found" will be appended by NotFoundError helper below.
	expected := params.ProvisioningInfoResults{Results: []params.ProvisioningInfoResult{
		{Error: apiservertesting.ServerError(expectedErrorEmptySpace)},
		{Error: apiservertesting.NotFoundError(expectedErrorMissingSpace)},
	}}
	c.Assert(result, jc.DeepEquals, expected)
}

func (s *withoutControllerSuite) TestProvisioningInfoWithLXDProfile(c *gc.C) {
	profileMachine, err := s.State.AddOneMachine(state.MachineTemplate{
		Series: "quantal",
		Jobs:   []state.MachineJob{state.JobHostUnits},
	})
	c.Assert(err, jc.ErrorIsNil)

	profileCharm := s.AddTestingCharm(c, "lxd-profile")
	profileService := s.AddTestingApplication(c, "lxd-profile", profileCharm)
	profileUnit, err := profileService.AddUnit(state.AddUnitParams{})
	c.Assert(err, jc.ErrorIsNil)
	err = profileUnit.AssignToMachine(profileMachine)
	c.Assert(err, jc.ErrorIsNil)

	args := params.Entities{Entities: []params.Entity{
		{Tag: profileMachine.Tag().String()},
	}}
	result, err := s.provisioner.ProvisioningInfo(args)
	c.Assert(err, jc.ErrorIsNil)

	controllerCfg := s.ControllerConfig

	mod, err := s.State.Model()
	c.Assert(err, jc.ErrorIsNil)

	pName := fmt.Sprintf("juju-%s-lxd-profile-0", mod.Name())
<<<<<<< HEAD
	expected := params.ProvisioningInfoResults{
		Results: []params.ProvisioningInfoResult{{
			Result: &params.ProvisioningInfo{
				ControllerConfig: controllerCfg,
				Series:           "quantal",
				Jobs:             []model.MachineJob{model.JobHostUnits},
				Tags: map[string]string{
					tags.JujuController:    coretesting.ControllerTag.Id(),
					tags.JujuModel:         coretesting.ModelTag.Id(),
					tags.JujuMachine:       "controller-machine-5",
					tags.JujuUnitsDeployed: profileUnit.Name(),
				},
				EndpointBindings: map[string]string{
					"":        network.AlphaSpaceName,
					"another": network.AlphaSpaceName,
					"ubuntu":  network.AlphaSpaceName,
=======
	expected := params.ProvisioningInfoResultsV10{
		Results: []params.ProvisioningInfoResultV10{{
			Result: &params.ProvisioningInfoV10{
				ProvisioningInfoBase: params.ProvisioningInfoBase{
					ControllerConfig: controllerCfg,
					Series:           "quantal",
					Base:             params.Base{Name: "ubuntu", Channel: "12.10"},
					Jobs:             []model.MachineJob{model.JobHostUnits},
					Tags: map[string]string{
						tags.JujuController:    coretesting.ControllerTag.Id(),
						tags.JujuModel:         coretesting.ModelTag.Id(),
						tags.JujuMachine:       "controller-machine-5",
						tags.JujuUnitsDeployed: profileUnit.Name(),
					},
					EndpointBindings: map[string]string{
						"":        network.AlphaSpaceName,
						"another": network.AlphaSpaceName,
						"ubuntu":  network.AlphaSpaceName,
					},
					CharmLXDProfiles: []string{pName},
>>>>>>> 22891297
				},
				CharmLXDProfiles: []string{pName},
			},
		}}}
	c.Assert(result, jc.DeepEquals, expected)
}

func (s *withoutControllerSuite) TestStorageProviderFallbackToType(c *gc.C) {
	template := state.MachineTemplate{
		Series:    "quantal",
		Jobs:      []state.MachineJob{state.JobHostUnits},
		Placement: "valid",
		Volumes: []state.HostVolumeParams{
			{Volume: state.VolumeParams{Size: 1000, Pool: "loop"}},
			{Volume: state.VolumeParams{Size: 1000, Pool: "static"}},
		},
	}
	placementMachine, err := s.State.AddOneMachine(template)
	c.Assert(err, jc.ErrorIsNil)

	args := params.Entities{Entities: []params.Entity{
		{Tag: placementMachine.Tag().String()},
	}}
	result, err := s.provisioner.ProvisioningInfo(args)
	c.Assert(err, jc.ErrorIsNil)

	controllerCfg := s.ControllerConfig
<<<<<<< HEAD
	c.Assert(result, jc.DeepEquals, params.ProvisioningInfoResults{
		Results: []params.ProvisioningInfoResult{
			{Result: &params.ProvisioningInfo{
				ControllerConfig: controllerCfg,
				Series:           "quantal",
				Constraints:      template.Constraints,
				Placement:        template.Placement,
				Jobs:             []model.MachineJob{model.JobHostUnits},
				Tags: map[string]string{
					tags.JujuController: coretesting.ControllerTag.Id(),
					tags.JujuModel:      coretesting.ModelTag.Id(),
					tags.JujuMachine:    "controller-machine-5",
				},
				// volume-0 should not be included as it is not managed by
				// the environ provider.
				Volumes: []params.VolumeParams{{
					VolumeTag:  "volume-1",
					Size:       1000,
					Provider:   "static",
					Attributes: nil,
=======
	c.Assert(result, jc.DeepEquals, params.ProvisioningInfoResultsV10{
		Results: []params.ProvisioningInfoResultV10{
			{Result: &params.ProvisioningInfoV10{
				ProvisioningInfoBase: params.ProvisioningInfoBase{
					ControllerConfig: controllerCfg,
					Series:           "quantal",
					Base:             params.Base{Name: "ubuntu", Channel: "12.10"},
					Constraints:      template.Constraints,
					Placement:        template.Placement,
					Jobs:             []model.MachineJob{model.JobHostUnits},
>>>>>>> 22891297
					Tags: map[string]string{
						tags.JujuController: coretesting.ControllerTag.Id(),
						tags.JujuModel:      coretesting.ModelTag.Id(),
					},
					Attachment: &params.VolumeAttachmentParams{
						MachineTag: placementMachine.Tag().String(),
						VolumeTag:  "volume-1",
						Provider:   "static",
					},
				}},
				EndpointBindings: make(map[string]string),
			},
			}},
	})
}

func (s *withoutControllerSuite) TestStorageProviderVolumes(c *gc.C) {
	template := state.MachineTemplate{
		Series: "quantal",
		Jobs:   []state.MachineJob{state.JobHostUnits},
		Volumes: []state.HostVolumeParams{
			{Volume: state.VolumeParams{Size: 1000, Pool: "modelscoped"}},
			{Volume: state.VolumeParams{Size: 1000, Pool: "modelscoped"}},
		},
	}
	machine, err := s.State.AddOneMachine(template)
	c.Assert(err, jc.ErrorIsNil)

	// Provision just one of the volumes, but neither of the attachments.
	sb, err := state.NewStorageBackend(s.State)
	c.Assert(err, jc.ErrorIsNil)
	err = sb.SetVolumeInfo(names.NewVolumeTag("1"), state.VolumeInfo{
		Pool:       "modelscoped",
		Size:       1000,
		VolumeId:   "vol-ume",
		Persistent: true,
	})
	c.Assert(err, jc.ErrorIsNil)

	args := params.Entities{Entities: []params.Entity{
		{Tag: machine.Tag().String()},
	}}
	result, err := s.provisioner.ProvisioningInfo(args)
	c.Assert(err, jc.ErrorIsNil)
	c.Assert(result.Results[0].Error, gc.IsNil)
	c.Assert(result.Results[0].Result, gc.NotNil)

	// volume-0 should be created, as it hasn't yet been provisioned.
	c.Assert(result.Results[0].Result.Volumes, jc.DeepEquals, []params.VolumeParams{{
		VolumeTag: "volume-0",
		Size:      1000,
		Provider:  "modelscoped",
		Tags: map[string]string{
			tags.JujuController: coretesting.ControllerTag.Id(),
			tags.JujuModel:      coretesting.ModelTag.Id(),
		},
		Attachment: &params.VolumeAttachmentParams{
			MachineTag: machine.Tag().String(),
			VolumeTag:  "volume-0",
			Provider:   "modelscoped",
		},
	}})

	// volume-1 has already been provisioned, it just needs to be attached.
	c.Assert(result.Results[0].Result.VolumeAttachments, jc.DeepEquals, []params.VolumeAttachmentParams{{
		MachineTag: machine.Tag().String(),
		VolumeTag:  "volume-1",
		VolumeId:   "vol-ume",
		Provider:   "modelscoped",
	}})
}

func (s *withoutControllerSuite) TestProviderInfoCloudInitUserData(c *gc.C) {
	attrs := map[string]interface{}{"cloudinit-userdata": validCloudInitUserData}
	err := s.Model.UpdateModelConfig(attrs, nil)
	c.Assert(err, jc.ErrorIsNil)
	template := state.MachineTemplate{
		Series: "quantal",
		Jobs:   []state.MachineJob{state.JobHostUnits},
	}
	m, err := s.State.AddOneMachine(template)
	c.Assert(err, jc.ErrorIsNil)

	args := params.Entities{Entities: []params.Entity{
		{Tag: m.Tag().String()},
	}}
	result, err := s.provisioner.ProvisioningInfo(args)
	c.Assert(err, jc.ErrorIsNil)
	c.Assert(result.Results[0].Result.CloudInitUserData, gc.DeepEquals, map[string]interface{}{
		"packages":        []interface{}{"python-keystoneclient", "python-glanceclient"},
		"preruncmd":       []interface{}{"mkdir /tmp/preruncmd", "mkdir /tmp/preruncmd2"},
		"postruncmd":      []interface{}{"mkdir /tmp/postruncmd", "mkdir /tmp/postruncmd2"},
		"package_upgrade": false})
}

var validCloudInitUserData = `
packages:
  - 'python-keystoneclient'
  - 'python-glanceclient'
preruncmd:
  - mkdir /tmp/preruncmd
  - mkdir /tmp/preruncmd2
postruncmd:
  - mkdir /tmp/postruncmd
  - mkdir /tmp/postruncmd2
package_upgrade: false
`[1:]

func (s *withoutControllerSuite) TestProvisioningInfoPermissions(c *gc.C) {
	// Login as a machine agent for machine 0.
	anAuthorizer := s.authorizer
	anAuthorizer.Controller = false
	anAuthorizer.Tag = s.machines[0].Tag()
	aProvisioner, err := provisioner.NewProvisionerAPI(facadetest.Context{
		Auth_:      anAuthorizer,
		State_:     s.State,
		StatePool_: s.StatePool,
		Resources_: s.resources,
	})
	c.Assert(err, jc.ErrorIsNil)
	c.Assert(aProvisioner, gc.NotNil)

	args := params.Entities{Entities: []params.Entity{
		{Tag: s.machines[0].Tag().String()},
		{Tag: s.machines[0].Tag().String() + "-lxd-0"},
		{Tag: "machine-42"},
		{Tag: s.machines[1].Tag().String()},
		{Tag: "application-bar"},
	}}

	// Only machine 0 and containers therein can be accessed.
	results, err := aProvisioner.ProvisioningInfo(args)
	c.Assert(err, jc.ErrorIsNil)
	controllerCfg := s.ControllerConfig
<<<<<<< HEAD
	c.Assert(results, jc.DeepEquals, params.ProvisioningInfoResults{
		Results: []params.ProvisioningInfoResult{
			{Result: &params.ProvisioningInfo{
				ControllerConfig: controllerCfg,
				Series:           "quantal",
				Jobs:             []model.MachineJob{model.JobHostUnits},
				Tags: map[string]string{
					tags.JujuController: coretesting.ControllerTag.Id(),
					tags.JujuModel:      coretesting.ModelTag.Id(),
					tags.JujuMachine:    "controller-machine-0",
=======
	c.Assert(results, jc.DeepEquals, params.ProvisioningInfoResultsV10{
		Results: []params.ProvisioningInfoResultV10{
			{Result: &params.ProvisioningInfoV10{
				ProvisioningInfoBase: params.ProvisioningInfoBase{
					ControllerConfig: controllerCfg,
					Series:           "quantal",
					Base:             params.Base{Name: "ubuntu", Channel: "12.10"},
					Jobs:             []model.MachineJob{model.JobHostUnits},
					Tags: map[string]string{
						tags.JujuController: coretesting.ControllerTag.Id(),
						tags.JujuModel:      coretesting.ModelTag.Id(),
						tags.JujuMachine:    "controller-machine-0",
					},
					EndpointBindings: make(map[string]string),
>>>>>>> 22891297
				},
				EndpointBindings: make(map[string]string),
			},
			},
			{Error: apiservertesting.NotFoundError("machine 0/lxd/0")},
			{Error: apiservertesting.ErrUnauthorized},
			{Error: apiservertesting.ErrUnauthorized},
			{Error: apiservertesting.ErrUnauthorized},
		},
	})
}<|MERGE_RESOLUTION|>--- conflicted
+++ resolved
@@ -57,40 +57,22 @@
 	c.Assert(err, jc.ErrorIsNil)
 
 	controllerCfg := s.ControllerConfig
-<<<<<<< HEAD
 	expected := params.ProvisioningInfoResults{
 		Results: []params.ProvisioningInfoResult{
 			{Result: &params.ProvisioningInfo{
 				ControllerConfig: controllerCfg,
-				Series:           "quantal",
+				Base:             params.Base{Name: "ubuntu", Channel: "12.10"},
 				Jobs:             []model.MachineJob{model.JobHostUnits},
 				Tags: map[string]string{
 					tags.JujuController: coretesting.ControllerTag.Id(),
 					tags.JujuModel:      coretesting.ModelTag.Id(),
 					tags.JujuMachine:    "controller-machine-0",
-=======
-	expected := params.ProvisioningInfoResultsV10{
-		Results: []params.ProvisioningInfoResultV10{
-			{Result: &params.ProvisioningInfoV10{
-				ProvisioningInfoBase: params.ProvisioningInfoBase{
-					ControllerConfig: controllerCfg,
-					Series:           "quantal",
-					Base:             params.Base{Name: "ubuntu", Channel: "12.10"},
-					Jobs:             []model.MachineJob{model.JobHostUnits},
-					Tags: map[string]string{
-						tags.JujuController: coretesting.ControllerTag.Id(),
-						tags.JujuModel:      coretesting.ModelTag.Id(),
-						tags.JujuMachine:    "controller-machine-0",
-					},
-					EndpointBindings: make(map[string]string),
->>>>>>> 22891297
 				},
 				EndpointBindings: make(map[string]string),
 			}},
-<<<<<<< HEAD
 			{Result: &params.ProvisioningInfo{
 				ControllerConfig: controllerCfg,
-				Series:           "quantal",
+				Base:             params.Base{Name: "ubuntu", Channel: "12.10"},
 				Constraints:      template.Constraints,
 				Placement:        template.Placement,
 				Jobs:             []model.MachineJob{model.JobHostUnits},
@@ -105,16 +87,6 @@
 					Size:       1000,
 					Provider:   "static",
 					Attributes: map[string]interface{}{"foo": "bar"},
-=======
-			{Result: &params.ProvisioningInfoV10{
-				ProvisioningInfoBase: params.ProvisioningInfoBase{
-					ControllerConfig: controllerCfg,
-					Series:           "quantal",
-					Base:             params.Base{Name: "ubuntu", Channel: "12.10"},
-					Constraints:      template.Constraints,
-					Placement:        template.Placement,
-					Jobs:             []model.MachineJob{model.JobHostUnits},
->>>>>>> 22891297
 					Tags: map[string]string{
 						tags.JujuController: coretesting.ControllerTag.Id(),
 						tags.JujuModel:      coretesting.ModelTag.Id(),
@@ -181,65 +153,6 @@
 	})
 }
 
-<<<<<<< HEAD
-=======
-func (s *withoutControllerSuite) TestProvisioningInfoWithSingleNegativeAndPositiveSpaceInConstraintsV9(c *gc.C) {
-	s.addSpacesAndSubnets(c)
-
-	cons := constraints.MustParse("cores=123 mem=8G spaces=^space1,space2")
-	template := state.MachineTemplate{
-		Series:      "quantal",
-		Jobs:        []state.MachineJob{state.JobHostUnits},
-		Constraints: cons,
-		Placement:   "valid",
-	}
-	placementMachine, err := s.State.AddOneMachine(template)
-	c.Assert(err, jc.ErrorIsNil)
-
-	args := params.Entities{Entities: []params.Entity{
-		{Tag: placementMachine.Tag().String()},
-	}}
-
-	api, err := provisioner.NewProvisionerAPIV9(facadetest.Context{
-		Auth_:      s.authorizer,
-		State_:     s.State,
-		StatePool_: s.StatePool,
-		Resources_: s.resources,
-	})
-	c.Assert(err, jc.ErrorIsNil)
-	c.Assert(api, gc.NotNil)
-
-	result, err := api.ProvisioningInfo(args)
-	c.Assert(err, jc.ErrorIsNil)
-
-	controllerCfg := s.ControllerConfig
-	expected := params.ProvisioningInfoResults{
-		Results: []params.ProvisioningInfoResult{{
-			Result: &params.ProvisioningInfo{
-				ProvisioningInfoBase: params.ProvisioningInfoBase{
-					ControllerConfig: controllerCfg,
-					Series:           "quantal",
-					Base:             params.Base{Name: "ubuntu", Channel: "12.10"},
-					Constraints:      template.Constraints,
-					Placement:        template.Placement,
-					Jobs:             []model.MachineJob{model.JobHostUnits},
-					Tags: map[string]string{
-						tags.JujuController: coretesting.ControllerTag.Id(),
-						tags.JujuModel:      coretesting.ModelTag.Id(),
-						tags.JujuMachine:    "controller-machine-5",
-					},
-					EndpointBindings: make(map[string]string),
-				},
-				SubnetsToZones: map[string][]string{
-					"subnet-1": {"zone1"},
-					"subnet-2": {"zone2"},
-				},
-			},
-		}}}
-	c.Assert(result, jc.DeepEquals, expected)
-}
-
->>>>>>> 22891297
 func (s *withoutControllerSuite) TestProvisioningInfoWithMultiplePositiveSpaceConstraints(c *gc.C) {
 	s.addSpacesAndSubnets(c)
 
@@ -262,10 +175,9 @@
 	c.Assert(result.Results, gc.HasLen, 1)
 	c.Assert(result.Results[0].Error, gc.IsNil)
 
-<<<<<<< HEAD
 	expected := &params.ProvisioningInfo{
 		ControllerConfig: s.ControllerConfig,
-		Series:           "quantal",
+		Base:             params.Base{Name: "ubuntu", Channel: "12.10"},
 		Constraints:      template.Constraints,
 		Placement:        template.Placement,
 		Jobs:             []model.MachineJob{model.JobHostUnits},
@@ -273,22 +185,6 @@
 			tags.JujuController: coretesting.ControllerTag.Id(),
 			tags.JujuModel:      coretesting.ModelTag.Id(),
 			tags.JujuMachine:    "controller-machine-5",
-=======
-	expected := params.ProvisioningInfoV10{
-		ProvisioningInfoBase: params.ProvisioningInfoBase{
-			ControllerConfig: s.ControllerConfig,
-			Series:           "quantal",
-			Base:             params.Base{Name: "ubuntu", Channel: "12.10"},
-			Constraints:      template.Constraints,
-			Placement:        template.Placement,
-			Jobs:             []model.MachineJob{model.JobHostUnits},
-			Tags: map[string]string{
-				tags.JujuController: coretesting.ControllerTag.Id(),
-				tags.JujuModel:      coretesting.ModelTag.Id(),
-				tags.JujuMachine:    "controller-machine-5",
-			},
-			EndpointBindings: make(map[string]string),
->>>>>>> 22891297
 		},
 		EndpointBindings: make(map[string]string),
 		ProvisioningNetworkTopology: params.ProvisioningNetworkTopology{
@@ -353,12 +249,11 @@
 	c.Assert(err, jc.ErrorIsNil)
 
 	controllerCfg := s.ControllerConfig
-<<<<<<< HEAD
 	expected := params.ProvisioningInfoResults{
 		Results: []params.ProvisioningInfoResult{{
 			Result: &params.ProvisioningInfo{
 				ControllerConfig: controllerCfg,
-				Series:           "quantal",
+				Base:             params.Base{Name: "ubuntu", Channel: "12.10"},
 				Jobs:             []model.MachineJob{model.JobHostUnits},
 				Tags: map[string]string{
 					tags.JujuController:    coretesting.ControllerTag.Id(),
@@ -378,35 +273,6 @@
 					"foo-bar":         network.AlphaSpaceName,
 					"db":              "space2",         // just name, no provider ID
 					"url":             "first space id", // has provider ID
-=======
-	expected := params.ProvisioningInfoResultsV10{
-		Results: []params.ProvisioningInfoResultV10{{
-			Result: &params.ProvisioningInfoV10{
-				ProvisioningInfoBase: params.ProvisioningInfoBase{
-					ControllerConfig: controllerCfg,
-					Series:           "quantal",
-					Base:             params.Base{Name: "ubuntu", Channel: "12.10"},
-					Jobs:             []model.MachineJob{model.JobHostUnits},
-					Tags: map[string]string{
-						tags.JujuController:    coretesting.ControllerTag.Id(),
-						tags.JujuModel:         coretesting.ModelTag.Id(),
-						tags.JujuMachine:       "controller-machine-5",
-						tags.JujuUnitsDeployed: wordpressUnit.Name(),
-					},
-					// Ensure space names are translated to provider IDs, where
-					// possible.
-					EndpointBindings: map[string]string{
-						"":                network.AlphaSpaceName,
-						"admin-api":       network.AlphaSpaceName,
-						"cache":           network.AlphaSpaceName,
-						"db-client":       network.AlphaSpaceName,
-						"logging-dir":     network.AlphaSpaceName,
-						"monitoring-port": network.AlphaSpaceName,
-						"foo-bar":         network.AlphaSpaceName,
-						"db":              "space2",         // just name, no provider ID
-						"url":             "first space id", // has provider ID
-					},
->>>>>>> 22891297
 				},
 				ProvisioningNetworkTopology: params.ProvisioningNetworkTopology{
 					SubnetAZs: map[string][]string{
@@ -597,12 +463,11 @@
 	c.Assert(err, jc.ErrorIsNil)
 
 	pName := fmt.Sprintf("juju-%s-lxd-profile-0", mod.Name())
-<<<<<<< HEAD
 	expected := params.ProvisioningInfoResults{
 		Results: []params.ProvisioningInfoResult{{
 			Result: &params.ProvisioningInfo{
 				ControllerConfig: controllerCfg,
-				Series:           "quantal",
+				Base:             params.Base{Name: "ubuntu", Channel: "12.10"},
 				Jobs:             []model.MachineJob{model.JobHostUnits},
 				Tags: map[string]string{
 					tags.JujuController:    coretesting.ControllerTag.Id(),
@@ -614,28 +479,6 @@
 					"":        network.AlphaSpaceName,
 					"another": network.AlphaSpaceName,
 					"ubuntu":  network.AlphaSpaceName,
-=======
-	expected := params.ProvisioningInfoResultsV10{
-		Results: []params.ProvisioningInfoResultV10{{
-			Result: &params.ProvisioningInfoV10{
-				ProvisioningInfoBase: params.ProvisioningInfoBase{
-					ControllerConfig: controllerCfg,
-					Series:           "quantal",
-					Base:             params.Base{Name: "ubuntu", Channel: "12.10"},
-					Jobs:             []model.MachineJob{model.JobHostUnits},
-					Tags: map[string]string{
-						tags.JujuController:    coretesting.ControllerTag.Id(),
-						tags.JujuModel:         coretesting.ModelTag.Id(),
-						tags.JujuMachine:       "controller-machine-5",
-						tags.JujuUnitsDeployed: profileUnit.Name(),
-					},
-					EndpointBindings: map[string]string{
-						"":        network.AlphaSpaceName,
-						"another": network.AlphaSpaceName,
-						"ubuntu":  network.AlphaSpaceName,
-					},
-					CharmLXDProfiles: []string{pName},
->>>>>>> 22891297
 				},
 				CharmLXDProfiles: []string{pName},
 			},
@@ -663,12 +506,11 @@
 	c.Assert(err, jc.ErrorIsNil)
 
 	controllerCfg := s.ControllerConfig
-<<<<<<< HEAD
 	c.Assert(result, jc.DeepEquals, params.ProvisioningInfoResults{
 		Results: []params.ProvisioningInfoResult{
 			{Result: &params.ProvisioningInfo{
 				ControllerConfig: controllerCfg,
-				Series:           "quantal",
+				Base:             params.Base{Name: "ubuntu", Channel: "12.10"},
 				Constraints:      template.Constraints,
 				Placement:        template.Placement,
 				Jobs:             []model.MachineJob{model.JobHostUnits},
@@ -684,18 +526,6 @@
 					Size:       1000,
 					Provider:   "static",
 					Attributes: nil,
-=======
-	c.Assert(result, jc.DeepEquals, params.ProvisioningInfoResultsV10{
-		Results: []params.ProvisioningInfoResultV10{
-			{Result: &params.ProvisioningInfoV10{
-				ProvisioningInfoBase: params.ProvisioningInfoBase{
-					ControllerConfig: controllerCfg,
-					Series:           "quantal",
-					Base:             params.Base{Name: "ubuntu", Channel: "12.10"},
-					Constraints:      template.Constraints,
-					Placement:        template.Placement,
-					Jobs:             []model.MachineJob{model.JobHostUnits},
->>>>>>> 22891297
 					Tags: map[string]string{
 						tags.JujuController: coretesting.ControllerTag.Id(),
 						tags.JujuModel:      coretesting.ModelTag.Id(),
@@ -830,33 +660,16 @@
 	results, err := aProvisioner.ProvisioningInfo(args)
 	c.Assert(err, jc.ErrorIsNil)
 	controllerCfg := s.ControllerConfig
-<<<<<<< HEAD
 	c.Assert(results, jc.DeepEquals, params.ProvisioningInfoResults{
 		Results: []params.ProvisioningInfoResult{
 			{Result: &params.ProvisioningInfo{
 				ControllerConfig: controllerCfg,
-				Series:           "quantal",
+				Base:             params.Base{Name: "ubuntu", Channel: "12.10"},
 				Jobs:             []model.MachineJob{model.JobHostUnits},
 				Tags: map[string]string{
 					tags.JujuController: coretesting.ControllerTag.Id(),
 					tags.JujuModel:      coretesting.ModelTag.Id(),
 					tags.JujuMachine:    "controller-machine-0",
-=======
-	c.Assert(results, jc.DeepEquals, params.ProvisioningInfoResultsV10{
-		Results: []params.ProvisioningInfoResultV10{
-			{Result: &params.ProvisioningInfoV10{
-				ProvisioningInfoBase: params.ProvisioningInfoBase{
-					ControllerConfig: controllerCfg,
-					Series:           "quantal",
-					Base:             params.Base{Name: "ubuntu", Channel: "12.10"},
-					Jobs:             []model.MachineJob{model.JobHostUnits},
-					Tags: map[string]string{
-						tags.JujuController: coretesting.ControllerTag.Id(),
-						tags.JujuModel:      coretesting.ModelTag.Id(),
-						tags.JujuMachine:    "controller-machine-0",
-					},
-					EndpointBindings: make(map[string]string),
->>>>>>> 22891297
 				},
 				EndpointBindings: make(map[string]string),
 			},
