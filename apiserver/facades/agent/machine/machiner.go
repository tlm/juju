// Copyright 2013 Canonical Ltd.
// Licensed under the AGPLv3, see LICENCE file for details.

// The machiner package implements the API interface
// used by the machiner worker.
package machine

import (
	"github.com/juju/errors"
	"github.com/juju/names/v4"

	"github.com/juju/juju/apiserver/common"
	"github.com/juju/juju/apiserver/common/networkingcommon"
	apiservererrors "github.com/juju/juju/apiserver/errors"
	"github.com/juju/juju/apiserver/facade"
	"github.com/juju/juju/apiserver/params"
	"github.com/juju/juju/core/model"
	"github.com/juju/juju/state"
)

// TODO (manadart 2020-10-21): Remove the ModelUUID method
// from the next version of this facade.

// MachinerAPI implements the API used by the machiner worker.
type MachinerAPI struct {
	*common.LifeGetter
	*common.StatusSetter
	*common.DeadEnsurer
	*common.AgentEntityWatcher
	*common.APIAddresser
	*networkingcommon.NetworkConfigAPI

	st           *state.State
	auth         facade.Authorizer
	getCanModify common.GetAuthFunc
	getCanRead   common.GetAuthFunc
}

// NewMachinerAPI creates a new instance of the Machiner API.
func NewMachinerAPI(ctx facade.Context) (*MachinerAPI, error) {
	return NewMachinerAPIForState(
		ctx.StatePool().SystemState(),
		ctx.State(),
		ctx.Resources(),
		ctx.Auth(),
	)
}

// NewMachinerAPIForState creates a new instance of the Machiner API.
func NewMachinerAPIForState(ctrlSt, st *state.State, resources facade.Resources, authorizer facade.Authorizer) (*MachinerAPI, error) {
	if !authorizer.AuthMachineAgent() {
		return nil, apiservererrors.ErrPerm
	}

	getCanAccess := func() (common.AuthFunc, error) {
		return authorizer.AuthOwner, nil
	}

	netConfigAPI, err := networkingcommon.NewNetworkConfigAPI(st, getCanAccess)
	if err != nil {
		return nil, errors.Annotate(err, "instantiating network config API")
	}

	return &MachinerAPI{
		LifeGetter:         common.NewLifeGetter(st, getCanAccess),
		StatusSetter:       common.NewStatusSetter(st, getCanAccess),
		DeadEnsurer:        common.NewDeadEnsurer(st, nil, getCanAccess),
		AgentEntityWatcher: common.NewAgentEntityWatcher(st, resources, getCanAccess),
		APIAddresser:       common.NewAPIAddresser(ctrlSt, resources),
		NetworkConfigAPI:   netConfigAPI,
		st:                 st,
		auth:               authorizer,
		getCanModify:       getCanAccess,
		getCanRead:         getCanAccess,
	}, nil
}

func (api *MachinerAPI) getMachine(tag string, authChecker common.AuthFunc) (*state.Machine, error) {
	mtag, err := names.ParseMachineTag(tag)
	if err != nil {
		return nil, apiservererrors.ErrPerm
	} else if !authChecker(mtag) {
		return nil, apiservererrors.ErrPerm
	}

	entity, err := api.st.FindEntity(mtag)
	if err != nil {
		return nil, err
	}
	return entity.(*state.Machine), nil
}

func (api *MachinerAPI) SetMachineAddresses(args params.SetMachinesAddresses) (params.ErrorResults, error) {
	results := params.ErrorResults{
		Results: make([]params.ErrorResult, len(args.MachineAddresses)),
	}
	canModify, err := api.getCanModify()
	if err != nil {
		return results, err
	}
	for i, arg := range args.MachineAddresses {
		m, err := api.getMachine(arg.Tag, canModify)
		if err != nil {
			results.Results[i].Error = apiservererrors.ServerError(err)
			continue
		}
		addresses, err := params.ToProviderAddresses(arg.Addresses...).ToSpaceAddresses(api.st)
		if err != nil {
			results.Results[i].Error = apiservererrors.ServerError(err)
			continue
		}
		if err := m.SetMachineAddresses(addresses...); err != nil {
			results.Results[i].Error = apiservererrors.ServerError(err)
		}
	}
	return results, nil
}

// Jobs returns the jobs assigned to the given entities.
func (api *MachinerAPI) Jobs(args params.Entities) (params.JobsResults, error) {
	result := params.JobsResults{
		Results: make([]params.JobsResult, len(args.Entities)),
	}

	canRead, err := api.getCanRead()
	if err != nil {
		return result, err
	}

	for i, agent := range args.Entities {
		machine, err := api.getMachine(agent.Tag, canRead)
		if err != nil {
			result.Results[i].Error = apiservererrors.ServerError(err)
			continue
		}
		machineJobs := machine.Jobs()
		jobs := make([]model.MachineJob, len(machineJobs))
		for i, job := range machineJobs {
			jobs[i] = job.ToParams()
		}
		result.Results[i].Jobs = jobs
	}
	return result, nil
}

// RecordAgentStartTime updates the agent start time field in the machine doc.
func (api *MachinerAPI) RecordAgentStartTime(args params.Entities) (params.ErrorResults, error) {
	results := params.ErrorResults{
		Results: make([]params.ErrorResult, len(args.Entities)),
	}
	canModify, err := api.getCanModify()
	if err != nil {
		return results, err
	}

	for i, entity := range args.Entities {
		m, err := api.getMachine(entity.Tag, canModify)
		if err != nil {
			results.Results[i].Error = apiservererrors.ServerError(err)
			continue
		}
<<<<<<< HEAD
		if err := m.RecordAgentStartTime(); err != nil {
			results.Results[i].Error = apiservererrors.ServerError(err)
=======
		if err := m.RecordAgentStartInformation(""); err != nil {
			results.Results[i].Error = common.ServerError(err)
		}
	}
	return results, nil
}

// RecordAgentStartInformation syncs the machine model with information
// reported by a machine agent when it starts.
func (api *MachinerAPI) RecordAgentStartInformation(args params.RecordAgentStartInformationArgs) (params.ErrorResults, error) {
	results := params.ErrorResults{
		Results: make([]params.ErrorResult, len(args.Args)),
	}
	canModify, err := api.getCanModify()
	if err != nil {
		return results, err
	}

	for i, arg := range args.Args {
		m, err := api.getMachine(arg.Tag, canModify)
		if err != nil {
			results.Results[i].Error = common.ServerError(err)
			continue
		}
		if err := m.RecordAgentStartInformation(arg.Hostname); err != nil {
			results.Results[i].Error = common.ServerError(err)
>>>>>>> 15810346
		}
	}
	return results, nil
}

// ModelUUID returns the model UUID that this machine resides in.
// It is implemented here directly as a result of removing it from
// embedded APIAddresser *without* bumping the facade version.
// It should be blanked when this facade version is next incremented.
func (api *MachinerAPI) ModelUUID() params.StringResult {
	return params.StringResult{Result: api.st.ModelUUID()}
}

// MachinerAPIV1 implements the V1 API used by the machiner worker.
type MachinerAPIV1 struct {
	*MachinerAPIV2
}

// RecordAgentStartTime is not available in V1.
func (api *MachinerAPIV1) RecordAgentStartTime(_, _ struct{}) {}

// MachinerAPIV2 implements the V2 API used by the machiner worker.
// It adds RecordAgentStartTime and back-fills the missing origin in
// NetworkConfig.
type MachinerAPIV2 struct {
	*MachinerAPIV3
}

// MachinerAPIV3 implements the V3 API used by the machiner worker.
// It Relies on agent-set origin in SetObservedNetworkConfig.
type MachinerAPIV3 struct {
	*MachinerAPIV4
}

// MachinerAPIV4 implements the V4 API used by the machiner worker.
// It removes SetProviderNetworkConfig.
type MachinerAPIV4 struct {
	*MachinerAPI
}

// NewMachinerAPIV1 creates a new instance of the V1 Machiner API.
func NewMachinerAPIV1(
	ctx facade.Context,
) (*MachinerAPIV1, error) {
	api, err := NewMachinerAPIV2(ctx)
	if err != nil {
		return nil, err
	}

	return &MachinerAPIV1{api}, nil
}

// NewMachinerAPIV2 creates a new instance of the V2 Machiner API.
func NewMachinerAPIV2(
	ctx facade.Context,
) (*MachinerAPIV2, error) {
	api, err := NewMachinerAPIV3(ctx)
	if err != nil {
		return nil, err
	}

	return &MachinerAPIV2{api}, nil
}

// SetObservedNetworkConfig back-fills machine origin before calling through to
// the networking common method of the same name.
// Older agents do not set the origin, so we must do it for them.
func (api *MachinerAPIV2) SetObservedNetworkConfig(args params.SetMachineNetworkConfig) error {
	args.BackFillMachineOrigin()
	return api.NetworkConfigAPI.SetObservedNetworkConfig(args)
}

// NewMachinerAPIV3 creates a new instance of the V3 Machiner API.
func NewMachinerAPIV3(
	ctx facade.Context,
) (*MachinerAPIV3, error) {
<<<<<<< HEAD
	api, err := NewMachinerAPI(ctx)
=======
	api, err := NewMachinerAPIV4(st, resources, authorizer)
>>>>>>> 15810346
	if err != nil {
		return nil, err
	}

	return &MachinerAPIV3{api}, nil
}

// SetProviderNetworkConfig is no-op.
// This method stub is here, because the method was removed from the common
// networking API.
// It was only ever called by controller machine agents during start-up.
// Not only was this unnecessary, it duplicated link-layer devices on AWS.
func (api *MachinerAPIV3) SetProviderNetworkConfig(args params.Entities) (params.ErrorResults, error) {
	return params.ErrorResults{
		Results: make([]params.ErrorResult, len(args.Entities)),
	}, nil
}

// NewMachinerAPIV4 creates a new instance of the V4 Machiner API.
func NewMachinerAPIV4(
	st *state.State, resources facade.Resources, authorizer facade.Authorizer,
) (*MachinerAPIV4, error) {
	api, err := NewMachinerAPI(st, resources, authorizer)
	if err != nil {
		return nil, err
	}

	return &MachinerAPIV4{api}, nil
}

// RecordAgentStartInformation is not available in V4.
func (api *MachinerAPIV4) RecordAgentStartInformation(_, _ struct{}) {}<|MERGE_RESOLUTION|>--- conflicted
+++ resolved
@@ -159,12 +159,8 @@
 			results.Results[i].Error = apiservererrors.ServerError(err)
 			continue
 		}
-<<<<<<< HEAD
-		if err := m.RecordAgentStartTime(); err != nil {
-			results.Results[i].Error = apiservererrors.ServerError(err)
-=======
 		if err := m.RecordAgentStartInformation(""); err != nil {
-			results.Results[i].Error = common.ServerError(err)
+			results.Results[i].Error = apiservererrors.ServerError(err)
 		}
 	}
 	return results, nil
@@ -184,12 +180,11 @@
 	for i, arg := range args.Args {
 		m, err := api.getMachine(arg.Tag, canModify)
 		if err != nil {
-			results.Results[i].Error = common.ServerError(err)
+			results.Results[i].Error = apiservererrors.ServerError(err)
 			continue
 		}
 		if err := m.RecordAgentStartInformation(arg.Hostname); err != nil {
-			results.Results[i].Error = common.ServerError(err)
->>>>>>> 15810346
+			results.Results[i].Error = apiservererrors.ServerError(err)
 		}
 	}
 	return results, nil
@@ -266,11 +261,7 @@
 func NewMachinerAPIV3(
 	ctx facade.Context,
 ) (*MachinerAPIV3, error) {
-<<<<<<< HEAD
-	api, err := NewMachinerAPI(ctx)
-=======
-	api, err := NewMachinerAPIV4(st, resources, authorizer)
->>>>>>> 15810346
+	api, err := NewMachinerAPIV4(ctx)
 	if err != nil {
 		return nil, err
 	}
@@ -291,9 +282,9 @@
 
 // NewMachinerAPIV4 creates a new instance of the V4 Machiner API.
 func NewMachinerAPIV4(
-	st *state.State, resources facade.Resources, authorizer facade.Authorizer,
+	ctx facade.Context,
 ) (*MachinerAPIV4, error) {
-	api, err := NewMachinerAPI(st, resources, authorizer)
+	api, err := NewMachinerAPI(ctx)
 	if err != nil {
 		return nil, err
 	}
