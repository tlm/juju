// Copyright 2021 Canonical Ltd.
// Licensed under the AGPLv3, see LICENCE file for details.

package secretsmanager_test

import (
	"fmt"
	"time"

	"github.com/golang/mock/gomock"
	"github.com/juju/clock"
	"github.com/juju/clock/testclock"
	"github.com/juju/collections/set"
	"github.com/juju/errors"
	"github.com/juju/names/v4"
	"github.com/juju/testing"
	jc "github.com/juju/testing/checkers"
	gc "gopkg.in/check.v1"
	"gopkg.in/macaroon.v2"

	apitesting "github.com/juju/juju/api/testing"
	facademocks "github.com/juju/juju/apiserver/facade/mocks"
	"github.com/juju/juju/apiserver/facades/agent/secretsmanager"
	"github.com/juju/juju/apiserver/facades/agent/secretsmanager/mocks"
	coresecrets "github.com/juju/juju/core/secrets"
	corewatcher "github.com/juju/juju/core/watcher"
	"github.com/juju/juju/rpc/params"
	"github.com/juju/juju/secrets"
	"github.com/juju/juju/secrets/provider"
	"github.com/juju/juju/state"
	coretesting "github.com/juju/juju/testing"
)

type SecretsManagerSuite struct {
	testing.IsolationSuite

	authorizer *facademocks.MockAuthorizer
	resources  *facademocks.MockResources

	provider              *mocks.MockSecretBackendProvider
	leadership            *mocks.MockChecker
	token                 *mocks.MockToken
	secretsState          *mocks.MockSecretsState
	secretsConsumer       *mocks.MockSecretsConsumer
	crossModelState       *mocks.MockCrossModelState
	remoteClient          *mocks.MockCrossModelSecretsClient
	secretsWatcher        *mocks.MockStringsWatcher
	secretTriggers        *mocks.MockSecretTriggers
	secretsTriggerWatcher *mocks.MockSecretsTriggerWatcher
	authTag               names.Tag
	clock                 clock.Clock

	facade *secretsmanager.SecretsManagerAPI
}

var _ = gc.Suite(&SecretsManagerSuite{})

func (s *SecretsManagerSuite) SetUpTest(c *gc.C) {
	s.IsolationSuite.SetUpTest(c)

	s.authTag = names.NewUnitTag("mariadb/0")
}

func (s *SecretsManagerSuite) setup(c *gc.C) *gomock.Controller {
	ctrl := gomock.NewController(c)

	s.authorizer = facademocks.NewMockAuthorizer(ctrl)
	s.resources = facademocks.NewMockResources(ctrl)

	s.provider = mocks.NewMockSecretBackendProvider(ctrl)
	s.leadership = mocks.NewMockChecker(ctrl)
	s.token = mocks.NewMockToken(ctrl)
	s.secretsState = mocks.NewMockSecretsState(ctrl)
	s.secretsConsumer = mocks.NewMockSecretsConsumer(ctrl)
	s.crossModelState = mocks.NewMockCrossModelState(ctrl)
	s.secretsWatcher = mocks.NewMockStringsWatcher(ctrl)
	s.secretTriggers = mocks.NewMockSecretTriggers(ctrl)
	s.secretsTriggerWatcher = mocks.NewMockSecretsTriggerWatcher(ctrl)
	s.expectAuthUnitAgent()

	s.PatchValue(&secretsmanager.GetProvider, func(string) (provider.SecretBackendProvider, error) { return s.provider, nil })

	s.clock = testclock.NewClock(time.Now())

	backendConfigGetter := func(backendIds []string, wantAll bool) (*provider.ModelBackendConfigInfo, error) {
		// wantAll is for 3.1 compatibility only.
		if wantAll {
			return nil, errors.NotSupportedf("wantAll")
		}
		return &provider.ModelBackendConfigInfo{
			ActiveID: "backend-id",
			Configs: map[string]provider.ModelBackendConfig{
				"backend-id": {
					ControllerUUID: coretesting.ControllerTag.Id(),
					ModelUUID:      coretesting.ModelTag.Id(),
					ModelName:      "fred",
					BackendConfig: provider.BackendConfig{
						BackendType: "some-backend",
						Config:      map[string]interface{}{"foo": "bar"},
					},
				},
			},
		}, nil
	}
	adminConfigGetter := func() (*provider.ModelBackendConfigInfo, error) {
		return &provider.ModelBackendConfigInfo{
			ActiveID: "backend-id",
			Configs: map[string]provider.ModelBackendConfig{
				"backend-id": {
					ControllerUUID: coretesting.ControllerTag.Id(),
					ModelUUID:      coretesting.ModelTag.Id(),
					ModelName:      "fred",
					BackendConfig: provider.BackendConfig{
						BackendType: "some-backend",
						Config:      map[string]interface{}{"foo": "admin"},
					},
				},
			},
		}, nil
	}
	remoteClientGetter := func(uri *coresecrets.URI) (secretsmanager.CrossModelSecretsClient, error) {
		return s.remoteClient, nil
	}

	var err error
	s.facade, err = secretsmanager.NewTestAPI(
		s.authorizer, s.resources, s.leadership, s.secretsState, s.secretsConsumer,
		s.secretTriggers, backendConfigGetter, adminConfigGetter, remoteClientGetter,
		s.crossModelState, s.authTag, s.clock)
	c.Assert(err, jc.ErrorIsNil)

	return ctrl
}

func (s *SecretsManagerSuite) expectAuthUnitAgent() {
	s.authorizer.EXPECT().AuthUnitAgent().Return(true)
}

func (s *SecretsManagerSuite) expectSecretAccessQuery(n int) {
	s.secretsConsumer.EXPECT().SecretAccess(gomock.Any(), gomock.Any()).DoAndReturn(
		func(uri *coresecrets.URI, entity names.Tag) (coresecrets.SecretRole, error) {
			if entity.String() == s.authTag.String() {
				return coresecrets.RoleView, nil
			}
			if s.authTag.Kind() == names.UnitTagKind {
				appName, _ := names.UnitApplication(s.authTag.Id())
				if entity.Id() == appName {
					return coresecrets.RoleManage, nil
				}
			}
			return coresecrets.RoleNone, errors.NotFoundf("role")
		},
	).Times(n)
}

func ptr[T any](v T) *T {
	return &v
}

func (s *SecretsManagerSuite) TestGetSecretBackendConfigs(c *gc.C) {
	defer s.setup(c).Finish()

	result, err := s.facade.GetSecretBackendConfigs(params.SecretBackendArgs{
		BackendIDs: []string{"backend-id"},
	})
	c.Assert(err, jc.ErrorIsNil)
	c.Assert(result, jc.DeepEquals, params.SecretBackendConfigResults{
		ActiveID: "backend-id",
		Results: map[string]params.SecretBackendConfigResult{
			"backend-id": {
				ControllerUUID: coretesting.ControllerTag.Id(),
				ModelUUID:      coretesting.ModelTag.Id(),
				ModelName:      "fred",
				Draining:       false,
				Config: params.SecretBackendConfig{
					BackendType: "some-backend",
					Params:      map[string]interface{}{"foo": "bar"},
				},
			},
		},
	})
}

func (s *SecretsManagerSuite) TestCreateSecretURIs(c *gc.C) {
	defer s.setup(c).Finish()

	results, err := s.facade.CreateSecretURIs(params.CreateSecretURIsArg{
		Count: 2,
	})
	c.Assert(err, jc.ErrorIsNil)
	c.Assert(results.Results, gc.HasLen, 2)
	for _, r := range results.Results {
		_, err := coresecrets.ParseURI(r.Result)
		c.Assert(err, jc.ErrorIsNil)
	}
}

func (s *SecretsManagerSuite) TestCreateSecrets(c *gc.C) {
	defer s.setup(c).Finish()

	p := state.CreateSecretParams{
		Version: secrets.Version,
		Owner:   names.NewApplicationTag("mariadb"),
		UpdateSecretParams: state.UpdateSecretParams{
			LeaderToken:    s.token,
			RotatePolicy:   ptr(coresecrets.RotateDaily),
			NextRotateTime: ptr(s.clock.Now().AddDate(0, 0, 1)),
			ExpireTime:     ptr(s.clock.Now()),
			Description:    ptr("my secret"),
			Label:          ptr("foobar"),
			Params:         map[string]interface{}{"param": 1},
			Data:           map[string]string{"foo": "bar"},
		},
	}
	var gotURI *coresecrets.URI
	s.leadership.EXPECT().LeadershipCheck("mariadb", "mariadb/0").Return(s.token)
	s.token.EXPECT().Check().Return(nil)
	s.secretsState.EXPECT().CreateSecret(gomock.Any(), p).DoAndReturn(
		func(uri *coresecrets.URI, p state.CreateSecretParams) (*coresecrets.SecretMetadata, error) {
			ownerTag := names.NewApplicationTag("mariadb")
			s.secretsConsumer.EXPECT().GrantSecretAccess(uri, state.SecretAccessParams{
				LeaderToken: s.token,
				Scope:       ownerTag,
				Subject:     ownerTag,
				Role:        coresecrets.RoleManage,
			}).Return(nil)
			gotURI = uri
			md := &coresecrets.SecretMetadata{
				URI:            uri,
				LatestRevision: 1,
			}
			return md, nil
		},
	)

	results, err := s.facade.CreateSecrets(params.CreateSecretArgs{
		Args: []params.CreateSecretArg{{
			OwnerTag: "application-mariadb",
			UpsertSecretArg: params.UpsertSecretArg{
				RotatePolicy: ptr(coresecrets.RotateDaily),
				ExpireTime:   ptr(s.clock.Now()),
				Description:  ptr("my secret"),
				Label:        ptr("foobar"),
				Params:       map[string]interface{}{"param": 1},
				Content:      params.SecretContentParams{Data: map[string]string{"foo": "bar"}},
			},
		}, {
			UpsertSecretArg: params.UpsertSecretArg{
				//Content: params.SecretContentParams{},
			},
		}, {
			OwnerTag: "application-mysql",
			UpsertSecretArg: params.UpsertSecretArg{
				Content: params.SecretContentParams{Data: map[string]string{"foo": "bar"}},
			},
		}},
	})
	c.Assert(err, jc.ErrorIsNil)
	c.Assert(results, jc.DeepEquals, params.StringResults{
		Results: []params.StringResult{{
			Result: gotURI.String(),
		}, {
			Error: &params.Error{Message: `empty secret value not valid`, Code: params.CodeNotValid},
		}, {
			Error: &params.Error{Message: `permission denied`, Code: params.CodeUnauthorized},
		}},
	})
}

func (s *SecretsManagerSuite) TestCreateSecretDuplicateLabel(c *gc.C) {
	defer s.setup(c).Finish()

	p := state.CreateSecretParams{
		Version: secrets.Version,
		Owner:   names.NewApplicationTag("mariadb"),
		UpdateSecretParams: state.UpdateSecretParams{
			LeaderToken: s.token,
			Label:       ptr("foobar"),
			Data:        map[string]string{"foo": "bar"},
		},
	}
	s.leadership.EXPECT().LeadershipCheck("mariadb", "mariadb/0").Return(s.token)
	s.token.EXPECT().Check().Return(nil)
	s.secretsState.EXPECT().CreateSecret(gomock.Any(), p).Return(
		nil, fmt.Errorf("dup label %w", state.LabelExists),
	)

	results, err := s.facade.CreateSecrets(params.CreateSecretArgs{
		Args: []params.CreateSecretArg{{
			OwnerTag: "application-mariadb",
			UpsertSecretArg: params.UpsertSecretArg{
				Label:   ptr("foobar"),
				Content: params.SecretContentParams{Data: map[string]string{"foo": "bar"}},
			},
		}},
	})
	c.Assert(err, jc.ErrorIsNil)
	c.Assert(results, jc.DeepEquals, params.StringResults{
		Results: []params.StringResult{{
			Error: &params.Error{Message: `secret with label "foobar" already exists`, Code: params.CodeAlreadyExists},
		}},
	})
}

func (s *SecretsManagerSuite) TestUpdateSecrets(c *gc.C) {
	defer s.setup(c).Finish()

	p := state.UpdateSecretParams{
		LeaderToken:    s.token,
		RotatePolicy:   ptr(coresecrets.RotateDaily),
		NextRotateTime: ptr(s.clock.Now().AddDate(0, 0, 1)),
		ExpireTime:     ptr(s.clock.Now()),
		Description:    ptr("my secret"),
		Label:          ptr("foobar"),
		Params:         map[string]interface{}{"param": 1},
		Data:           map[string]string{"foo": "bar"},
	}
	pWithBackendId := p
	p.ValueRef = &coresecrets.ValueRef{
		BackendID:  "backend-id",
		RevisionID: "rev-id",
	}
	p.Data = nil
	uri := coresecrets.NewURI()
	expectURI := *uri
	s.secretsState.EXPECT().GetSecret(&expectURI).Return(&coresecrets.SecretMetadata{}, nil).Times(2)
	s.secretsState.EXPECT().UpdateSecret(&expectURI, p).DoAndReturn(
		func(uri *coresecrets.URI, p state.UpdateSecretParams) (*coresecrets.SecretMetadata, error) {
			md := &coresecrets.SecretMetadata{
				URI:            uri,
				LatestRevision: 2,
			}
			return md, nil
		},
	)
	s.secretsState.EXPECT().UpdateSecret(&expectURI, pWithBackendId).DoAndReturn(
		func(uri *coresecrets.URI, p state.UpdateSecretParams) (*coresecrets.SecretMetadata, error) {
			md := &coresecrets.SecretMetadata{
				URI:            uri,
				LatestRevision: 3,
			}
			return md, nil
		},
	)
	s.leadership.EXPECT().LeadershipCheck("mariadb", "mariadb/0").Return(s.token).Times(2)
	s.token.EXPECT().Check().Return(nil).Times(2)
	s.expectSecretAccessQuery(4)

	results, err := s.facade.UpdateSecrets(params.UpdateSecretArgs{
		Args: []params.UpdateSecretArg{{
			URI: uri.String(),
			UpsertSecretArg: params.UpsertSecretArg{
				RotatePolicy: ptr(coresecrets.RotateDaily),
				ExpireTime:   ptr(s.clock.Now()),
				Description:  ptr("my secret"),
				Label:        ptr("foobar"),
				Params:       map[string]interface{}{"param": 1},
				Content:      params.SecretContentParams{Data: map[string]string{"foo": "bar"}},
			},
		}, {
			URI: uri.String(),
			UpsertSecretArg: params.UpsertSecretArg{
				RotatePolicy: ptr(coresecrets.RotateDaily),
				ExpireTime:   ptr(s.clock.Now()),
				Description:  ptr("my secret"),
				Label:        ptr("foobar"),
				Params:       map[string]interface{}{"param": 1},
				Content: params.SecretContentParams{ValueRef: &params.SecretValueRef{
					BackendID:  "backend-id",
					RevisionID: "rev-id",
				}},
			},
		}, {
			URI: uri.String(),
		}},
	})
	c.Assert(err, jc.ErrorIsNil)
	c.Assert(results, jc.DeepEquals, params.ErrorResults{
		Results: []params.ErrorResult{{}, {}, {
			Error: &params.Error{Message: `at least one attribute to update must be specified`},
		}},
	})
}

func (s *SecretsManagerSuite) TestUpdateSecretDuplicateLabel(c *gc.C) {
	defer s.setup(c).Finish()

	p := state.UpdateSecretParams{
		LeaderToken: s.token,
		Label:       ptr("foobar"),
	}
	uri := coresecrets.NewURI()
	expectURI := *uri
	s.secretsState.EXPECT().GetSecret(&expectURI).Return(&coresecrets.SecretMetadata{}, nil)
	s.secretsState.EXPECT().UpdateSecret(&expectURI, p).Return(
		nil, fmt.Errorf("dup label %w", state.LabelExists),
	)
	s.leadership.EXPECT().LeadershipCheck("mariadb", "mariadb/0").Return(s.token)
	s.token.EXPECT().Check().Return(nil)
	s.expectSecretAccessQuery(2)

	results, err := s.facade.UpdateSecrets(params.UpdateSecretArgs{
		Args: []params.UpdateSecretArg{{
			URI: uri.String(),
			UpsertSecretArg: params.UpsertSecretArg{
				Label: ptr("foobar"),
			},
		}},
	})
	c.Assert(err, jc.ErrorIsNil)
	c.Assert(results, jc.DeepEquals, params.ErrorResults{
		Results: []params.ErrorResult{{
			Error: &params.Error{Message: `secret with label "foobar" already exists`, Code: params.CodeAlreadyExists},
		}},
	})
}

func (s *SecretsManagerSuite) TestRemoveSecrets(c *gc.C) {
	defer s.setup(c).Finish()

	uri := coresecrets.NewURI()
	expectURI := *uri
	s.secretsState.EXPECT().DeleteSecret(&expectURI, []int{666}).Return([]coresecrets.ValueRef{{
		BackendID:  "backend-id",
		RevisionID: "rev-666",
	}}, nil)
	s.leadership.EXPECT().LeadershipCheck("mariadb", "mariadb/0").Return(s.token)
	s.token.EXPECT().Check().Return(nil)
	s.expectSecretAccessQuery(2)
	cfg := &provider.ModelBackendConfig{
		ControllerUUID: coretesting.ControllerTag.Id(),
		ModelUUID:      coretesting.ModelTag.Id(),
		ModelName:      "fred",
		BackendConfig: provider.BackendConfig{
			BackendType: "some-backend",
			Config:      map[string]interface{}{"foo": "admin"},
		},
	}
	s.provider.EXPECT().CleanupSecrets(
		cfg, names.NewUnitTag("mariadb/0"),
		provider.SecretRevisions{uri.ID: set.NewStrings("rev-666")},
	).Return(nil)

	results, err := s.facade.RemoveSecrets(params.DeleteSecretArgs{
		Args: []params.DeleteSecretArg{{
			URI:       expectURI.String(),
			Revisions: []int{666},
		}},
	})
	c.Assert(err, jc.ErrorIsNil)
	c.Assert(results, jc.DeepEquals, params.ErrorResults{
		Results: []params.ErrorResult{{}},
	})
}

func (s *SecretsManagerSuite) TestRemoveSecretRevision(c *gc.C) {
	defer s.setup(c).Finish()

	uri := coresecrets.NewURI()
	expectURI := *uri
	s.secretsState.EXPECT().DeleteSecret(&expectURI, []int{666}).Return(nil, nil)
	s.leadership.EXPECT().LeadershipCheck("mariadb", "mariadb/0").Return(s.token)
	s.token.EXPECT().Check().Return(nil)
	s.expectSecretAccessQuery(2)

	results, err := s.facade.RemoveSecrets(params.DeleteSecretArgs{
		Args: []params.DeleteSecretArg{{
			URI:       expectURI.String(),
			Revisions: []int{666},
		}},
	})
	c.Assert(err, jc.ErrorIsNil)
	c.Assert(results, jc.DeepEquals, params.ErrorResults{
		Results: []params.ErrorResult{{}},
	})
}

func (s *SecretsManagerSuite) TestGetConsumerSecretsRevisionInfoHavingConsumerLabel(c *gc.C) {
	defer s.setup(c).Finish()

	s.expectSecretAccessQuery(1)
	uri := coresecrets.NewURI()
	s.secretsConsumer.EXPECT().GetSecretConsumer(uri, names.NewApplicationTag("mariadb")).Return(
		&coresecrets.SecretConsumerMetadata{
			LatestRevision: 666,
			Label:          "label",
		}, nil)

	results, err := s.facade.GetConsumerSecretsRevisionInfo(params.GetSecretConsumerInfoArgs{
		ConsumerTag: "application-mariadb",
		URIs:        []string{uri.String()},
	})
	c.Assert(err, jc.ErrorIsNil)
	c.Assert(results, jc.DeepEquals, params.SecretConsumerInfoResults{
		Results: []params.SecretConsumerInfoResult{{
			Label:    "label",
			Revision: 666,
		}},
	})
}

<<<<<<< HEAD
func (s *SecretsManagerSuite) TestGetConsumerRemoteSecretsRevisionInfo(c *gc.C) {
	defer s.setup(c).Finish()

	uri := coresecrets.NewURI().WithSource("deadbeef-1bad-500d-9000-4b1d0d06f00d")
	s.secretsConsumer.EXPECT().GetSecretConsumer(uri, names.NewApplicationTag("mariadb")).Return(
		&coresecrets.SecretConsumerMetadata{
			LatestRevision: 666,
			Label:          "label",
		}, nil)
=======
func (s *SecretsManagerSuite) TestGetConsumerSecretsRevisionInfoHavingNoConsumerLabel(c *gc.C) {
	defer s.setup(c).Finish()

	s.expectSecretAccessQuery(1)
	uri := coresecrets.NewURI()
	s.secretsConsumer.EXPECT().GetSecretConsumer(uri, names.NewApplicationTag("mariadb")).Return(
		&coresecrets.SecretConsumerMetadata{
			LatestRevision: 666,
		}, nil)
	s.secretsState.EXPECT().ListSecrets(
		state.SecretsFilter{
			OwnerTags: []names.Tag{names.NewUnitTag("mariadb/0"), names.NewApplicationTag("mariadb")},
		}).Return(nil, nil)
>>>>>>> 1a9b9afb

	results, err := s.facade.GetConsumerSecretsRevisionInfo(params.GetSecretConsumerInfoArgs{
		ConsumerTag: "application-mariadb",
		URIs:        []string{uri.String()},
	})
	c.Assert(err, jc.ErrorIsNil)
	c.Assert(results, jc.DeepEquals, params.SecretConsumerInfoResults{
		Results: []params.SecretConsumerInfoResult{{
<<<<<<< HEAD
			Label:    "label",
=======
			Revision: 666,
		}},
	})
}

func (s *SecretsManagerSuite) TestGetConsumerSecretsRevisionInfoForPeerUnitsAccessingAppOwnedSecrets(c *gc.C) {
	defer s.setup(c).Finish()

	s.expectSecretAccessQuery(1)
	uri := coresecrets.NewURI()
	s.secretsConsumer.EXPECT().GetSecretConsumer(uri, names.NewApplicationTag("mariadb")).Return(
		&coresecrets.SecretConsumerMetadata{
			LatestRevision: 666,
		}, nil)
	s.secretsState.EXPECT().ListSecrets(
		state.SecretsFilter{
			OwnerTags: []names.Tag{names.NewUnitTag("mariadb/0"), names.NewApplicationTag("mariadb")},
		}).Return([]*coresecrets.SecretMetadata{{
		URI:      uri,
		OwnerTag: "application-mariadb",
		Label:    "owner-label",
	}}, nil)

	results, err := s.facade.GetConsumerSecretsRevisionInfo(params.GetSecretConsumerInfoArgs{
		ConsumerTag: "application-mariadb",
		URIs:        []string{uri.String()},
	})
	c.Assert(err, jc.ErrorIsNil)
	c.Assert(results, jc.DeepEquals, params.SecretConsumerInfoResults{
		Results: []params.SecretConsumerInfoResult{{
			Label:    "owner-label",
>>>>>>> 1a9b9afb
			Revision: 666,
		}},
	})
}

func (s *SecretsManagerSuite) TestGetSecretMetadata(c *gc.C) {
	defer s.setup(c).Finish()

	s.leadership.EXPECT().LeadershipCheck("mariadb", "mariadb/0").Return(s.token)
	s.token.EXPECT().Check().Return(nil)

	now := time.Now()
	uri := coresecrets.NewURI()
	s.secretsState.EXPECT().ListSecrets(
		state.SecretsFilter{
			OwnerTags: []names.Tag{names.NewUnitTag("mariadb/0"), names.NewApplicationTag("mariadb")},
		}).Return([]*coresecrets.SecretMetadata{{
		URI:              uri,
		OwnerTag:         "application-mariadb",
		Description:      "description",
		Label:            "label",
		RotatePolicy:     coresecrets.RotateHourly,
		LatestRevision:   666,
		LatestExpireTime: &now,
		NextRotateTime:   &now,
	}}, nil)
	s.secretsState.EXPECT().ListSecretRevisions(uri).Return([]*coresecrets.SecretRevisionMetadata{{
		Revision: 666,
		ValueRef: &coresecrets.ValueRef{
			BackendID:  "backend-id",
			RevisionID: "rev-id",
		},
	}, {
		Revision: 667,
	}}, nil)

	results, err := s.facade.GetSecretMetadata()
	c.Assert(err, jc.ErrorIsNil)
	c.Assert(results, jc.DeepEquals, params.ListSecretResults{
		Results: []params.ListSecretResult{{
			URI:              uri.String(),
			OwnerTag:         "application-mariadb",
			Description:      "description",
			Label:            "label",
			RotatePolicy:     coresecrets.RotateHourly.String(),
			LatestRevision:   666,
			LatestExpireTime: &now,
			NextRotateTime:   &now,
			Revisions: []params.SecretRevision{{
				Revision: 666,
				ValueRef: &params.SecretValueRef{
					BackendID:  "backend-id",
					RevisionID: "rev-id",
				},
			}, {
				Revision: 667,
			}},
		}},
	})
}

func (s *SecretsManagerSuite) TestGetSecretContentInvalidArg(c *gc.C) {
	defer s.setup(c).Finish()

	results, err := s.facade.GetSecretContentInfo(params.GetSecretContentArgs{
		Args: []params.GetSecretContentArg{{}},
	})
	c.Assert(err, jc.ErrorIsNil)
	c.Assert(results.Results[0].Error, gc.ErrorMatches, `both uri and label are empty`)
}

func (s *SecretsManagerSuite) TestGetSecretContentForOwnerSecretURIArg(c *gc.C) {
	defer s.setup(c).Finish()

	data := map[string]string{"foo": "bar"}
	val := coresecrets.NewSecretValue(data)
	uri := coresecrets.NewURI()
	s.secretsState.EXPECT().ListSecrets(state.SecretsFilter{
		OwnerTags: []names.Tag{
			names.NewUnitTag("mariadb/0"),
			names.NewApplicationTag("mariadb"),
		},
	}).Return([]*coresecrets.SecretMetadata{
		{
			URI:            uri,
			LatestRevision: 668,
			OwnerTag:       s.authTag.String(),
		},
	}, nil)
	s.secretsState.EXPECT().GetSecretValue(uri, 668).Return(
		val, nil, nil,
	)

	results, err := s.facade.GetSecretContentInfo(params.GetSecretContentArgs{
		Args: []params.GetSecretContentArg{
			{URI: uri.String()},
		},
	})
	c.Assert(err, jc.ErrorIsNil)
	c.Assert(results, jc.DeepEquals, params.SecretContentResults{
		Results: []params.SecretContentResult{{
			Content: params.SecretContentParams{Data: data},
		}},
	})
}

func (s *SecretsManagerSuite) TestGetSecretContentForOwnerSecretLabelArg(c *gc.C) {
	defer s.setup(c).Finish()

	data := map[string]string{"foo": "bar"}
	val := coresecrets.NewSecretValue(data)
	uri := coresecrets.NewURI()
	s.secretsState.EXPECT().ListSecrets(state.SecretsFilter{
		OwnerTags: []names.Tag{
			names.NewUnitTag("mariadb/0"),
			names.NewApplicationTag("mariadb"),
		},
	}).Return([]*coresecrets.SecretMetadata{
		{
			URI:            uri,
			LatestRevision: 668,
			Label:          "foo",
			OwnerTag:       s.authTag.String(),
		},
	}, nil)
	s.secretsState.EXPECT().GetSecretValue(uri, 668).Return(
		val, nil, nil,
	)

	results, err := s.facade.GetSecretContentInfo(params.GetSecretContentArgs{
		Args: []params.GetSecretContentArg{
			{Label: "foo"},
		},
	})
	c.Assert(err, jc.ErrorIsNil)
	c.Assert(results, jc.DeepEquals, params.SecretContentResults{
		Results: []params.SecretContentResult{{
			Content: params.SecretContentParams{Data: data},
		}},
	})
}

func (s *SecretsManagerSuite) TestGetSecretContentForUnitAccessApplicationOwnedSecret(c *gc.C) {
	defer s.setup(c).Finish()

	data := map[string]string{"foo": "bar"}
	val := coresecrets.NewSecretValue(data)
	uri := coresecrets.NewURI()
	s.secretsState.EXPECT().ListSecrets(state.SecretsFilter{
		OwnerTags: []names.Tag{
			names.NewUnitTag("mariadb/0"),
			names.NewApplicationTag("mariadb"),
		},
	}).Return([]*coresecrets.SecretMetadata{
		{
			URI:            uri,
			LatestRevision: 668,
			Label:          "foo",
			OwnerTag:       names.NewApplicationTag("mariadb").String(),
		},
	}, nil)

	s.secretsConsumer.EXPECT().GetSecretConsumer(uri, s.authTag).
		Return(nil, errors.NotFoundf("secret consumer"))
	s.secretsConsumer.EXPECT().SaveSecretConsumer(
		uri, names.NewUnitTag("mariadb/0"), &coresecrets.SecretConsumerMetadata{}).Return(nil)

	s.secretsState.EXPECT().GetSecretValue(uri, 668).Return(
		val, nil, nil,
	)

	results, err := s.facade.GetSecretContentInfo(params.GetSecretContentArgs{
		Args: []params.GetSecretContentArg{
			{Label: "foo"},
		},
	})
	c.Assert(err, jc.ErrorIsNil)
	c.Assert(results, jc.DeepEquals, params.SecretContentResults{
		Results: []params.SecretContentResult{{
			Content: params.SecretContentParams{Data: data},
		}},
	})
}

func (s *SecretsManagerSuite) assertGetSecretContentConsumer(c *gc.C, isUnitAgent bool) {
	s.authTag = names.NewApplicationTag("mariadb")
	filter := state.SecretsFilter{
		OwnerTags: []names.Tag{s.authTag},
	}
	if isUnitAgent {
		s.authTag = names.NewUnitTag("mariadb/0")
		filter = state.SecretsFilter{
			OwnerTags: []names.Tag{
				names.NewUnitTag("mariadb/0"),
				names.NewApplicationTag("mariadb"),
			},
		}
	}

	defer s.setup(c).Finish()

	data := map[string]string{"foo": "bar"}
	val := coresecrets.NewSecretValue(data)
	uri := coresecrets.NewURI()
	s.expectSecretAccessQuery(1)

	s.secretsState.EXPECT().ListSecrets(filter).Return([]*coresecrets.SecretMetadata{}, nil)

	s.secretsConsumer.EXPECT().GetSecretConsumer(uri, s.authTag).
		Return(&coresecrets.SecretConsumerMetadata{CurrentRevision: 666}, nil)
	s.secretsState.EXPECT().GetSecretValue(uri, 666).Return(
		val, nil, nil,
	)

	results, err := s.facade.GetSecretContentInfo(params.GetSecretContentArgs{
		Args: []params.GetSecretContentArg{
			{URI: uri.String()},
		},
	})
	c.Assert(err, jc.ErrorIsNil)
	c.Assert(results, jc.DeepEquals, params.SecretContentResults{
		Results: []params.SecretContentResult{{
			Content: params.SecretContentParams{Data: data},
		}},
	})
}

func (s *SecretsManagerSuite) TestGetSecretContentConsumerUnitAgent(c *gc.C) {
	s.assertGetSecretContentConsumer(c, true)
}

func (s *SecretsManagerSuite) TestGetSecretContentConsumerApplicationAgent(c *gc.C) {
	s.assertGetSecretContentConsumer(c, false)
}

func (s *SecretsManagerSuite) TestGetSecretContentConsumerLabelOnly(c *gc.C) {
	defer s.setup(c).Finish()

	s.expectgetAppOwnedOrUnitOwnedSecretMetadataNotFound()

	data := map[string]string{"foo": "bar"}
	val := coresecrets.NewSecretValue(data)
	uri := coresecrets.NewURI()
	s.expectSecretAccessQuery(1)

	s.secretsConsumer.EXPECT().GetURIByConsumerLabel("label", names.NewUnitTag("mariadb/0")).Return(uri, nil)
	s.secretsConsumer.EXPECT().GetSecretConsumer(uri, names.NewUnitTag("mariadb/0")).
		Return(&coresecrets.SecretConsumerMetadata{CurrentRevision: 666}, nil)
	s.secretsState.EXPECT().GetSecretValue(uri, 666).Return(
		val, nil, nil,
	)

	results, err := s.facade.GetSecretContentInfo(params.GetSecretContentArgs{
		Args: []params.GetSecretContentArg{
			{Label: "label"},
		},
	})
	c.Assert(err, jc.ErrorIsNil)
	c.Assert(results, jc.DeepEquals, params.SecretContentResults{
		Results: []params.SecretContentResult{{
			Content: params.SecretContentParams{Data: data},
		}},
	})
}

func (s *SecretsManagerSuite) expectgetAppOwnedOrUnitOwnedSecretMetadataNotFound() {
	s.secretsState.EXPECT().ListSecrets(state.SecretsFilter{
		OwnerTags: []names.Tag{
			names.NewUnitTag("mariadb/0"),
			names.NewApplicationTag("mariadb"),
		},
	}).Return([]*coresecrets.SecretMetadata{}, nil)
}

func (s *SecretsManagerSuite) TestGetSecretContentConsumerFirstTime(c *gc.C) {
	defer s.setup(c).Finish()

	data := map[string]string{"foo": "bar"}
	val := coresecrets.NewSecretValue(data)
	uri := coresecrets.NewURI()
	s.expectSecretAccessQuery(1)

	s.expectgetAppOwnedOrUnitOwnedSecretMetadataNotFound()
	s.secretsConsumer.EXPECT().GetSecretConsumer(uri, names.NewUnitTag("mariadb/0")).
		Return(nil, errors.NotFoundf("secret"))
	s.secretsState.EXPECT().GetSecret(uri).Return(&coresecrets.SecretMetadata{LatestRevision: 668}, nil)
	s.secretsConsumer.EXPECT().SaveSecretConsumer(
		uri, names.NewUnitTag("mariadb/0"), &coresecrets.SecretConsumerMetadata{
			Label:           "label",
			CurrentRevision: 668,
			LatestRevision:  668,
		}).Return(nil)

	s.secretsState.EXPECT().GetSecretValue(uri, 668).Return(
		val, nil, nil,
	)

	results, err := s.facade.GetSecretContentInfo(params.GetSecretContentArgs{
		Args: []params.GetSecretContentArg{
			{URI: uri.String(), Label: "label"},
		},
	})
	c.Assert(err, jc.ErrorIsNil)
	c.Assert(results, jc.DeepEquals, params.SecretContentResults{
		Results: []params.SecretContentResult{{
			Content: params.SecretContentParams{Data: data},
		}},
	})
}

func (s *SecretsManagerSuite) TestGetSecretContentConsumerUpdateLabel(c *gc.C) {
	defer s.setup(c).Finish()

	data := map[string]string{"foo": "bar"}
	val := coresecrets.NewSecretValue(data)
	uri := coresecrets.NewURI()
	s.expectSecretAccessQuery(1)

	s.expectgetAppOwnedOrUnitOwnedSecretMetadataNotFound()
	s.secretsConsumer.EXPECT().GetSecretConsumer(uri, names.NewUnitTag("mariadb/0")).Return(
		&coresecrets.SecretConsumerMetadata{
			Label:           "old-label",
			CurrentRevision: 668,
			LatestRevision:  668,
		}, nil,
	)
	s.secretsConsumer.EXPECT().SaveSecretConsumer(
		uri, names.NewUnitTag("mariadb/0"), &coresecrets.SecretConsumerMetadata{
			Label:           "new-label",
			CurrentRevision: 668,
			LatestRevision:  668,
		}).Return(nil)

	s.secretsState.EXPECT().GetSecretValue(uri, 668).Return(
		val, nil, nil,
	)

	results, err := s.facade.GetSecretContentInfo(params.GetSecretContentArgs{
		Args: []params.GetSecretContentArg{
			{URI: uri.String(), Label: "new-label"},
		},
	})
	c.Assert(err, jc.ErrorIsNil)
	c.Assert(results, jc.DeepEquals, params.SecretContentResults{
		Results: []params.SecretContentResult{{
			Content: params.SecretContentParams{Data: data},
		}},
	})
}

func (s *SecretsManagerSuite) TestGetSecretContentConsumerFirstTimeUsingLabelFailed(c *gc.C) {
	defer s.setup(c).Finish()

	s.expectgetAppOwnedOrUnitOwnedSecretMetadataNotFound()
	s.secretsConsumer.EXPECT().GetURIByConsumerLabel("label-1", names.NewUnitTag("mariadb/0")).Return(nil, errors.NotFoundf("secret"))

	results, err := s.facade.GetSecretContentInfo(params.GetSecretContentArgs{
		Args: []params.GetSecretContentArg{
			{Label: "label-1"},
		},
	})
	c.Assert(err, jc.ErrorIsNil)
	c.Assert(results.Results[0].Error, gc.ErrorMatches, `consumer label "label-1" not found`)
}

func (s *SecretsManagerSuite) TestGetSecretContentConsumerUpdateArg(c *gc.C) {
	defer s.setup(c).Finish()

	data := map[string]string{"foo": "bar"}
	val := coresecrets.NewSecretValue(data)
	uri := coresecrets.NewURI()
	s.expectSecretAccessQuery(1)

	s.expectgetAppOwnedOrUnitOwnedSecretMetadataNotFound()
	s.secretsConsumer.EXPECT().GetSecretConsumer(uri, names.NewUnitTag("mariadb/0")).Return(
		&coresecrets.SecretConsumerMetadata{CurrentRevision: 666, LatestRevision: 668}, nil,
	)
	s.secretsState.EXPECT().GetSecret(uri).Return(&coresecrets.SecretMetadata{LatestRevision: 668}, nil)
	s.secretsConsumer.EXPECT().SaveSecretConsumer(
		uri, names.NewUnitTag("mariadb/0"), &coresecrets.SecretConsumerMetadata{
			Label:           "label",
			CurrentRevision: 668,
			LatestRevision:  668,
		}).Return(nil)

	s.secretsState.EXPECT().GetSecretValue(uri, 668).Return(
		val, nil, nil,
	)

	results, err := s.facade.GetSecretContentInfo(params.GetSecretContentArgs{
		Args: []params.GetSecretContentArg{
			{URI: uri.String(), Label: "label", Refresh: true},
		},
	})
	c.Assert(err, jc.ErrorIsNil)
	c.Assert(results, jc.DeepEquals, params.SecretContentResults{
		Results: []params.SecretContentResult{{
			Content: params.SecretContentParams{Data: data},
		}},
	})
}

func (s *SecretsManagerSuite) TestGetSecretContentConsumerPeekArg(c *gc.C) {
	defer s.setup(c).Finish()

	data := map[string]string{"foo": "bar"}
	val := coresecrets.NewSecretValue(data)
	uri := coresecrets.NewURI()
	s.expectSecretAccessQuery(1)

	s.expectgetAppOwnedOrUnitOwnedSecretMetadataNotFound()
	s.secretsConsumer.EXPECT().GetSecretConsumer(uri, names.NewUnitTag("mariadb/0")).Return(
		&coresecrets.SecretConsumerMetadata{CurrentRevision: 666, LatestRevision: 668}, nil,
	)
	s.secretsState.EXPECT().GetSecret(uri).Return(&coresecrets.SecretMetadata{LatestRevision: 668}, nil)
	s.secretsState.EXPECT().GetSecretValue(uri, 668).Return(
		val, nil, nil,
	)

	results, err := s.facade.GetSecretContentInfo(params.GetSecretContentArgs{
		Args: []params.GetSecretContentArg{
			{URI: uri.String(), Peek: true},
		},
	})
	c.Assert(err, jc.ErrorIsNil)
	c.Assert(results, jc.DeepEquals, params.SecretContentResults{
		Results: []params.SecretContentResult{{
			Content: params.SecretContentParams{Data: data},
		}},
	})
}

func (s *SecretsManagerSuite) TestGetSecretContentCrossModelExistingConsumerNoRefresh(c *gc.C) {
	ctrl := s.setup(c)
	defer ctrl.Finish()

	anotherUUID := "deadbeef-0bad-0666-8000-4b1d0d06f66d"
	uri := coresecrets.NewURI().WithSource(anotherUUID)

	consumer := names.NewUnitTag("mariadb/0")
	scopeTag := names.NewRelationTag("foo:bar baz:bar")
	mac := apitesting.MustNewMacaroon("id")

	s.remoteClient = mocks.NewMockCrossModelSecretsClient(ctrl)

	s.crossModelState.EXPECT().GetToken(names.NewApplicationTag("mariadb")).Return("token", nil)
	s.secretsConsumer.EXPECT().GetSecretConsumer(uri, consumer).Return(&coresecrets.SecretConsumerMetadata{
		CurrentRevision: 665,
	}, nil)

	s.remoteClient.EXPECT().GetSecretAccessScope(uri, "token", 0).Return("scope-token", nil)
	s.crossModelState.EXPECT().GetRemoteEntity("scope-token").Return(scopeTag, nil)
	s.crossModelState.EXPECT().GetMacaroon(scopeTag).Return(mac, nil)

	s.remoteClient.EXPECT().GetRemoteSecretContentInfo(uri, 665, false, false, "token", 0, macaroon.Slice{mac}).Return(
		&secrets.ContentParams{
			ValueRef: &coresecrets.ValueRef{
				BackendID:  "backend-id",
				RevisionID: "rev-id",
			},
		}, &provider.ModelBackendConfig{
			ControllerUUID: coretesting.ControllerTag.Id(),
			ModelUUID:      coretesting.ModelTag.Id(),
			ModelName:      "fred",
			BackendConfig: provider.BackendConfig{
				BackendType: "vault",
				Config:      map[string]interface{}{"foo": "bar"},
			},
		}, 666, true, nil)

	results, err := s.facade.GetSecretContentInfo(params.GetSecretContentArgs{
		Args: []params.GetSecretContentArg{
			{URI: uri.String()},
		},
	})
	c.Assert(err, jc.ErrorIsNil)
	c.Assert(results, jc.DeepEquals, params.SecretContentResults{
		Results: []params.SecretContentResult{{
			Content: params.SecretContentParams{
				ValueRef: &params.SecretValueRef{
					BackendID:  "backend-id",
					RevisionID: "rev-id",
				},
			},
			BackendConfig: &params.SecretBackendConfigResult{
				ControllerUUID: coretesting.ControllerTag.Id(),
				ModelUUID:      coretesting.ModelTag.Id(),
				ModelName:      "fred",
				Draining:       true,
				Config: params.SecretBackendConfig{
					BackendType: "vault",
					Params:      map[string]interface{}{"foo": "bar"},
				},
			},
		}},
	})
}

func (s *SecretsManagerSuite) TestGetSecretContentCrossModelExistingConsumerNoRefreshUpdateLabel(c *gc.C) {
	ctrl := s.setup(c)
	defer ctrl.Finish()

	anotherUUID := "deadbeef-0bad-0666-8000-4b1d0d06f66d"
	uri := coresecrets.NewURI().WithSource(anotherUUID)

	consumer := names.NewUnitTag("mariadb/0")
	scopeTag := names.NewRelationTag("foo:bar baz:bar")
	mac := apitesting.MustNewMacaroon("id")

	s.remoteClient = mocks.NewMockCrossModelSecretsClient(ctrl)

	s.crossModelState.EXPECT().GetToken(names.NewApplicationTag("mariadb")).Return("token", nil)
	s.secretsConsumer.EXPECT().GetSecretConsumer(uri, consumer).Return(&coresecrets.SecretConsumerMetadata{
		CurrentRevision: 665,
	}, nil)

	s.remoteClient.EXPECT().GetSecretAccessScope(uri, "token", 0).Return("scope-token", nil)
	s.crossModelState.EXPECT().GetRemoteEntity("scope-token").Return(scopeTag, nil)
	s.crossModelState.EXPECT().GetMacaroon(scopeTag).Return(mac, nil)

	s.remoteClient.EXPECT().GetRemoteSecretContentInfo(uri, 665, false, false, "token", 0, macaroon.Slice{mac}).Return(
		&secrets.ContentParams{
			ValueRef: &coresecrets.ValueRef{
				BackendID:  "backend-id",
				RevisionID: "rev-id",
			},
		}, &provider.ModelBackendConfig{
			ControllerUUID: coretesting.ControllerTag.Id(),
			ModelUUID:      coretesting.ModelTag.Id(),
			ModelName:      "fred",
			BackendConfig: provider.BackendConfig{
				BackendType: "vault",
				Config:      map[string]interface{}{"foo": "bar"},
			},
		}, 666, true, nil)

	s.secretsConsumer.EXPECT().SaveSecretConsumer(uri, consumer, &coresecrets.SecretConsumerMetadata{
		Label:           "foo",
		CurrentRevision: 665,
	})

	results, err := s.facade.GetSecretContentInfo(params.GetSecretContentArgs{
		Args: []params.GetSecretContentArg{
			{URI: uri.String(), Label: "foo"},
		},
	})
	c.Assert(err, jc.ErrorIsNil)
	c.Assert(results, jc.DeepEquals, params.SecretContentResults{
		Results: []params.SecretContentResult{{
			Content: params.SecretContentParams{
				ValueRef: &params.SecretValueRef{
					BackendID:  "backend-id",
					RevisionID: "rev-id",
				},
			},
			BackendConfig: &params.SecretBackendConfigResult{
				ControllerUUID: coretesting.ControllerTag.Id(),
				ModelUUID:      coretesting.ModelTag.Id(),
				ModelName:      "fred",
				Draining:       true,
				Config: params.SecretBackendConfig{
					BackendType: "vault",
					Params:      map[string]interface{}{"foo": "bar"},
				},
			},
		}},
	})
}

func (s *SecretsManagerSuite) TestGetSecretContentCrossModelExistingConsumerRefresh(c *gc.C) {
	ctrl := s.setup(c)
	defer ctrl.Finish()

	anotherUUID := "deadbeef-0bad-0666-8000-4b1d0d06f66d"
	uri := coresecrets.NewURI().WithSource(anotherUUID)

	consumer := names.NewUnitTag("mariadb/0")
	scopeTag := names.NewRelationTag("foo:bar baz:bar")
	mac := apitesting.MustNewMacaroon("id")

	s.remoteClient = mocks.NewMockCrossModelSecretsClient(ctrl)

	s.crossModelState.EXPECT().GetToken(names.NewApplicationTag("mariadb")).Return("token", nil)
	s.secretsConsumer.EXPECT().GetSecretConsumer(uri, consumer).Return(&coresecrets.SecretConsumerMetadata{
		CurrentRevision: 665,
	}, nil)

	s.remoteClient.EXPECT().GetSecretAccessScope(uri, "token", 0).Return("scope-token", nil)
	s.crossModelState.EXPECT().GetRemoteEntity("scope-token").Return(scopeTag, nil)
	s.crossModelState.EXPECT().GetMacaroon(scopeTag).Return(mac, nil)

	s.remoteClient.EXPECT().GetRemoteSecretContentInfo(uri, 665, true, false, "token", 0, macaroon.Slice{mac}).Return(
		&secrets.ContentParams{
			ValueRef: &coresecrets.ValueRef{
				BackendID:  "backend-id",
				RevisionID: "rev-id",
			},
		}, &provider.ModelBackendConfig{
			ControllerUUID: coretesting.ControllerTag.Id(),
			ModelUUID:      coretesting.ModelTag.Id(),
			ModelName:      "fred",
			BackendConfig: provider.BackendConfig{
				BackendType: "vault",
				Config:      map[string]interface{}{"foo": "bar"},
			},
		}, 666, true, nil)

	s.secretsConsumer.EXPECT().SaveSecretConsumer(uri, consumer, &coresecrets.SecretConsumerMetadata{
		LatestRevision:  666,
		CurrentRevision: 666,
	})

	results, err := s.facade.GetSecretContentInfo(params.GetSecretContentArgs{
		Args: []params.GetSecretContentArg{
			{URI: uri.String(), Refresh: true},
		},
	})
	c.Assert(err, jc.ErrorIsNil)
	c.Assert(results, jc.DeepEquals, params.SecretContentResults{
		Results: []params.SecretContentResult{{
			Content: params.SecretContentParams{
				ValueRef: &params.SecretValueRef{
					BackendID:  "backend-id",
					RevisionID: "rev-id",
				},
			},
			BackendConfig: &params.SecretBackendConfigResult{
				ControllerUUID: coretesting.ControllerTag.Id(),
				ModelUUID:      coretesting.ModelTag.Id(),
				ModelName:      "fred",
				Draining:       true,
				Config: params.SecretBackendConfig{
					BackendType: "vault",
					Params:      map[string]interface{}{"foo": "bar"},
				},
			},
		}},
	})
}

func (s *SecretsManagerSuite) TestGetSecretContentCrossModelNewConsumer(c *gc.C) {
	ctrl := s.setup(c)
	defer ctrl.Finish()

	anotherUUID := "deadbeef-0bad-0666-8000-4b1d0d06f66d"
	uri := coresecrets.NewURI().WithSource(anotherUUID)

	consumer := names.NewUnitTag("mariadb/0")
	scopeTag := names.NewRelationTag("foo:bar baz:bar")
	mac := apitesting.MustNewMacaroon("id")

	s.remoteClient = mocks.NewMockCrossModelSecretsClient(ctrl)

	s.crossModelState.EXPECT().GetToken(names.NewApplicationTag("mariadb")).Return("token", nil)
	s.secretsConsumer.EXPECT().GetSecretConsumer(uri, consumer).Return(nil, errors.NotFoundf(""))

	s.remoteClient.EXPECT().GetSecretAccessScope(uri, "token", 0).Return("scope-token", nil)
	s.crossModelState.EXPECT().GetRemoteEntity("scope-token").Return(scopeTag, nil)
	s.crossModelState.EXPECT().GetMacaroon(scopeTag).Return(mac, nil)

	s.remoteClient.EXPECT().GetRemoteSecretContentInfo(uri, 0, true, false, "token", 0, macaroon.Slice{mac}).Return(
		&secrets.ContentParams{
			ValueRef: &coresecrets.ValueRef{
				BackendID:  "backend-id",
				RevisionID: "rev-id",
			},
		}, &provider.ModelBackendConfig{
			ControllerUUID: coretesting.ControllerTag.Id(),
			ModelUUID:      coretesting.ModelTag.Id(),
			ModelName:      "fred",
			BackendConfig: provider.BackendConfig{
				BackendType: "vault",
				Config:      map[string]interface{}{"foo": "bar"},
			},
		}, 666, true, nil)

	s.secretsConsumer.EXPECT().SaveSecretConsumer(uri, consumer, &coresecrets.SecretConsumerMetadata{
		LatestRevision:  666,
		CurrentRevision: 666,
	})

	results, err := s.facade.GetSecretContentInfo(params.GetSecretContentArgs{
		Args: []params.GetSecretContentArg{
			{URI: uri.String(), Refresh: true},
		},
	})
	c.Assert(err, jc.ErrorIsNil)
	c.Assert(results, jc.DeepEquals, params.SecretContentResults{
		Results: []params.SecretContentResult{{
			Content: params.SecretContentParams{
				ValueRef: &params.SecretValueRef{
					BackendID:  "backend-id",
					RevisionID: "rev-id",
				},
			},
			BackendConfig: &params.SecretBackendConfigResult{
				ControllerUUID: coretesting.ControllerTag.Id(),
				ModelUUID:      coretesting.ModelTag.Id(),
				ModelName:      "fred",
				Draining:       true,
				Config: params.SecretBackendConfig{
					BackendType: "vault",
					Params:      map[string]interface{}{"foo": "bar"},
				},
			},
		}},
	})
}

func (s *SecretsManagerSuite) TestWatchConsumedSecretsChanges(c *gc.C) {
	defer s.setup(c).Finish()

	s.secretsConsumer.EXPECT().WatchConsumedSecretsChanges(names.NewUnitTag("mariadb/0")).Return(
		s.secretsWatcher, nil,
	)
	s.resources.EXPECT().Register(s.secretsWatcher).Return("1")

	uri := coresecrets.NewURI()
	watchChan := make(chan []string, 1)
	watchChan <- []string{uri.String()}
	s.secretsWatcher.EXPECT().Changes().Return(watchChan)

	result, err := s.facade.WatchConsumedSecretsChanges(params.Entities{
		Entities: []params.Entity{{
			Tag: "unit-mariadb-0",
		}, {
			Tag: "unit-foo-0",
		}},
	})
	c.Assert(err, jc.ErrorIsNil)
	c.Assert(result, jc.DeepEquals, params.StringsWatchResults{
		Results: []params.StringsWatchResult{{
			StringsWatcherId: "1",
			Changes:          []string{uri.String()},
		}, {
			Error: &params.Error{Code: "unauthorized access", Message: "permission denied"},
		}},
	})
}

func (s *SecretsManagerSuite) TestGetSecretRevisionContentInfo(c *gc.C) {
	defer s.setup(c).Finish()

	uri := coresecrets.NewURI()
	s.secretsConsumer.EXPECT().SecretAccess(uri, s.authTag).Return(coresecrets.RoleManage, nil)
	s.secretsState.EXPECT().GetSecretValue(uri, 666).Return(
		nil, &coresecrets.ValueRef{
			BackendID:  "backend-id",
			RevisionID: "rev-id",
		}, nil,
	)

	results, err := s.facade.GetSecretRevisionContentInfo(params.SecretRevisionArg{
		URI:       uri.String(),
		Revisions: []int{666},
	})
	c.Assert(err, jc.ErrorIsNil)
	c.Assert(results, jc.DeepEquals, params.SecretContentResults{
		Results: []params.SecretContentResult{{
			Content: params.SecretContentParams{
				ValueRef: &params.SecretValueRef{
					BackendID:  "backend-id",
					RevisionID: "rev-id",
				},
			},
			BackendConfig: &params.SecretBackendConfigResult{
				ControllerUUID: coretesting.ControllerTag.Id(),
				ModelUUID:      coretesting.ModelTag.Id(),
				ModelName:      "fred",
				Draining:       false,
				Config: params.SecretBackendConfig{
					BackendType: "some-backend",
					Params:      map[string]interface{}{"foo": "bar"},
				},
			},
		}},
	})
}

func (s *SecretsManagerSuite) TestWatchObsolete(c *gc.C) {
	defer s.setup(c).Finish()

	s.leadership.EXPECT().LeadershipCheck("mariadb", "mariadb/0").Return(s.token)
	s.token.EXPECT().Check().Return(nil)
	s.secretsState.EXPECT().WatchObsolete(
		[]names.Tag{names.NewUnitTag("mariadb/0"), names.NewApplicationTag("mariadb")}).Return(
		s.secretsWatcher, nil,
	)
	s.resources.EXPECT().Register(s.secretsWatcher).Return("1")

	uri := coresecrets.NewURI()
	watchChan := make(chan []string, 1)
	watchChan <- []string{uri.String()}
	s.secretsWatcher.EXPECT().Changes().Return(watchChan)

	result, err := s.facade.WatchObsolete(params.Entities{
		Entities: []params.Entity{{
			Tag: "unit-mariadb-0",
		}, {
			Tag: "application-mariadb",
		}},
	})
	c.Assert(err, jc.ErrorIsNil)
	c.Assert(result, jc.DeepEquals, params.StringsWatchResult{
		StringsWatcherId: "1",
		Changes:          []string{uri.String()},
	})
}

func (s *SecretsManagerSuite) TestWatchSecretsRotationChanges(c *gc.C) {
	defer s.setup(c).Finish()

	s.leadership.EXPECT().LeadershipCheck("mariadb", "mariadb/0").Return(s.token)
	s.token.EXPECT().Check().Return(nil)
	s.secretTriggers.EXPECT().WatchSecretsRotationChanges(
		[]names.Tag{names.NewUnitTag("mariadb/0"), names.NewApplicationTag("mariadb")}).Return(
		s.secretsTriggerWatcher, nil,
	)
	s.resources.EXPECT().Register(s.secretsTriggerWatcher).Return("1")

	next := time.Now().Add(time.Hour)
	uri := coresecrets.NewURI()
	rotateChan := make(chan []corewatcher.SecretTriggerChange, 1)
	rotateChan <- []corewatcher.SecretTriggerChange{{
		URI:             uri,
		NextTriggerTime: next,
	}}
	s.secretsTriggerWatcher.EXPECT().Changes().Return(rotateChan)

	result, err := s.facade.WatchSecretsRotationChanges(params.Entities{
		Entities: []params.Entity{{
			Tag: "unit-mariadb-0",
		}, {
			Tag: "application-mariadb",
		}},
	})
	c.Assert(err, jc.ErrorIsNil)
	c.Assert(result, jc.DeepEquals, params.SecretTriggerWatchResult{
		WatcherId: "1",
		Changes: []params.SecretTriggerChange{{
			URI:             uri.ID,
			NextTriggerTime: next,
		}},
	})
}

func (s *SecretsManagerSuite) TestSecretsRotated(c *gc.C) {
	defer s.setup(c).Finish()

	uri := coresecrets.NewURI()
	nextRotateTime := s.clock.Now().Add(time.Hour)
	s.secretTriggers.EXPECT().SecretRotated(uri, nextRotateTime).Return(errors.New("boom"))
	s.secretsState.EXPECT().GetSecret(uri).Return(&coresecrets.SecretMetadata{
		OwnerTag:       "application-mariadb",
		RotatePolicy:   coresecrets.RotateHourly,
		LatestRevision: 667,
	}, nil)

	result, err := s.facade.SecretsRotated(params.SecretRotatedArgs{
		Args: []params.SecretRotatedArg{{
			URI:              uri.ID,
			OriginalRevision: 666,
		}, {
			URI: "bad",
		}},
	})
	c.Assert(err, jc.ErrorIsNil)
	c.Assert(result, jc.DeepEquals, params.ErrorResults{
		Results: []params.ErrorResult{
			{
				Error: &params.Error{Code: "", Message: `boom`},
			},
			{
				Error: &params.Error{Code: params.CodeNotValid, Message: `secret URI "bad" not valid`},
			},
		},
	})
}

func (s *SecretsManagerSuite) TestSecretsRotatedRetry(c *gc.C) {
	defer s.setup(c).Finish()

	uri := coresecrets.NewURI()
	nextRotateTime := s.clock.Now().Add(coresecrets.RotateRetryDelay)
	s.secretTriggers.EXPECT().SecretRotated(uri, nextRotateTime).Return(errors.New("boom"))
	s.secretsState.EXPECT().GetSecret(uri).Return(&coresecrets.SecretMetadata{
		OwnerTag:       "application-mariadb",
		RotatePolicy:   coresecrets.RotateHourly,
		LatestRevision: 666,
	}, nil)

	result, err := s.facade.SecretsRotated(params.SecretRotatedArgs{
		Args: []params.SecretRotatedArg{{
			URI:              uri.ID,
			OriginalRevision: 666,
		}},
	})
	c.Assert(err, jc.ErrorIsNil)
	c.Assert(result, jc.DeepEquals, params.ErrorResults{
		Results: []params.ErrorResult{
			{
				Error: &params.Error{Code: "", Message: `boom`},
			},
		},
	})
}

func (s *SecretsManagerSuite) TestSecretsRotatedForce(c *gc.C) {
	defer s.setup(c).Finish()

	uri := coresecrets.NewURI()
	nextRotateTime := s.clock.Now().Add(coresecrets.RotateRetryDelay)
	s.secretTriggers.EXPECT().SecretRotated(uri, nextRotateTime).Return(errors.New("boom"))
	s.secretsState.EXPECT().GetSecret(uri).Return(&coresecrets.SecretMetadata{
		OwnerTag:         "application-mariadb",
		RotatePolicy:     coresecrets.RotateHourly,
		LatestExpireTime: ptr(s.clock.Now().Add(50 * time.Minute)),
		LatestRevision:   667,
	}, nil)

	result, err := s.facade.SecretsRotated(params.SecretRotatedArgs{
		Args: []params.SecretRotatedArg{{
			URI:              uri.ID,
			OriginalRevision: 666,
		}},
	})
	c.Assert(err, jc.ErrorIsNil)
	c.Assert(result, jc.DeepEquals, params.ErrorResults{
		Results: []params.ErrorResult{
			{
				Error: &params.Error{Code: "", Message: `boom`},
			},
		},
	})
}

func (s *SecretsManagerSuite) TestSecretsRotatedThenNever(c *gc.C) {
	defer s.setup(c).Finish()

	uri := coresecrets.NewURI()
	s.secretsState.EXPECT().GetSecret(uri).Return(&coresecrets.SecretMetadata{
		OwnerTag:       "application-mariadb",
		RotatePolicy:   coresecrets.RotateNever,
		LatestRevision: 667,
	}, nil)

	result, err := s.facade.SecretsRotated(params.SecretRotatedArgs{
		Args: []params.SecretRotatedArg{{
			URI:              uri.ID,
			OriginalRevision: 666,
		}},
	})
	c.Assert(err, jc.ErrorIsNil)
	c.Assert(result, jc.DeepEquals, params.ErrorResults{
		Results: []params.ErrorResult{{}},
	})
}

func (s *SecretsManagerSuite) TestWatchSecretRevisionsExpiryChanges(c *gc.C) {
	defer s.setup(c).Finish()

	s.leadership.EXPECT().LeadershipCheck("mariadb", "mariadb/0").Return(s.token)
	s.token.EXPECT().Check().Return(nil)
	s.secretTriggers.EXPECT().WatchSecretRevisionsExpiryChanges(
		[]names.Tag{names.NewUnitTag("mariadb/0"), names.NewApplicationTag("mariadb")}).Return(
		s.secretsTriggerWatcher, nil,
	)
	s.resources.EXPECT().Register(s.secretsTriggerWatcher).Return("1")

	next := time.Now().Add(time.Hour)
	uri := coresecrets.NewURI()
	expiryChan := make(chan []corewatcher.SecretTriggerChange, 1)
	expiryChan <- []corewatcher.SecretTriggerChange{{
		URI:             uri,
		Revision:        666,
		NextTriggerTime: next,
	}}
	s.secretsTriggerWatcher.EXPECT().Changes().Return(expiryChan)

	result, err := s.facade.WatchSecretRevisionsExpiryChanges(params.Entities{
		Entities: []params.Entity{{
			Tag: "unit-mariadb-0",
		}, {
			Tag: "application-mariadb",
		}},
	})
	c.Assert(err, jc.ErrorIsNil)
	c.Assert(result, jc.DeepEquals, params.SecretTriggerWatchResult{
		WatcherId: "1",
		Changes: []params.SecretTriggerChange{{
			URI:             uri.ID,
			Revision:        666,
			NextTriggerTime: next,
		}},
	})
}

func (s *SecretsManagerSuite) TestSecretsGrant(c *gc.C) {
	defer s.setup(c).Finish()

	s.expectSecretAccessQuery(2)
	uri := coresecrets.NewURI()
	subjectTag := names.NewUnitTag("wordpress/0")
	scopeTag := names.NewRelationTag("wordpress:db mysql:server")
	s.secretsState.EXPECT().GetSecret(uri).Return(&coresecrets.SecretMetadata{
		OwnerTag: "application-mariadb",
	}, nil).AnyTimes()
	s.secretsConsumer.EXPECT().GrantSecretAccess(uri, state.SecretAccessParams{
		LeaderToken: s.token,
		Scope:       scopeTag,
		Subject:     subjectTag,
		Role:        coresecrets.RoleView,
	}).Return(errors.New("boom"))
	s.leadership.EXPECT().LeadershipCheck("mariadb", "mariadb/0").Return(s.token)
	s.token.EXPECT().Check().Return(nil)

	result, err := s.facade.SecretsGrant(params.GrantRevokeSecretArgs{
		Args: []params.GrantRevokeSecretArg{{
			URI:         uri.String(),
			ScopeTag:    scopeTag.String(),
			SubjectTags: []string{subjectTag.String()},
			Role:        "view",
		}, {
			URI:      uri.String(),
			ScopeTag: scopeTag.String(),
			Role:     "bad",
		}},
	})
	c.Assert(err, jc.ErrorIsNil)
	c.Assert(result, jc.DeepEquals, params.ErrorResults{
		Results: []params.ErrorResult{
			{
				Error: &params.Error{Code: "", Message: fmt.Sprintf(`cannot change access to %q for "unit-wordpress-0": boom`, uri.String())},
			},
			{
				Error: &params.Error{Code: params.CodeNotValid, Message: `secret role "bad" not valid`},
			},
		},
	})
}

func (s *SecretsManagerSuite) TestSecretsRevoke(c *gc.C) {
	defer s.setup(c).Finish()

	s.expectSecretAccessQuery(2)
	uri := coresecrets.NewURI()
	subjectTag := names.NewUnitTag("wordpress/0")
	scopeTag := names.NewRelationTag("wordpress:db mysql:server")
	s.secretsState.EXPECT().GetSecret(uri).Return(&coresecrets.SecretMetadata{
		OwnerTag: "application-mariadb",
	}, nil).AnyTimes()
	s.secretsConsumer.EXPECT().RevokeSecretAccess(uri, state.SecretAccessParams{
		LeaderToken: s.token,
		Scope:       scopeTag,
		Subject:     subjectTag,
		Role:        coresecrets.RoleView,
	}).Return(errors.New("boom"))
	s.leadership.EXPECT().LeadershipCheck("mariadb", "mariadb/0").Return(s.token)
	s.token.EXPECT().Check().Return(nil)

	result, err := s.facade.SecretsRevoke(params.GrantRevokeSecretArgs{
		Args: []params.GrantRevokeSecretArg{{
			URI:         uri.String(),
			ScopeTag:    scopeTag.String(),
			SubjectTags: []string{subjectTag.String()},
			Role:        "view",
		}, {
			URI:      uri.String(),
			ScopeTag: scopeTag.String(),
			Role:     "bad",
		}},
	})
	c.Assert(err, jc.ErrorIsNil)
	c.Assert(result, jc.DeepEquals, params.ErrorResults{
		Results: []params.ErrorResult{
			{
				Error: &params.Error{Code: "", Message: fmt.Sprintf(`cannot change access to %q for "unit-wordpress-0": boom`, uri.String())},
			},
			{
				Error: &params.Error{Code: params.CodeNotValid, Message: `secret role "bad" not valid`},
			},
		},
	})
}<|MERGE_RESOLUTION|>--- conflicted
+++ resolved
@@ -499,7 +499,6 @@
 	})
 }
 
-<<<<<<< HEAD
 func (s *SecretsManagerSuite) TestGetConsumerRemoteSecretsRevisionInfo(c *gc.C) {
 	defer s.setup(c).Finish()
 
@@ -509,7 +508,20 @@
 			LatestRevision: 666,
 			Label:          "label",
 		}, nil)
-=======
+
+	results, err := s.facade.GetConsumerSecretsRevisionInfo(params.GetSecretConsumerInfoArgs{
+		ConsumerTag: "application-mariadb",
+		URIs:        []string{uri.String()},
+	})
+	c.Assert(err, jc.ErrorIsNil)
+	c.Assert(results, jc.DeepEquals, params.SecretConsumerInfoResults{
+		Results: []params.SecretConsumerInfoResult{{
+			Label:    "label",
+			Revision: 666,
+		}},
+	})
+}
+
 func (s *SecretsManagerSuite) TestGetConsumerSecretsRevisionInfoHavingNoConsumerLabel(c *gc.C) {
 	defer s.setup(c).Finish()
 
@@ -523,7 +535,6 @@
 		state.SecretsFilter{
 			OwnerTags: []names.Tag{names.NewUnitTag("mariadb/0"), names.NewApplicationTag("mariadb")},
 		}).Return(nil, nil)
->>>>>>> 1a9b9afb
 
 	results, err := s.facade.GetConsumerSecretsRevisionInfo(params.GetSecretConsumerInfoArgs{
 		ConsumerTag: "application-mariadb",
@@ -532,9 +543,6 @@
 	c.Assert(err, jc.ErrorIsNil)
 	c.Assert(results, jc.DeepEquals, params.SecretConsumerInfoResults{
 		Results: []params.SecretConsumerInfoResult{{
-<<<<<<< HEAD
-			Label:    "label",
-=======
 			Revision: 666,
 		}},
 	})
@@ -566,7 +574,6 @@
 	c.Assert(results, jc.DeepEquals, params.SecretConsumerInfoResults{
 		Results: []params.SecretConsumerInfoResult{{
 			Label:    "owner-label",
->>>>>>> 1a9b9afb
 			Revision: 666,
 		}},
 	})
