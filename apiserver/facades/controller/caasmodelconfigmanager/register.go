// Copyright 2022 Canonical Ltd.
// Licensed under the AGPLv3, see LICENCE file for details.

package caasmodelconfigmanager

import (
	"reflect"

	"github.com/juju/errors"

	"github.com/juju/juju/apiserver/common"
	apiservererrors "github.com/juju/juju/apiserver/errors"
	"github.com/juju/juju/apiserver/facade"
)

// Register is called to expose a package of facades onto a given registry.
func Register(registry facade.FacadeRegistry) {
	registry.MustRegister("CAASModelConfigManager", 1, func(ctx facade.Context) (facade.Facade, error) {
		return newFacade(ctx)
	}, reflect.TypeOf((*Facade)(nil)))
}

// newFacade creates a new authorized Facade.
func newFacade(ctx facade.Context) (*Facade, error) {
	authorizer := ctx.Auth()
	if !authorizer.AuthController() {
		return nil, apiservererrors.ErrPerm
	}

	systemState, err := ctx.StatePool().SystemState()
	if err != nil {
		return nil, errors.Trace(err)
	}
	return &Facade{
<<<<<<< HEAD
		auth: authorizer,
		controllerConfigAPI: common.NewControllerConfigAPI(
			ctx.State(),
			ctx.ServiceFactory().ExternalController(),
		),
=======
		auth:                authorizer,
		controllerConfigAPI: common.NewStateControllerConfig(systemState),
>>>>>>> 2a48bc81
	}, nil
}<|MERGE_RESOLUTION|>--- conflicted
+++ resolved
@@ -5,8 +5,6 @@
 
 import (
 	"reflect"
-
-	"github.com/juju/errors"
 
 	"github.com/juju/juju/apiserver/common"
 	apiservererrors "github.com/juju/juju/apiserver/errors"
@@ -27,20 +25,11 @@
 		return nil, apiservererrors.ErrPerm
 	}
 
-	systemState, err := ctx.StatePool().SystemState()
-	if err != nil {
-		return nil, errors.Trace(err)
-	}
 	return &Facade{
-<<<<<<< HEAD
 		auth: authorizer,
 		controllerConfigAPI: common.NewControllerConfigAPI(
 			ctx.State(),
 			ctx.ServiceFactory().ExternalController(),
 		),
-=======
-		auth:                authorizer,
-		controllerConfigAPI: common.NewStateControllerConfig(systemState),
->>>>>>> 2a48bc81
 	}, nil
 }