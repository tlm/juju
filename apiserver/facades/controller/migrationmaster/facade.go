--- conflicted
+++ resolved
@@ -182,7 +182,7 @@
 		return empty, errors.Annotatef(err, "retrieving leaders")
 	}
 
-	model, err := api.backend.Export(leaders)
+	model, err := api.modelExporter.ExportModel(ctx, leaders, api.store)
 	if err != nil {
 		return empty, errors.Annotate(err, "retrieving model")
 	}
@@ -193,18 +193,11 @@
 	}
 
 	return params.MigrationModelInfo{
-<<<<<<< HEAD
-		UUID:         modelInfo.UUID.String(),
-		Name:         modelInfo.Name,
-		OwnerTag:     names.NewUserTag(modelInfo.CredentialOwner).String(),
-		AgentVersion: vers,
-=======
-		UUID:             api.backend.ModelUUID(),
-		Name:             name,
-		OwnerTag:         owner.String(),
+		UUID:             modelInfo.UUID.String(),
+		Name:             modelInfo.Name,
+		OwnerTag:         names.NewUserTag(modelInfo.CredentialOwner).String(),
 		AgentVersion:     vers,
 		ModelDescription: modelDescription,
->>>>>>> f3c6ba9b
 	}, nil
 }
 
