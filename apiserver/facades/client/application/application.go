--- conflicted
+++ resolved
@@ -566,24 +566,6 @@
 	return errors.Trace(err)
 }
 
-<<<<<<< HEAD
-func convertCharmOrigin(origin *params.CharmOrigin, curl *charm.URL, charmStoreChannel string) (corecharm.Origin, error) {
-	var (
-		originType string
-		platform   corecharm.Platform
-	)
-	if origin != nil {
-		originType = origin.Type
-		base, err := series.ParseBase(origin.Base.Name, origin.Base.Channel)
-		if err != nil {
-			return corecharm.Origin{}, errors.Trace(err)
-		}
-		platform = corecharm.Platform{
-			Architecture: origin.Architecture,
-			OS:           base.OS,
-			Channel:      base.Channel.Track,
-		}
-=======
 // convertCharmOrigin converts a params CharmOrigin to a core charm
 // Origin. If the input origin is nil, a core charm Origin is deduced
 // from the provided data. It is used in both deploying and refreshing
@@ -592,7 +574,6 @@
 func convertCharmOrigin(origin *params.CharmOrigin, curl *charm.URL, charmStoreChannel, maybeSeries string) (corecharm.Origin, error) {
 	if origin == nil {
 		return createCharmOrigin(curl, charmStoreChannel, maybeSeries)
->>>>>>> 108db2dc
 	}
 
 	originType := origin.Type
