// Copyright 2014 Canonical Ltd.
// Licensed under the AGPLv3, see LICENCE file for details.

// Package application contains api calls for functionality
// related to deploying and managing applications and their
// related charms.
package application

import (
	"fmt"
	"math"
	"net"
	"reflect"
	"strings"
	"time"

	"github.com/juju/charm/v9"
	csparams "github.com/juju/charmrepo/v7/csclient/params"
	"github.com/juju/errors"
	"github.com/juju/loggo"
	"github.com/juju/names/v4"
	"github.com/juju/schema"
	"github.com/juju/version/v2"
	"gopkg.in/juju/environschema.v1"
	"gopkg.in/macaroon.v2"
	goyaml "gopkg.in/yaml.v2"

	"github.com/juju/juju/apiserver/common"
	"github.com/juju/juju/apiserver/common/storagecommon"
	apiservererrors "github.com/juju/juju/apiserver/errors"
	"github.com/juju/juju/apiserver/facade"
	"github.com/juju/juju/apiserver/facades/controller/caasoperatorprovisioner"
	"github.com/juju/juju/caas"
	k8s "github.com/juju/juju/caas/kubernetes/provider"
	k8sconstants "github.com/juju/juju/caas/kubernetes/provider/constants"
	"github.com/juju/juju/charmhub"
	"github.com/juju/juju/controller"
	corecharm "github.com/juju/juju/core/charm"
	"github.com/juju/juju/core/config"
	"github.com/juju/juju/core/constraints"
	"github.com/juju/juju/core/crossmodel"
	"github.com/juju/juju/core/instance"
	"github.com/juju/juju/core/leadership"
	"github.com/juju/juju/core/lxdprofile"
	"github.com/juju/juju/core/model"
	"github.com/juju/juju/core/network"
	"github.com/juju/juju/core/network/firewall"
	"github.com/juju/juju/core/permission"
	"github.com/juju/juju/core/series"
	"github.com/juju/juju/core/status"
	"github.com/juju/juju/environs"
	"github.com/juju/juju/environs/bootstrap"
	environsconfig "github.com/juju/juju/environs/config"
	"github.com/juju/juju/rpc/params"
	"github.com/juju/juju/state"
	"github.com/juju/juju/state/stateenvirons"
	"github.com/juju/juju/storage"
	"github.com/juju/juju/storage/poolmanager"
	"github.com/juju/juju/tools"
	jujuversion "github.com/juju/juju/version"
)

var logger = loggo.GetLogger("juju.apiserver.application")

// APIv13 provides the Application API facade for version 13.
type APIv13 struct {
	*APIBase
}

// APIBase implements the shared application interface and is the concrete
// implementation of the api end point.
//
// API provides the Application API facade for version 5.
type APIBase struct {
	backend       Backend
	storageAccess storageInterface

	authorizer   facade.Authorizer
	check        BlockChecker
	updateSeries UpdateSeries

	model     Model
	modelType state.ModelType

	resources        facade.Resources
	leadershipReader leadership.Reader

	// TODO(axw) stateCharm only exists because I ran out
	// of time unwinding all of the tendrils of state. We
	// should pass a charm.Charm and charm.URL back into
	// state wherever we pass in a state.Charm currently.
	stateCharm func(Charm) *state.Charm

	storagePoolManager    poolmanager.PoolManager
	registry              storage.ProviderRegistry
	caasBroker            caasBrokerInterface
	deployApplicationFunc func(ApplicationDeployer, Model, DeployApplicationParams) (Application, error)
}

type caasBrokerInterface interface {
	ValidateStorageClass(config map[string]interface{}) error
	Version() (*version.Number, error)
}

func newFacadeBase(ctx facade.Context) (*APIBase, error) {
	model, err := ctx.State().Model()
	if err != nil {
		return nil, errors.Annotate(err, "getting model")
	}
	storageAccess, err := getStorageState(ctx.State())
	if err != nil {
		return nil, errors.Annotate(err, "getting state")
	}
	blockChecker := common.NewBlockChecker(ctx.State())
	stateCharm := CharmToStateCharm

	var (
		storagePoolManager poolmanager.PoolManager
		registry           storage.ProviderRegistry
		caasBroker         caas.Broker
	)
	if model.Type() == state.ModelTypeCAAS {
		caasBroker, err = stateenvirons.GetNewCAASBrokerFunc(caas.New)(model)
		if err != nil {
			return nil, errors.Annotate(err, "getting caas client")
		}
		registry = stateenvirons.NewStorageProviderRegistry(caasBroker)
		storagePoolManager = poolmanager.New(state.NewStateSettings(ctx.State()), registry)
	}

	resources := ctx.Resources()

	leadershipReader, err := ctx.LeadershipReader(ctx.State().ModelUUID())
	if err != nil {
		return nil, errors.Trace(err)
	}

	state := &stateShim{ctx.State()}

	modelCfg, err := model.Config()
	if err != nil {
		return nil, errors.Trace(err)
	}

	options := []charmhub.Option{
		// TODO (stickupkid): Get the http transport from the facade context
		charmhub.WithHTTPTransport(charmhub.DefaultHTTPTransport),
	}

	var chCfg charmhub.Config
	chURL, ok := modelCfg.CharmHubURL()
	if ok {
		chCfg, err = charmhub.CharmHubConfigFromURL(chURL, logger, options...)
	} else {
		chCfg, err = charmhub.CharmHubConfig(logger, options...)
	}
	if err != nil {
		return nil, errors.Trace(err)
	}
	chClient, err := charmhub.NewClient(chCfg)
	if err != nil {
		return nil, errors.Trace(err)
	}

	updateSeries := NewUpdateSeriesAPI(state, makeUpdateSeriesValidator(chClient))

	return NewAPIBase(
		state,
		storageAccess,
		ctx.Auth(),
		updateSeries,
		blockChecker,
		&modelShim{Model: model}, // modelShim wraps the AllPorts() API.
		leadershipReader,
		stateCharm,
		DeployApplication,
		storagePoolManager,
		registry,
		resources,
		caasBroker,
	)
}

// NewAPIBase returns a new application API facade.
func NewAPIBase(
	backend Backend,
	storageAccess storageInterface,
	authorizer facade.Authorizer,
	updateSeries UpdateSeries,
	blockChecker BlockChecker,
	model Model,
	leadershipReader leadership.Reader,
	stateCharm func(Charm) *state.Charm,
	deployApplication func(ApplicationDeployer, Model, DeployApplicationParams) (Application, error),
	storagePoolManager poolmanager.PoolManager,
	registry storage.ProviderRegistry,
	resources facade.Resources,
	caasBroker caasBrokerInterface,
) (*APIBase, error) {
	if !authorizer.AuthClient() {
		return nil, apiservererrors.ErrPerm
	}
	return &APIBase{
		backend:               backend,
		storageAccess:         storageAccess,
		authorizer:            authorizer,
		updateSeries:          updateSeries,
		check:                 blockChecker,
		model:                 model,
		modelType:             model.Type(),
		leadershipReader:      leadershipReader,
		stateCharm:            stateCharm,
		deployApplicationFunc: deployApplication,
		storagePoolManager:    storagePoolManager,
		registry:              registry,
		resources:             resources,
		caasBroker:            caasBroker,
	}, nil
}

func (api *APIBase) checkPermission(tag names.Tag, perm permission.Access) error {
	allowed, err := api.authorizer.HasPermission(perm, tag)
	if err != nil {
		return errors.Trace(err)
	}
	if !allowed {
		return apiservererrors.ErrPerm
	}
	return nil
}

func (api *APIBase) checkCanRead() error {
	return api.checkPermission(api.model.ModelTag(), permission.ReadAccess)
}

func (api *APIBase) checkCanWrite() error {
	return api.checkPermission(api.model.ModelTag(), permission.WriteAccess)
}

// SetMetricCredentials sets credentials on the application.
func (api *APIBase) SetMetricCredentials(args params.ApplicationMetricCredentials) (params.ErrorResults, error) {
	if err := api.checkCanWrite(); err != nil {
		return params.ErrorResults{}, errors.Trace(err)
	}
	result := params.ErrorResults{
		Results: make([]params.ErrorResult, len(args.Creds)),
	}
	if len(args.Creds) == 0 {
		return result, nil
	}
	for i, a := range args.Creds {
		oneApplication, err := api.backend.Application(a.ApplicationName)
		if err != nil {
			result.Results[i].Error = apiservererrors.ServerError(err)
			continue
		}
		err = oneApplication.SetMetricCredentials(a.MetricCredentials)
		if err != nil {
			result.Results[i].Error = apiservererrors.ServerError(err)
		}
	}
	return result, nil
}

// Deploy fetches the charms from the charm store and deploys them
// using the specified placement directives.
func (api *APIBase) Deploy(args params.ApplicationsDeploy) (params.ErrorResults, error) {
	if err := api.checkCanWrite(); err != nil {
		return params.ErrorResults{}, errors.Trace(err)
	}
	result := params.ErrorResults{
		Results: make([]params.ErrorResult, len(args.Applications)),
	}
	if err := api.check.ChangeAllowed(); err != nil {
		return result, errors.Trace(err)
	}

	for i, arg := range args.Applications {
		err := deployApplication(
			api.backend,
			api.model,
			api.stateCharm,
			arg,
			api.deployApplicationFunc,
			api.storagePoolManager,
			api.registry,
			api.caasBroker,
		)
		result.Results[i].Error = apiservererrors.ServerError(err)

		if err != nil && len(arg.Resources) != 0 {
			// Remove any pending resources - these would have been
			// converted into real resources if the application had
			// been created successfully, but will otherwise be
			// leaked. lp:1705730
			// TODO(babbageclunk): rework the deploy API so the
			// resources are created transactionally to avoid needing
			// to do this.
			resources, err := api.backend.Resources()
			if err != nil {
				logger.Errorf("couldn't get backend.Resources")
				continue
			}
			err = resources.RemovePendingAppResources(arg.ApplicationName, arg.Resources)
			if err != nil {
				logger.Errorf("couldn't remove pending resources for %q", arg.ApplicationName)
			}
		}
	}
	return result, nil
}

func applicationConfigSchema(modelType state.ModelType) (environschema.Fields, schema.Defaults, error) {
	if modelType != state.ModelTypeCAAS {
		return trustFields, trustDefaults, nil
	}
	// TODO(caas) - get the schema from the provider
	defaults := caas.ConfigDefaults(k8s.ConfigDefaults())
	configSchema, err := caas.ConfigSchema(k8s.ConfigSchema())
	if err != nil {
		return nil, nil, err
	}
	return AddTrustSchemaAndDefaults(configSchema, defaults)
}

func splitApplicationAndCharmConfig(modelType state.ModelType, inConfig map[string]string) (
	appCfg map[string]interface{},
	charmCfg map[string]string,
	_ error,
) {

	providerSchema, _, err := applicationConfigSchema(modelType)
	if err != nil {
		return nil, nil, errors.Trace(err)
	}
	appConfigKeys := config.KnownConfigKeys(providerSchema)

	appConfigAttrs := make(map[string]interface{})
	charmConfig := make(map[string]string)
	for k, v := range inConfig {
		if appConfigKeys.Contains(k) {
			appConfigAttrs[k] = v
		} else {
			charmConfig[k] = v
		}
	}
	return appConfigAttrs, charmConfig, nil
}

// splitApplicationAndCharmConfigFromYAML extracts app specific settings from a charm config YAML
// and returns those app settings plus a YAML with just the charm settings left behind.
func splitApplicationAndCharmConfigFromYAML(modelType state.ModelType, inYaml, appName string) (
	appCfg map[string]interface{},
	outYaml string,
	_ error,
) {
	var allSettings map[string]interface{}
	if err := goyaml.Unmarshal([]byte(inYaml), &allSettings); err != nil {
		return nil, "", errors.Annotate(err, "cannot parse settings data")
	}
	settings, ok := allSettings[appName].(map[interface{}]interface{})
	if !ok {
		// Application key not present; it might be 'juju get' output.
		if _, err := charmConfigFromConfigValues(allSettings); err != nil {
			return nil, "", errors.Errorf("no settings found for %q", appName)
		}

		return nil, inYaml, nil
	}

	providerSchema, _, err := applicationConfigSchema(modelType)
	if err != nil {
		return nil, "", errors.Trace(err)
	}
	appConfigKeys := config.KnownConfigKeys(providerSchema)

	appConfigAttrs := make(map[string]interface{})
	for k, v := range settings {
		if key, ok := k.(string); ok && appConfigKeys.Contains(key) {
			appConfigAttrs[key] = v
			delete(settings, k)
		}
	}
	if len(settings) == 0 {
		return appConfigAttrs, "", nil
	}

	allSettings[appName] = settings
	charmConfig, err := goyaml.Marshal(allSettings)
	if err != nil {
		return nil, "", errors.Annotate(err, "cannot marshall charm settings")
	}
	return appConfigAttrs, string(charmConfig), nil
}

func caasPrecheck(
	ch Charm,
	controllerCfg controller.Config,
	model Model,
	args params.ApplicationDeploy,
	storagePoolManager poolmanager.PoolManager,
	registry storage.ProviderRegistry,
	caasBroker caasBrokerInterface,
) error {
	if len(args.AttachStorage) > 0 {
		return errors.Errorf(
			"AttachStorage may not be specified for container models",
		)
	}
	if len(args.Placement) > 1 {
		return errors.Errorf(
			"only 1 placement directive is supported for container models, got %d",
			len(args.Placement),
		)
	}
	for _, s := range ch.Meta().Storage {
		if s.Type == charm.StorageBlock {
			return errors.Errorf("block storage %q is not supported for container charms", s.Name)
		}
	}
	serviceType := args.Config[k8s.ServiceTypeConfigKey]
	if _, err := k8s.CaasServiceToK8s(caas.ServiceType(serviceType)); err != nil {
		return errors.NotValidf("service type %q", serviceType)
	}

	cfg, err := model.ModelConfig()
	if err != nil {
		return errors.Trace(err)
	}

	// For older charms, operator-storage model config is mandatory.
	if k8s.RequireOperatorStorage(ch) {
		storageClassName, _ := cfg.AllAttrs()[k8sconstants.OperatorStorageKey].(string)
		if storageClassName == "" {
			return errors.New(
				"deploying this Kubernetes application requires a suitable storage class.\n" +
					"None have been configured. Set the operator-storage model config to " +
					"specify which storage class should be used to allocate operator storage.\n" +
					"See https://discourse.jujucharms.com/t/getting-started/152.",
			)
		}
		sp, err := caasoperatorprovisioner.CharmStorageParams("", storageClassName, cfg, "", storagePoolManager, registry)
		if err != nil {
			return errors.Annotatef(err, "getting operator storage params for %q", args.ApplicationName)
		}
		if sp.Provider != string(k8sconstants.StorageProviderType) {
			poolName := cfg.AllAttrs()[k8sconstants.OperatorStorageKey]
			return errors.Errorf(
				"the %q storage pool requires a provider type of %q, not %q", poolName, k8sconstants.StorageProviderType, sp.Provider)
		}
		if err := caasBroker.ValidateStorageClass(sp.Attributes); err != nil {
			return errors.Trace(err)
		}
	}

	workloadStorageClass, _ := cfg.AllAttrs()[k8sconstants.WorkloadStorageKey].(string)
	for storageName, cons := range args.Storage {
		if cons.Pool == "" && workloadStorageClass == "" {
			return errors.Errorf("storage pool for %q must be specified since there's no model default storage class", storageName)
		}
		_, err := caasoperatorprovisioner.CharmStorageParams("", workloadStorageClass, cfg, cons.Pool, storagePoolManager, registry)
		if err != nil {
			return errors.Annotatef(err, "getting workload storage params for %q", args.ApplicationName)
		}
	}

	caasVersion, err := caasBroker.Version()
	if err != nil {
		return errors.Trace(err)
	}
	if err := checkCAASMinVersion(ch, caasVersion); err != nil {
		return errors.Trace(err)
	}
	return nil
}

// deployApplication fetches the charm from the charm store and deploys it.
// The logic has been factored out into a common function which is called by
// both the legacy API on the client facade, as well as the new application facade.
func deployApplication(
	backend Backend,
	model Model,
	stateCharm func(Charm) *state.Charm,
	args params.ApplicationDeploy,
	deployApplicationFunc func(ApplicationDeployer, Model, DeployApplicationParams) (Application, error),
	storagePoolManager poolmanager.PoolManager,
	registry storage.ProviderRegistry,
	caasBroker caasBrokerInterface,
) error {
	curl, err := charm.ParseURL(args.CharmURL)
	if err != nil {
		return errors.Trace(err)
	}
	if curl.Revision < 0 {
		return errors.Errorf("charm url must include revision")
	}

	// This check is done early so that errors deeper in the call-stack do not
	// leave an application deployment in an unrecoverable error state.
	if err := checkMachinePlacement(backend, args); err != nil {
		return errors.Trace(err)
	}

	// Try to find the charm URL in state first.
	ch, err := backend.Charm(curl)
	if err != nil {
		return errors.Trace(err)
	}

	if err := jujuversion.CheckJujuMinVersion(ch.Meta().MinJujuVersion, jujuversion.Current); err != nil {
		return errors.Trace(err)
	}

	modelType := model.Type()
	if modelType != state.ModelTypeIAAS {
		cfg, err := backend.ControllerConfig()
		if err != nil {
			return errors.Trace(err)
		}
		if err := caasPrecheck(ch, cfg, model, args, storagePoolManager, registry, caasBroker); err != nil {
			return errors.Trace(err)
		}
	}

	appConfig, _, charmSettings, _, err := parseCharmSettings(modelType, ch, args.ApplicationName, args.Config, args.ConfigYAML, environsconfig.UseDefaults)
	if err != nil {
		return errors.Trace(err)
	}

	// Parse storage tags in AttachStorage.
	if len(args.AttachStorage) > 0 && args.NumUnits != 1 {
		return errors.Errorf("AttachStorage is non-empty, but NumUnits is %d", args.NumUnits)
	}
	attachStorage := make([]names.StorageTag, len(args.AttachStorage))
	for i, tagString := range args.AttachStorage {
		tag, err := names.ParseStorageTag(tagString)
		if err != nil {
			return errors.Trace(err)
		}
		attachStorage[i] = tag
	}

	bindings, err := state.NewBindings(backend, args.EndpointBindings)
	if err != nil {
		return errors.Trace(err)
	}
	origin, err := convertCharmOrigin(args.CharmOrigin, curl, args.Channel)
	if err != nil {
		return errors.Trace(err)
	}
	_, err = deployApplicationFunc(backend, model, DeployApplicationParams{
		ApplicationName:   args.ApplicationName,
		Series:            args.Series,
		Charm:             stateCharm(ch),
		CharmOrigin:       origin,
		Channel:           csparams.Channel(args.Channel),
		NumUnits:          args.NumUnits,
		ApplicationConfig: appConfig,
		CharmConfig:       charmSettings,
		Constraints:       args.Constraints,
		Placement:         args.Placement,
		Storage:           args.Storage,
		Devices:           args.Devices,
		AttachStorage:     attachStorage,
		EndpointBindings:  bindings.Map(),
		Resources:         args.Resources,
		Force:             args.Force,
	})
	return errors.Trace(err)
}

func convertCharmOrigin(origin *params.CharmOrigin, curl *charm.URL, charmStoreChannel string) (corecharm.Origin, error) {
	var (
		originType string
		platform   corecharm.Platform
	)
	if origin != nil {
		originType = origin.Type
		platform = corecharm.Platform{
			Architecture: origin.Architecture,
			OS:           origin.OS,
			Series:       origin.Series,
		}
	}

	switch {
	case origin == nil || origin.Source == "" || origin.Source == "charm-store":
		var rev *int
		if curl.Revision != -1 {
			rev = &curl.Revision
		}
		var ch *charm.Channel
		if charmStoreChannel != "" {
			ch = &charm.Channel{
				Risk: charm.Risk(charmStoreChannel),
			}
		}
		return corecharm.Origin{
			Type:     originType,
			Source:   corecharm.CharmStore,
			Revision: rev,
			Channel:  ch,
			Platform: platform,
		}, nil
	case origin.Source == "local":
		return corecharm.Origin{
			Type:     originType,
			Source:   corecharm.Local,
			Revision: &curl.Revision,
			Platform: platform,
		}, nil
	}

	var track string
	if origin.Track != nil {
		track = *origin.Track
	}
	var branch string
	if origin.Branch != nil {
		branch = *origin.Branch
	}
	// We do guarantee that there will be a risk value.
	// Ignore the error, as only caused by risk as an
	// empty string.
	var channel *charm.Channel
	if ch, err := charm.MakeChannel(track, origin.Risk, branch); err == nil {
		channel = &ch
	}

	return corecharm.Origin{
		Type:     originType,
		Source:   corecharm.Source(origin.Source),
		ID:       origin.ID,
		Hash:     origin.Hash,
		Revision: origin.Revision,
		Channel:  channel,
		Platform: platform,
	}, nil
}

// parseCharmSettings parses, verifies and combines the config settings for a
// charm as specified by the provided config map and config yaml payload. Any
// model-specific application settings will be automatically extracted and
// returned back as an *application.Config.
func parseCharmSettings(modelType state.ModelType, ch Charm, appName string, cfg map[string]string, configYaml string, defaults environsconfig.Defaulting) (*config.Config, environschema.Fields, charm.Settings, schema.Defaults, error) {
	// Split out the app config from the charm config for any config
	// passed in as a map as opposed to YAML.
	var (
		applicationConfig map[string]interface{}
		charmConfig       map[string]string
		err               error
	)
	if len(cfg) > 0 {
		if applicationConfig, charmConfig, err = splitApplicationAndCharmConfig(modelType, cfg); err != nil {
			return nil, nil, nil, nil, errors.Trace(err)
		}
	}

	// Split out the app config from the charm config for any config
	// passed in as YAML.
	var (
		charmYamlConfig string
		appSettings     = make(map[string]interface{})
	)
	if len(configYaml) != 0 {
		if appSettings, charmYamlConfig, err = splitApplicationAndCharmConfigFromYAML(modelType, configYaml, appName); err != nil {
			return nil, nil, nil, nil, errors.Trace(err)
		}
	}

	// Entries from the string-based config map always override any entries
	// provided via the YAML payload.
	for k, v := range applicationConfig {
		appSettings[k] = v
	}

	appCfgSchema, schemaDefaults, err := applicationConfigSchema(modelType)
	if err != nil {
		return nil, nil, nil, nil, errors.Trace(err)
	}
	getDefaults := func() schema.Defaults {
		// If defaults is UseDefaults, defaults are baked into the app config.
		if defaults == environsconfig.UseDefaults {
			return schemaDefaults
		}
		return nil
	}
	appConfig, err := config.NewConfig(appSettings, appCfgSchema, getDefaults())
	if err != nil {
		return nil, nil, nil, nil, errors.Trace(err)
	}

	// If there isn't a charm YAML, then we can just return the charmConfig as
	// the settings and no need to attempt to parse an empty yaml.
	if len(charmYamlConfig) == 0 {
		settings, err := ch.Config().ParseSettingsStrings(charmConfig)
		if err != nil {
			return nil, nil, nil, nil, errors.Trace(err)
		}
		return appConfig, appCfgSchema, settings, schemaDefaults, nil
	}

	var charmSettings charm.Settings
	// Parse the charm YAML and check the yaml against the charm config.
	if charmSettings, err = ch.Config().ParseSettingsYAML([]byte(charmYamlConfig), appName); err != nil {
		// Check if this is 'juju get' output and parse it as such
		jujuGetSettings, pErr := charmConfigFromYamlConfigValues(charmYamlConfig)
		if pErr != nil {
			// Not 'juju output' either; return original error
			return nil, nil, nil, nil, errors.Trace(err)
		}
		charmSettings = jujuGetSettings
	}

	// Entries from the string-based config map always override any entries
	// provided via the YAML payload.
	if len(charmConfig) != 0 {
		// Parse config in a compatible way (see function comment).
		overrideSettings, err := parseSettingsCompatible(ch.Config(), charmConfig)
		if err != nil {
			return nil, nil, nil, nil, errors.Trace(err)
		}
		for k, v := range overrideSettings {
			charmSettings[k] = v
		}
	}

	return appConfig, appCfgSchema, charmSettings, schemaDefaults, nil
}

// checkMachinePlacement does a non-exhaustive validation of any supplied
// placement directives.
// If the placement scope is for a machine, ensure that the machine exists.
// If the placement is for a machine or a container on an existing machine,
// check that the machine is not locked for series upgrade.
func checkMachinePlacement(backend Backend, args params.ApplicationDeploy) error {
	errTemplate := "cannot deploy %q to machine %s"
	app := args.ApplicationName

	for _, p := range args.Placement {
		dir := p.Directive

		toProvisionedMachine := p.Scope == instance.MachineScope
		if !toProvisionedMachine && dir == "" {
			continue
		}

		m, err := backend.Machine(dir)
		if err != nil {
			if errors.IsNotFound(err) && !toProvisionedMachine {
				continue
			}
			return errors.Annotatef(err, errTemplate, app, dir)
		}

		locked, err := m.IsLockedForSeriesUpgrade()
		if locked {
			err = errors.New("machine is locked for series upgrade")
		}
		if err != nil {
			return errors.Annotatef(err, errTemplate, app, dir)
		}

		locked, err = m.IsParentLockedForSeriesUpgrade()
		if locked {
			err = errors.New("parent machine is locked for series upgrade")
		}
		if err != nil {
			return errors.Annotatef(err, errTemplate, app, dir)
		}
	}

	return nil
}

// parseSettingsCompatible parses setting strings in a way that is
// compatible with the behavior before this CL based on the issue
// http://pad.lv/1194945. Until then setting an option to an empty
// string caused it to reset to the default value. We now allow
// empty strings as actual values, but we want to preserve the API
// behavior.
func parseSettingsCompatible(charmConfig *charm.Config, settings map[string]string) (charm.Settings, error) {
	setSettings := map[string]string{}
	unsetSettings := charm.Settings{}
	// Split settings into those which set and those which unset a value.
	for name, value := range settings {
		if value == "" {
			unsetSettings[name] = nil
			continue
		}
		setSettings[name] = value
	}
	// Validate the settings.
	changes, err := charmConfig.ParseSettingsStrings(setSettings)
	if err != nil {
		return nil, errors.Trace(err)
	}
	// Validate the unsettings and merge them into the changes.
	unsetSettings, err = charmConfig.ValidateSettings(unsetSettings)
	if err != nil {
		return nil, errors.Trace(err)
	}
	for name := range unsetSettings {
		changes[name] = nil
	}
	return changes, nil
}

type setCharmParams struct {
	AppName               string
	Application           Application
	CharmOrigin           *params.CharmOrigin
	Channel               csparams.Channel
	ConfigSettingsStrings map[string]string
	ConfigSettingsYAML    string
	ResourceIDs           map[string]string
	StorageConstraints    map[string]params.StorageConstraints
	EndpointBindings      map[string]string
	Force                 forceParams
}

type forceParams struct {
	ForceSeries, ForceUnits, Force bool
}

func (api *APIBase) setConfig(app Application, generation, settingsYAML string, settingsStrings map[string]string) error {
	// We need a guard on the API server-side for direct API callers such as
	// python-libjuju, and for older clients.
	// Always default to the master branch.
	if generation == "" {
		generation = model.GenerationMaster
	}

	// Update settings for charm and/or application.
	ch, _, err := app.Charm()
	if err != nil {
		return errors.Annotate(err, "obtaining charm for this application")
	}

	// parseCharmSettings is passed false for useDefaults because setConfig
	// should not care about defaults.
	// If defaults are wanted, one should call unsetApplicationConfig.
	appConfig, appConfigSchema, charmSettings, defaults, err := parseCharmSettings(api.modelType, ch, app.Name(), settingsStrings, settingsYAML, environsconfig.NoDefaults)
	if err != nil {
		return errors.Annotate(err, "parsing settings for application")
	}

	var configChanged bool
	if len(charmSettings) != 0 {
		if err = app.UpdateCharmConfig(generation, charmSettings); err != nil {
			return errors.Annotate(err, "updating charm config settings")
		}
		configChanged = true
	}
	if cfgAttrs := appConfig.Attributes(); len(cfgAttrs) > 0 {
		if err = app.UpdateApplicationConfig(cfgAttrs, nil, appConfigSchema, defaults); err != nil {
			return errors.Annotate(err, "updating application config settings")
		}
		configChanged = true
	}

	// If the config change is generational, add the app to the generation.
	if configChanged && generation != model.GenerationMaster {
		if err := api.addAppToBranch(generation, app.Name()); err != nil {
			return errors.Trace(err)
		}
	}

	return nil
}

// UpdateApplicationSeries updates the application series. Series for
// subordinates updated too.
func (api *APIBase) UpdateApplicationSeries(args params.UpdateSeriesArgs) (params.ErrorResults, error) {
	if err := api.checkCanWrite(); err != nil {
		return params.ErrorResults{}, err
	}
	if err := api.check.ChangeAllowed(); err != nil {
		return params.ErrorResults{}, errors.Trace(err)
	}
	results := params.ErrorResults{
		Results: make([]params.ErrorResult, len(args.Args)),
	}
	for i, arg := range args.Args {
		err := api.updateOneApplicationSeries(arg)
		results.Results[i].Error = apiservererrors.ServerError(err)
	}
	return results, nil
}

func (api *APIBase) updateOneApplicationSeries(arg params.UpdateSeriesArg) error {
	return api.updateSeries.UpdateSeries(arg.Entity.Tag, arg.Series, arg.Force)
}

// SetCharm sets the charm for a given for the application.
func (api *APIBase) SetCharm(args params.ApplicationSetCharm) error {
	if err := api.checkCanWrite(); err != nil {
		return err
	}
	// when forced units in error, don't block
	if !args.ForceUnits {
		if err := api.check.ChangeAllowed(); err != nil {
			return errors.Trace(err)
		}
	}
	oneApplication, err := api.backend.Application(args.ApplicationName)
	if err != nil {
		return errors.Trace(err)
	}
	channel := csparams.Channel(args.Channel)
	return api.setCharmWithAgentValidation(
		setCharmParams{
			AppName:               args.ApplicationName,
			Application:           oneApplication,
			CharmOrigin:           args.CharmOrigin,
			Channel:               channel,
			ConfigSettingsStrings: args.ConfigSettings,
			ConfigSettingsYAML:    args.ConfigSettingsYAML,
			ResourceIDs:           args.ResourceIDs,
			StorageConstraints:    args.StorageConstraints,
			EndpointBindings:      args.EndpointBindings,
			Force: forceParams{
				ForceSeries: args.ForceSeries,
				ForceUnits:  args.ForceUnits,
				Force:       args.Force,
			},
		},
		args.CharmURL,
	)
}

var (
	deploymentInfoUpgradeMessage = `
Juju on containers does not support updating deployment info for services.
The new charm's metadata contains updated deployment info.
You'll need to deploy a new charm rather than upgrading if you need this change.
`[1:]

	storageUpgradeMessage = `
Juju on containers does not support updating storage on a statefulset.
The new charm's metadata contains updated storage declarations.
You'll need to deploy a new charm rather than upgrading if you need this change.
`[1:]

	devicesUpgradeMessage = `
Juju on containers does not support updating node selectors (configured from charm devices).
The new charm's metadata contains updated device declarations.
You'll need to deploy a new charm rather than upgrading if you need this change.
`[1:]
)

// setCharmWithAgentValidation checks the agent versions of the application
// and unit before continuing on. These checks are important to prevent old
// code running at the same time as the new code. If you encounter the error,
// the correct and only work around is to upgrade the units to match the
// controller.
func (api *APIBase) setCharmWithAgentValidation(
	params setCharmParams,
	url string,
) error {
	curl, err := charm.ParseURL(url)
	if err != nil {
		return errors.Trace(err)
	}
	newCharm, err := api.backend.Charm(curl)
	if err != nil {
		return errors.Trace(err)
	}
	oneApplication := params.Application
	currentCharm, _, err := oneApplication.Charm()
	if err != nil {
		logger.Debugf("Unable to locate current charm: %v", err)
	}
	charmOrigin, err := convertCharmOrigin(params.CharmOrigin, curl, string(params.Channel))
	if err != nil {
		return errors.Trace(err)
	}
	newOrigin := StateCharmOrigin(charmOrigin)
	if api.modelType == state.ModelTypeCAAS {
		// We need to disallow updates that k8s does not yet support,
		// eg changing the filesystem or device directives, or deployment info.
		// TODO(wallyworld) - support resizing of existing storage.
		var unsupportedReason string
		if !reflect.DeepEqual(currentCharm.Meta().Deployment, newCharm.Meta().Deployment) {
			unsupportedReason = deploymentInfoUpgradeMessage
		} else if !reflect.DeepEqual(currentCharm.Meta().Storage, newCharm.Meta().Storage) {
			unsupportedReason = storageUpgradeMessage
		} else if !reflect.DeepEqual(currentCharm.Meta().Devices, newCharm.Meta().Devices) {
			unsupportedReason = devicesUpgradeMessage
		}
		if unsupportedReason != "" {
			return errors.NotSupportedf(unsupportedReason)
		}
		return api.applicationSetCharm(params, newCharm, newOrigin)
	}

	// Check if the controller agent tools version is greater than the
	// version we support for the new LXD profiles.
	// Then check all the units, to see what their agent tools versions is
	// so that we can ensure that everyone is aligned. If the units version
	// is too low (i.e. less than the 2.6.0 epoch), then show an error
	// message that the operator should upgrade to receive the latest
	// LXD Profile changes.

	// Ensure that we only check agent versions of a charm when we have a
	// non-empty profile. So this check will only be run in the following
	// scenarios; adding a profile, upgrading a profile. Removal of a
	// profile, that had an existing charm, will check if there is currently
	// an existing charm and if so, run the check.
	// Checking that is possible, but that would require asking every unit
	// machines what profiles they currently have and matching with the
	// incoming update. This could be very costly when you have lots of
	// machines.
	if lxdprofile.NotEmpty(lxdCharmProfiler{Charm: currentCharm}) ||
		lxdprofile.NotEmpty(lxdCharmProfiler{Charm: newCharm}) {
		if err := validateAgentVersions(oneApplication, api.model); err != nil {
			return errors.Trace(err)
		}
	}

	return api.applicationSetCharm(params, newCharm, newOrigin)
}

// applicationSetCharm sets the charm for the given for the application.
func (api *APIBase) applicationSetCharm(
	params setCharmParams,
	newCharm Charm,
	newOrigin *state.CharmOrigin,
) error {
	var err error
	var settings charm.Settings
	if params.ConfigSettingsYAML != "" {
		settings, err = newCharm.Config().ParseSettingsYAML([]byte(params.ConfigSettingsYAML), params.AppName)
	} else if len(params.ConfigSettingsStrings) > 0 {
		settings, err = parseSettingsCompatible(newCharm.Config(), params.ConfigSettingsStrings)
	}
	if err != nil {
		return errors.Annotate(err, "parsing config settings")
	}
	var stateStorageConstraints map[string]state.StorageConstraints
	if len(params.StorageConstraints) > 0 {
		stateStorageConstraints = make(map[string]state.StorageConstraints)
		for name, cons := range params.StorageConstraints {
			stateCons := state.StorageConstraints{Pool: cons.Pool}
			if cons.Size != nil {
				stateCons.Size = *cons.Size
			}
			if cons.Count != nil {
				stateCons.Count = *cons.Count
			}
			stateStorageConstraints[name] = stateCons
		}
	}

	// Enforce "assumes" requirements if the feature flag is enabled.
	model, err := api.backend.Model()
	if err != nil {
		return errors.Annotate(err, "retrieving model")
	}

	if err := assertCharmAssumptions(newCharm.Meta().Assumes, model, api.backend.ControllerConfig); err != nil {
		if !errors.IsNotSupported(err) || !params.Force.Force {
			return errors.Trace(err)
		}

		logger.Warningf("proceeding with upgrade of application %q even though the charm feature requirements could not be met as --force was specified", params.AppName)
	}

	force := params.Force
	cfg := state.SetCharmConfig{
		Charm:              api.stateCharm(newCharm),
		CharmOrigin:        newOrigin,
		Channel:            params.Channel,
		ConfigSettings:     settings,
		ForceSeries:        force.ForceSeries,
		ForceUnits:         force.ForceUnits,
		Force:              force.Force,
		ResourceIDs:        params.ResourceIDs,
		StorageConstraints: stateStorageConstraints,
		EndpointBindings:   params.EndpointBindings,
	}

	// Disallow downgrading from a v2 charm to a v1 charm.
	oldCharm, _, err := params.Application.Charm()
	if err != nil {
		return errors.Trace(err)
	}
	if charm.MetaFormat(oldCharm) >= charm.FormatV2 && charm.MetaFormat(newCharm) == charm.FormatV1 {
		return errors.New("cannot downgrade from v2 charm format to v1")
	}

	// If upgrading from a pod-spec (v1) charm to sidecar (v2), override the
	// application's series to what it would be for a fresh sidecar deploy.
	oldSeries := params.Application.Series()
	if oldSeries == series.Kubernetes.String() && charm.MetaFormat(newCharm) >= charm.FormatV2 && corecharm.IsKubernetes(newCharm) {
		// Disallow upgrading from a v1 DaemonSet or Deployment type charm
		// (only StatefulSet is supported in v2 right now).
		deployment := oldCharm.Meta().Deployment
		if deployment != nil && deployment.DeploymentType != charm.DeploymentStateful {
			return errors.Errorf("cannot upgrade from v1 %s deployment to v2", deployment.DeploymentType)
		}

		modelConfig, err := api.model.ModelConfig()
		if err != nil {
			return errors.Trace(err)
		}

		var supported []string
		for _, base := range newCharm.Manifest().Bases {
			series, err := series.VersionSeries(base.Channel.Track)
			if err != nil {
				continue
			}
			supported = append(supported, series)
		}

		newSeries, err := sidecarUpgradeSeries(modelConfig, supported)
		if err != nil {
			return errors.Trace(err)
		}
		logger.Debugf("upgrading pod-spec to sidecar charm, setting series to %q", newSeries)
		cfg.Series = newSeries
	}

	return params.Application.SetCharm(cfg)
}

// sidecarUpgradeSeries is a cut-down version of seriesSelector.charmSeries
// for a refresh from a pod-spec to a sidecar charm. It looks at the model's
// default and falls back to the charm's series (no support for "--series",
// series in charm URL, or default LTS).
func sidecarUpgradeSeries(modelConfig *environsconfig.Config, supported []string) (string, error) {
	supportedJuju, err := series.WorkloadSeries(time.Now(), "", modelConfig.ImageStream())
	if err != nil {
		return "", errors.Trace(err)
	}

	// Use model default series, if explicitly set and supported by the charm.
	if selected, explicit := modelConfig.DefaultSeries(); explicit {
		if _, err := charm.SeriesForCharm(selected, supported); err == nil {
			// validate the series we get from the charm
			if !supportedJuju.Contains(selected) {
				return "", errors.NotSupportedf("series: %q", selected)
			}
			return selected, nil
		}
	}

	// Fall back to the charm's list of series, filtered to what's supported
	// by Juju. Preserve the order of the supported series from the charm
	// metadata, as the order could be out of order compared to Ubuntu series
	// order (precise, xenial, bionic, trusty, etc).
	var filtered []string
	for _, charmSeries := range supported {
		if supportedJuju.Contains(charmSeries) {
			filtered = append(filtered, charmSeries)
		}
	}
	selected, err := charm.SeriesForCharm("", filtered)
	if err == nil {
		return selected, nil
	}

	// Otherwise it's an error
	return "", err
}

// charmConfigFromYamlConfigValues will parse a yaml produced by juju get and
// generate charm.Settings from it that can then be sent to the application.
func charmConfigFromYamlConfigValues(yamlContents string) (charm.Settings, error) {
	var allSettings map[string]interface{}
	if err := goyaml.Unmarshal([]byte(yamlContents), &allSettings); err != nil {
		return nil, errors.Annotate(err, "cannot parse settings data")
	}
	return charmConfigFromConfigValues(allSettings)
}

// charmConfigFromConfigValues will parse a yaml produced by juju get and
// generate charm.Settings from it that can then be sent to the application.
func charmConfigFromConfigValues(yamlContents map[string]interface{}) (charm.Settings, error) {
	onlySettings := charm.Settings{}
	settingsMap, ok := yamlContents["settings"].(map[interface{}]interface{})
	if !ok {
		return nil, errors.New("unknown format for settings")
	}

	for setting := range settingsMap {
		s, ok := settingsMap[setting].(map[interface{}]interface{})
		if !ok {
			return nil, errors.Errorf("unknown format for settings section %v", setting)
		}
		// some keys might not have a value, we don't care about those.
		v, ok := s["value"]
		if !ok {
			continue
		}
		stringSetting, ok := setting.(string)
		if !ok {
			return nil, errors.Errorf("unexpected setting key, expected string got %T", setting)
		}
		onlySettings[stringSetting] = v
	}
	return onlySettings, nil
}

// GetCharmURLOrigin returns the charm URL and charm origin the given
// application is running at present.
func (api *APIBase) GetCharmURLOrigin(args params.ApplicationGet) (params.CharmURLOriginResult, error) {
	if err := api.checkCanWrite(); err != nil {
		return params.CharmURLOriginResult{}, errors.Trace(err)
	}
	oneApplication, err := api.backend.Application(args.ApplicationName)
	if err != nil {
		return params.CharmURLOriginResult{Error: apiservererrors.ServerError(err)}, nil
	}
	charmURL, _ := oneApplication.CharmURL()
	result := params.CharmURLOriginResult{URL: charmURL.String()}
	chOrigin := oneApplication.CharmOrigin()
	if chOrigin == nil {
		result.Error = apiservererrors.ServerError(errors.NotFoundf("charm origin for %q", args.ApplicationName))
		return result, nil
	}
	result.Origin = makeParamsCharmOrigin(chOrigin)
	result.Origin.InstanceKey = charmhub.CreateInstanceKey(oneApplication.ApplicationTag(), api.model.ModelTag())
	return result, nil
}

func makeParamsCharmOrigin(origin *state.CharmOrigin) params.CharmOrigin {
	retOrigin := params.CharmOrigin{
		Source: origin.Source,
		ID:     origin.ID,
		Hash:   origin.Hash,
	}
	if origin.Revision != nil {
		retOrigin.Revision = origin.Revision
	}
	if origin.Channel != nil {
		retOrigin.Risk = origin.Channel.Risk
		if origin.Channel.Track != "" {
			retOrigin.Track = &origin.Channel.Track
		}
		if origin.Channel.Branch != "" {
			retOrigin.Branch = &origin.Channel.Branch
		}
	}
	if origin.Platform != nil {
		retOrigin.Architecture = origin.Platform.Architecture
		retOrigin.OS = origin.Platform.OS
		retOrigin.Series = origin.Platform.Series
	}
	return retOrigin
}

// CharmRelations implements the server side of Application.CharmRelations.
func (api *APIBase) CharmRelations(p params.ApplicationCharmRelations) (params.ApplicationCharmRelationsResults, error) {
	var results params.ApplicationCharmRelationsResults
	if err := api.checkCanRead(); err != nil {
		return results, errors.Trace(err)
	}

	app, err := api.backend.Application(p.ApplicationName)
	if err != nil {
		return results, errors.Trace(err)
	}
	endpoints, err := app.Endpoints()
	if err != nil {
		return results, errors.Trace(err)
	}
	results.CharmRelations = make([]string, len(endpoints))
	for i, endpoint := range endpoints {
		results.CharmRelations[i] = endpoint.Relation.Name
	}
	return results, nil
}

// Expose changes the juju-managed firewall to expose any ports that
// were also explicitly marked by units as open.
func (api *APIBase) Expose(args params.ApplicationExpose) error {
	if err := api.checkCanWrite(); err != nil {
		return errors.Trace(err)
	}
	if err := api.check.ChangeAllowed(); err != nil {
		return errors.Trace(err)
	}
	app, err := api.backend.Application(args.ApplicationName)
	if err != nil {
		return errors.Trace(err)
	}
	if api.modelType == state.ModelTypeCAAS {
		appConfig, err := app.ApplicationConfig()
		if err != nil {
			return errors.Trace(err)
		}
		if appConfig.GetString(caas.JujuExternalHostNameKey, "") == "" {
			return errors.Errorf(
				"cannot expose a container application without a %q value set, run\n"+
					"juju config %s %s=<value>", caas.JujuExternalHostNameKey, args.ApplicationName, caas.JujuExternalHostNameKey)
		}
	}

	// Map space names to space IDs before calling SetExposed
	mappedExposeParams, err := api.mapExposedEndpointParams(args.ExposedEndpoints)
	if err != nil {
		return apiservererrors.ServerError(err)
	}

	// If an empty exposedEndpoints list is provided, all endpoints should
	// be exposed. This emulates the expose behavior of pre 2.9 controllers.
	if len(mappedExposeParams) == 0 {
		mappedExposeParams = map[string]state.ExposedEndpoint{
			"": {
				ExposeToCIDRs: []string{firewall.AllNetworksIPV4CIDR, firewall.AllNetworksIPV6CIDR},
			},
		}
	}

	if err = app.MergeExposeSettings(mappedExposeParams); err != nil {
		return apiservererrors.ServerError(err)
	}
	return nil
}

func (api *APIBase) mapExposedEndpointParams(params map[string]params.ExposedEndpoint) (map[string]state.ExposedEndpoint, error) {
	if len(params) == 0 {
		return nil, nil
	}

	var (
		spaceInfos network.SpaceInfos
		err        error
		res        = make(map[string]state.ExposedEndpoint, len(params))
	)

	for endpointName, exposeDetails := range params {
		mappedParam := state.ExposedEndpoint{
			ExposeToCIDRs: exposeDetails.ExposeToCIDRs,
		}

		if len(exposeDetails.ExposeToSpaces) != 0 {
			// Lazily fetch SpaceInfos
			if spaceInfos == nil {
				if spaceInfos, err = api.backend.AllSpaceInfos(); err != nil {
					return nil, err
				}
			}

			spaceIDs := make([]string, len(exposeDetails.ExposeToSpaces))
			for i, spaceName := range exposeDetails.ExposeToSpaces {
				sp := spaceInfos.GetByName(spaceName)
				if sp == nil {
					return nil, errors.NotFoundf("space %q", spaceName)
				}

				spaceIDs[i] = sp.ID
			}
			mappedParam.ExposeToSpaceIDs = spaceIDs
		}

		res[endpointName] = mappedParam

	}

	return res, nil
}

// Unexpose changes the juju-managed firewall to unexpose any ports that
// were also explicitly marked by units as open.
func (api *APIBase) Unexpose(args params.ApplicationUnexpose) error {
	if err := api.checkCanWrite(); err != nil {
		return err
	}
	if err := api.check.ChangeAllowed(); err != nil {
		return errors.Trace(err)
	}
	app, err := api.backend.Application(args.ApplicationName)
	if err != nil {
		return err
	}

	// No endpoints specified; unexpose application
	if len(args.ExposedEndpoints) == 0 {
		return app.ClearExposed()
	}

	// Unset expose settings for the specified endpoints
	return app.UnsetExposeSettings(args.ExposedEndpoints)
}

// AddUnits adds a given number of units to an application.
func (api *APIBase) AddUnits(args params.AddApplicationUnits) (params.AddApplicationUnitsResults, error) {
	if api.modelType == state.ModelTypeCAAS {
		return params.AddApplicationUnitsResults{}, errors.NotSupportedf("adding units to a container-based model")
	}

	// TODO(wallyworld) - enable-ha is how we add new controllers at the moment
	// Remove this check before 3.0 when enable-ha is refactored.
	app, err := api.backend.Application(args.ApplicationName)
	if err != nil {
		return params.AddApplicationUnitsResults{}, errors.Trace(err)
	}
	ch, _, err := app.Charm()
	if err != nil {
		return params.AddApplicationUnitsResults{}, errors.Trace(err)
	}
	if ch.Meta().Name == bootstrap.ControllerCharmName {
		return params.AddApplicationUnitsResults{}, errors.NotSupportedf("adding units to the controller application")
	}

	if err := api.checkCanWrite(); err != nil {
		return params.AddApplicationUnitsResults{}, errors.Trace(err)
	}
	if err := api.check.ChangeAllowed(); err != nil {
		return params.AddApplicationUnitsResults{}, errors.Trace(err)
	}
	units, err := addApplicationUnits(api.backend, api.modelType, args)
	if err != nil {
		return params.AddApplicationUnitsResults{}, errors.Trace(err)
	}
	unitNames := make([]string, len(units))
	for i, unit := range units {
		unitNames[i] = unit.UnitTag().Id()
	}
	return params.AddApplicationUnitsResults{Units: unitNames}, nil
}

// addApplicationUnits adds a given number of units to an application.
func addApplicationUnits(backend Backend, modelType state.ModelType, args params.AddApplicationUnits) ([]Unit, error) {
	if args.NumUnits < 1 {
		return nil, errors.New("must add at least one unit")
	}

	assignUnits := true
	if modelType != state.ModelTypeIAAS {
		// In a CAAS model, there are no machines for
		// units to be assigned to.
		assignUnits = false
		if len(args.AttachStorage) > 0 {
			return nil, errors.Errorf(
				"AttachStorage may not be specified for %s models",
				modelType,
			)
		}
		if len(args.Placement) > 1 {
			return nil, errors.Errorf(
				"only 1 placement directive is supported for %s models, got %d",
				modelType,
				len(args.Placement),
			)
		}
	}

	// Parse storage tags in AttachStorage.
	if len(args.AttachStorage) > 0 && args.NumUnits != 1 {
		return nil, errors.Errorf("AttachStorage is non-empty, but NumUnits is %d", args.NumUnits)
	}
	attachStorage := make([]names.StorageTag, len(args.AttachStorage))
	for i, tagString := range args.AttachStorage {
		tag, err := names.ParseStorageTag(tagString)
		if err != nil {
			return nil, errors.Trace(err)
		}
		attachStorage[i] = tag
	}
	oneApplication, err := backend.Application(args.ApplicationName)
	if err != nil {
		return nil, errors.Trace(err)
	}
	return addUnits(
		oneApplication,
		args.ApplicationName,
		args.NumUnits,
		args.Placement,
		attachStorage,
		assignUnits,
	)
}

// DestroyUnits removes a given set of application units.
//
// NOTE(axw) this exists only for backwards compatibility,
// for API facade versions 1-3; clients should prefer its
// successor, DestroyUnit, below. Until all consumers have
// been updated, or we bump a major version, we can't drop
// this.
//
// TODO(axw) 2017-03-16 #1673323
// Drop this in Juju 3.0.
func (api *APIBase) DestroyUnits(args params.DestroyApplicationUnits) error {
	var errs []error
	entities := params.DestroyUnitsParams{
		Units: make([]params.DestroyUnitParams, 0, len(args.UnitNames)),
	}
	for _, unitName := range args.UnitNames {
		if !names.IsValidUnit(unitName) {
			errs = append(errs, errors.NotValidf("unit name %q", unitName))
			continue
		}
		entities.Units = append(entities.Units, params.DestroyUnitParams{
			UnitTag: names.NewUnitTag(unitName).String(),
		})
	}
	results, err := api.DestroyUnit(entities)
	if err != nil {
		return errors.Trace(err)
	}
	for _, result := range results.Results {
		if result.Error != nil {
			errs = append(errs, result.Error)
		}
	}
	return apiservererrors.DestroyErr("units", args.UnitNames, errs)
}

// DestroyUnit removes a given set of application units.
func (api *APIBase) DestroyUnit(args params.DestroyUnitsParams) (params.DestroyUnitResults, error) {
	if api.modelType == state.ModelTypeCAAS {
		return params.DestroyUnitResults{}, errors.NotSupportedf("removing units on a non-container model")
	}
	if err := api.checkCanWrite(); err != nil {
		return params.DestroyUnitResults{}, errors.Trace(err)
	}
	if err := api.check.RemoveAllowed(); err != nil {
		return params.DestroyUnitResults{}, errors.Trace(err)
	}

	appCharms := make(map[string]Charm)
	destroyUnit := func(arg params.DestroyUnitParams) (*params.DestroyUnitInfo, error) {
		unitTag, err := names.ParseUnitTag(arg.UnitTag)
		if err != nil {
			return nil, errors.Trace(err)
		}

		name := unitTag.Id()
		unit, err := api.backend.Unit(name)
		if errors.IsNotFound(err) {
			return nil, errors.Errorf("unit %q does not exist", name)
		} else if err != nil {
			return nil, errors.Trace(err)
		}
		if !unit.IsPrincipal() {
			return nil, errors.Errorf("unit %q is a subordinate", name)
		}

		// TODO(wallyworld) - enable-ha is how we remove controllers at the moment
		// Remove this check before 3.0 when enable-ha is refactored.
		appName, _ := names.UnitApplication(unitTag.Id())
		ch, ok := appCharms[appName]
		if !ok {
			app, err := api.backend.Application(appName)
			if err != nil {
				return nil, errors.Trace(err)
			}
			ch, _, err = app.Charm()
			if err != nil {
				return nil, errors.Trace(err)
			}
			appCharms[appName] = ch
		}
		if ch.Meta().Name == bootstrap.ControllerCharmName {
			return nil, errors.NotSupportedf("removing units from the controller application")
		}

		var info params.DestroyUnitInfo
		unitStorage, err := storagecommon.UnitStorage(api.storageAccess, unit.UnitTag())
		if err != nil {
			return nil, errors.Trace(err)
		}

		if arg.DestroyStorage {
			for _, s := range unitStorage {
				info.DestroyedStorage = append(
					info.DestroyedStorage,
					params.Entity{Tag: s.StorageTag().String()},
				)
			}
		} else {
			info.DestroyedStorage, info.DetachedStorage, err = storagecommon.ClassifyDetachedStorage(
				api.storageAccess.VolumeAccess(), api.storageAccess.FilesystemAccess(), unitStorage,
			)
			if err != nil {
				return nil, errors.Trace(err)
			}
		}
		op := unit.DestroyOperation()
		op.DestroyStorage = arg.DestroyStorage
		op.Force = arg.Force
		if arg.Force {
			op.MaxWait = common.MaxWait(arg.MaxWait)
		}
		if err := api.backend.ApplyOperation(op); err != nil {
			return nil, errors.Trace(err)
		}
		if len(op.Errors) != 0 {
			logger.Warningf("operational errors destroying unit %v: %v", unit.Name(), op.Errors)
		}
		return &info, nil
	}
	results := make([]params.DestroyUnitResult, len(args.Units))
	for i, entity := range args.Units {
		info, err := destroyUnit(entity)
		if err != nil {
			results[i].Error = apiservererrors.ServerError(err)
			continue
		}
		results[i].Info = info
	}
	return params.DestroyUnitResults{
		Results: results,
	}, nil
}

// Destroy destroys a given application, local or remote.
//
// NOTE(axw) this exists only for backwards compatibility,
// for API facade versions 1-3; clients should prefer its
// successor, DestroyApplication, below. Until all consumers
// have been updated, or we bump a major version, we can't
// drop this.
//
// TODO(axw) 2017-03-16 #1673323
// Drop this in Juju 3.0.
func (api *APIBase) Destroy(in params.ApplicationDestroy) error {
	if !names.IsValidApplication(in.ApplicationName) {
		return errors.NotValidf("application name %q", in.ApplicationName)
	}
	args := params.DestroyApplicationsParams{
		Applications: []params.DestroyApplicationParams{{
			ApplicationTag: names.NewApplicationTag(in.ApplicationName).String(),
		}},
	}
	results, err := api.DestroyApplication(args)
	if err != nil {
		return errors.Trace(err)
	}
	if err := results.Results[0].Error; err != nil {
		return apiservererrors.ServerError(err)
	}
	return nil
}

// DestroyApplication removes a given set of applications.
func (api *APIBase) DestroyApplication(args params.DestroyApplicationsParams) (params.DestroyApplicationResults, error) {
	if err := api.checkCanWrite(); err != nil {
		return params.DestroyApplicationResults{}, err
	}
	if err := api.check.RemoveAllowed(); err != nil {
		return params.DestroyApplicationResults{}, errors.Trace(err)
	}
	destroyApp := func(arg params.DestroyApplicationParams) (*params.DestroyApplicationInfo, error) {
		tag, err := names.ParseApplicationTag(arg.ApplicationTag)
		if err != nil {
			return nil, err
		}
		var info params.DestroyApplicationInfo
		app, err := api.backend.Application(tag.Id())
		if err != nil {
			return nil, err
		}

		ch, _, err := app.Charm()
		if err != nil {
			return nil, errors.Trace(err)
		}
		if ch.Meta().Name == bootstrap.ControllerCharmName {
			return nil, errors.NotSupportedf("removing the controller application")
		}

		units, err := app.AllUnits()
		if err != nil {
			return nil, err
		}
		storageSeen := names.NewSet()
		for _, unit := range units {
			info.DestroyedUnits = append(
				info.DestroyedUnits,
				params.Entity{Tag: unit.UnitTag().String()},
			)
			unitStorage, err := storagecommon.UnitStorage(api.storageAccess, unit.UnitTag())
			if err != nil {
				return nil, err
			}

			// Filter out storage we've already seen. Shared
			// storage may be attached to multiple units.
			var unseen []state.StorageInstance
			for _, stor := range unitStorage {
				storageTag := stor.StorageTag()
				if storageSeen.Contains(storageTag) {
					continue
				}
				storageSeen.Add(storageTag)
				unseen = append(unseen, stor)
			}
			unitStorage = unseen

			if arg.DestroyStorage {
				for _, s := range unitStorage {
					info.DestroyedStorage = append(
						info.DestroyedStorage,
						params.Entity{Tag: s.StorageTag().String()},
					)
				}
			} else {
				destroyed, detached, err := storagecommon.ClassifyDetachedStorage(
					api.storageAccess.VolumeAccess(), api.storageAccess.FilesystemAccess(), unitStorage,
				)
				if err != nil {
					return nil, err
				}
				info.DestroyedStorage = append(info.DestroyedStorage, destroyed...)
				info.DetachedStorage = append(info.DetachedStorage, detached...)
			}
		}
		op := app.DestroyOperation()
		op.DestroyStorage = arg.DestroyStorage
		op.Force = arg.Force
		if arg.Force {
			op.MaxWait = common.MaxWait(arg.MaxWait)
		}
		if err := api.backend.ApplyOperation(op); err != nil {
			return nil, err
		}
		if len(op.Errors) != 0 {
			logger.Warningf("operational errors destroying application %v: %v", tag.Id(), op.Errors)
		}
		return &info, nil
	}
	results := make([]params.DestroyApplicationResult, len(args.Applications))
	for i, arg := range args.Applications {
		info, err := destroyApp(arg)
		if err != nil {
			results[i].Error = apiservererrors.ServerError(err)
			continue
		}
		results[i].Info = info
	}
	return params.DestroyApplicationResults{
		Results: results,
	}, nil
}

// DestroyConsumedApplications removes a given set of consumed (remote) applications.
func (api *APIBase) DestroyConsumedApplications(args params.DestroyConsumedApplicationsParams) (params.ErrorResults, error) {
	if err := api.checkCanWrite(); err != nil {
		return params.ErrorResults{}, err
	}
	if err := api.check.RemoveAllowed(); err != nil {
		return params.ErrorResults{}, errors.Trace(err)
	}
	results := make([]params.ErrorResult, len(args.Applications))
	for i, arg := range args.Applications {
		appTag, err := names.ParseApplicationTag(arg.ApplicationTag)
		if err != nil {
			results[i].Error = apiservererrors.ServerError(err)
			continue
		}
		app, err := api.backend.RemoteApplication(appTag.Id())
		if err != nil {
			results[i].Error = apiservererrors.ServerError(err)
			continue
		}
		force := false
		if arg.Force != nil {
			force = *arg.Force
		}
		op := app.DestroyOperation(force)
		if force {
			op.MaxWait = common.MaxWait(arg.MaxWait)
		}
		err = api.backend.ApplyOperation(op)
		if op.Errors != nil && len(op.Errors) > 0 {
			logger.Warningf("operational error encountered destroying consumed application %v: %v", appTag.Id(), op.Errors)
		}
		if err != nil {
			results[i].Error = apiservererrors.ServerError(err)
			continue
		}
	}
	return params.ErrorResults{
		Results: results,
	}, nil
}

// ScaleApplications scales the specified application to the requested number of units.
func (api *APIBase) ScaleApplications(args params.ScaleApplicationsParams) (params.ScaleApplicationResults, error) {
	if api.modelType != state.ModelTypeCAAS {
		return params.ScaleApplicationResults{}, errors.NotSupportedf("scaling applications on a non-container model")
	}
	if err := api.checkCanWrite(); err != nil {
		return params.ScaleApplicationResults{}, errors.Trace(err)
	}
	if err := api.check.ChangeAllowed(); err != nil {
		return params.ScaleApplicationResults{}, errors.Trace(err)
	}
	scaleApplication := func(arg params.ScaleApplicationParams) (*params.ScaleApplicationInfo, error) {
		if arg.Scale < 0 && arg.ScaleChange == 0 {
			return nil, errors.NotValidf("scale < 0")
		} else if arg.Scale != 0 && arg.ScaleChange != 0 {
			return nil, errors.NotValidf("requesting both scale and scale-change")
		}

		appTag, err := names.ParseApplicationTag(arg.ApplicationTag)
		if err != nil {
			return nil, errors.Trace(err)
		}
		name := appTag.Id()
		app, err := api.backend.Application(name)
		if errors.IsNotFound(err) {
			return nil, errors.Errorf("application %q does not exist", name)
		} else if err != nil {
			return nil, errors.Trace(err)
		}
		ch, _, err := app.Charm()
		if err != nil {
			return nil, errors.Trace(err)
		}
		if ch.Meta().Deployment != nil {
			if ch.Meta().Deployment.DeploymentMode == charm.ModeOperator {
				return nil, errors.NotSupportedf("scale an %q application", charm.ModeOperator)
			}
			if ch.Meta().Deployment.DeploymentType == charm.DeploymentDaemon {
				return nil, errors.NotSupportedf("scale a %q application", charm.DeploymentDaemon)
			}
		}

		var info params.ScaleApplicationInfo
		if arg.ScaleChange != 0 {
			newScale, err := app.ChangeScale(arg.ScaleChange)
			if err != nil {
				return nil, errors.Trace(err)
			}
			info.Scale = newScale
		} else {
			if err := app.SetScale(arg.Scale, 0, true); err != nil {
				return nil, errors.Trace(err)
			}
			info.Scale = arg.Scale
		}
		return &info, nil
	}
	results := make([]params.ScaleApplicationResult, len(args.Applications))
	for i, entity := range args.Applications {
		info, err := scaleApplication(entity)
		if err != nil {
			results[i].Error = apiservererrors.ServerError(err)
			continue
		}
		results[i].Info = info
	}
	return params.ScaleApplicationResults{
		Results: results,
	}, nil
}

// GetConstraints returns the constraints for a given application.
func (api *APIBase) GetConstraints(args params.Entities) (params.ApplicationGetConstraintsResults, error) {
	if err := api.checkCanRead(); err != nil {
		return params.ApplicationGetConstraintsResults{}, errors.Trace(err)
	}
	results := params.ApplicationGetConstraintsResults{
		Results: make([]params.ApplicationConstraint, len(args.Entities)),
	}
	for i, arg := range args.Entities {
		cons, err := api.getConstraints(arg.Tag)
		results.Results[i].Constraints = cons
		results.Results[i].Error = apiservererrors.ServerError(err)
	}
	return results, nil
}

func (api *APIBase) getConstraints(entity string) (constraints.Value, error) {
	tag, err := names.ParseTag(entity)
	if err != nil {
		return constraints.Value{}, err
	}
	switch kind := tag.Kind(); kind {
	case names.ApplicationTagKind:
		app, err := api.backend.Application(tag.Id())
		if err != nil {
			return constraints.Value{}, err
		}
		return app.Constraints()
	default:
		return constraints.Value{}, errors.Errorf("unexpected tag type, expected application, got %s", kind)
	}
}

// SetConstraints sets the constraints for a given application.
func (api *APIBase) SetConstraints(args params.SetConstraints) error {
	if err := api.checkCanWrite(); err != nil {
		return err
	}
	if err := api.check.ChangeAllowed(); err != nil {
		return errors.Trace(err)
	}
	app, err := api.backend.Application(args.ApplicationName)
	if err != nil {
		return err
	}
	return app.SetConstraints(args.Constraints)
}

// AddRelation adds a relation between the specified endpoints and returns the relation info.
func (api *APIBase) AddRelation(args params.AddRelation) (_ params.AddRelationResults, err error) {
	var rel Relation
	defer func() {
		if err != nil && rel != nil {
			if err := rel.Destroy(); err != nil {
				logger.Errorf("cannot destroy aborted relation %q: %v", rel.Tag().Id(), err)
			}
		}
	}()

	if err := api.check.ChangeAllowed(); err != nil {
		return params.AddRelationResults{}, errors.Trace(err)
	}
	if err := api.checkCanWrite(); err != nil {
		return params.AddRelationResults{}, errors.Trace(err)
	}

	// Validate any CIDRs.
	for _, cidr := range args.ViaCIDRs {
		if _, _, err := net.ParseCIDR(cidr); err != nil {
			return params.AddRelationResults{}, errors.Trace(err)
		}
		if cidr == "0.0.0.0/0" {
			return params.AddRelationResults{}, errors.Errorf("CIDR %q not allowed", cidr)
		}
	}

	inEps, err := api.backend.InferEndpoints(args.Endpoints...)
	if err != nil {
		return params.AddRelationResults{}, errors.Trace(err)
	}
	if rel, err = api.backend.AddRelation(inEps...); err != nil {
		return params.AddRelationResults{}, errors.Trace(err)
	}
	if _, err := api.backend.SaveEgressNetworks(rel.Tag().Id(), args.ViaCIDRs); err != nil {
		return params.AddRelationResults{}, errors.Trace(err)
	}

	outEps := make(map[string]params.CharmRelation)
	for _, inEp := range inEps {
		outEp, err := rel.Endpoint(inEp.ApplicationName)
		if err != nil {
			return params.AddRelationResults{}, errors.Trace(err)
		}
		outEps[inEp.ApplicationName] = params.CharmRelation{
			Name:      outEp.Relation.Name,
			Role:      string(outEp.Relation.Role),
			Interface: outEp.Relation.Interface,
			Optional:  outEp.Relation.Optional,
			Limit:     outEp.Relation.Limit,
			Scope:     string(outEp.Relation.Scope),
		}
	}
	return params.AddRelationResults{Endpoints: outEps}, nil
}

// DestroyRelation removes the relation between the
// specified endpoints or an id.
func (api *APIBase) DestroyRelation(args params.DestroyRelation) (err error) {
	if err := api.checkCanWrite(); err != nil {
		return err
	}
	if err := api.check.RemoveAllowed(); err != nil {
		return errors.Trace(err)
	}
	var (
		rel Relation
		eps []state.Endpoint
	)
	if len(args.Endpoints) > 0 {
		eps, err = api.backend.InferEndpoints(args.Endpoints...)
		if err != nil {
			return err
		}
		rel, err = api.backend.EndpointsRelation(eps...)
	} else {
		rel, err = api.backend.Relation(args.RelationId)
	}
	if err != nil {
		return err
	}
	force := args.Force != nil && *args.Force
	errs, err := rel.DestroyWithForce(force, common.MaxWait(args.MaxWait))
	if len(errs) != 0 {
		logger.Warningf("operational errors destroying relation %v: %v", rel.Tag().Id(), errs)
	}
	return err
}

// SetRelationsSuspended sets the suspended status of the specified relations.
func (api *APIBase) SetRelationsSuspended(args params.RelationSuspendedArgs) (params.ErrorResults, error) {
	var statusResults params.ErrorResults
	if err := api.checkCanWrite(); err != nil {
		return statusResults, errors.Trace(err)
	}
	if err := api.check.ChangeAllowed(); err != nil {
		return statusResults, errors.Trace(err)
	}

	changeOne := func(arg params.RelationSuspendedArg) error {
		rel, err := api.backend.Relation(arg.RelationId)
		if err != nil {
			return errors.Trace(err)
		}
		if rel.Suspended() == arg.Suspended {
			return nil
		}
		_, err = api.backend.OfferConnectionForRelation(rel.Tag().Id())
		if errors.IsNotFound(err) {
			return errors.Errorf("cannot set suspend status for %q which is not associated with an offer", rel.Tag().Id())
		}
		message := arg.Message
		if !arg.Suspended {
			message = ""
		}
		err = rel.SetSuspended(arg.Suspended, message)
		if err != nil {
			return errors.Trace(err)
		}

		statusValue := status.Joining
		if arg.Suspended {
			statusValue = status.Suspending
		}
		return rel.SetStatus(status.StatusInfo{
			Status:  statusValue,
			Message: arg.Message,
		})
	}
	results := make([]params.ErrorResult, len(args.Args))
	for i, arg := range args.Args {
		err := changeOne(arg)
		results[i].Error = apiservererrors.ServerError(err)
	}
	statusResults.Results = results
	return statusResults, nil
}

// Consume adds remote applications to the model without creating any
// relations.
func (api *APIBase) Consume(args params.ConsumeApplicationArgs) (params.ErrorResults, error) {
	var consumeResults params.ErrorResults
	if err := api.checkCanWrite(); err != nil {
		return consumeResults, errors.Trace(err)
	}
	if err := api.check.ChangeAllowed(); err != nil {
		return consumeResults, errors.Trace(err)
	}

	results := make([]params.ErrorResult, len(args.Args))
	for i, arg := range args.Args {
		err := api.consumeOne(arg)
		results[i].Error = apiservererrors.ServerError(err)
	}
	consumeResults.Results = results
	return consumeResults, nil
}

func (api *APIBase) consumeOne(arg params.ConsumeApplicationArg) error {
	sourceModelTag, err := names.ParseModelTag(arg.SourceModelTag)
	if err != nil {
		return errors.Trace(err)
	}

	// Maybe save the details of the controller hosting the offer.
	var externalControllerUUID string
	if arg.ControllerInfo != nil {
		controllerTag, err := names.ParseControllerTag(arg.ControllerInfo.ControllerTag)
		if err != nil {
			return errors.Trace(err)
		}
		// Only save controller details if the offer comes from
		// a different controller.
		if controllerTag.Id() != api.backend.ControllerTag().Id() {
			externalControllerUUID = controllerTag.Id()
			if _, err = api.backend.SaveController(crossmodel.ControllerInfo{
				ControllerTag: controllerTag,
				Alias:         arg.ControllerInfo.Alias,
				Addrs:         arg.ControllerInfo.Addrs,
				CACert:        arg.ControllerInfo.CACert,
			}, sourceModelTag.Id()); err != nil {
				return errors.Trace(err)
			}
		}
	}

	appName := arg.ApplicationAlias
	if appName == "" {
		appName = arg.OfferName
	}
	_, err = api.saveRemoteApplication(sourceModelTag, appName, externalControllerUUID, arg.ApplicationOfferDetails, arg.Macaroon)
	return err
}

// saveRemoteApplication saves the details of the specified remote application and its endpoints
// to the state model so relations to the remote application can be created.
func (api *APIBase) saveRemoteApplication(
	sourceModelTag names.ModelTag,
	applicationName string,
	externalControllerUUID string,
	offer params.ApplicationOfferDetails,
	mac *macaroon.Macaroon,
) (RemoteApplication, error) {
	remoteEps := make([]charm.Relation, len(offer.Endpoints))
	for j, ep := range offer.Endpoints {
		remoteEps[j] = charm.Relation{
			Name:      ep.Name,
			Role:      ep.Role,
			Interface: ep.Interface,
		}
	}

	remoteSpaces := make([]*environs.ProviderSpaceInfo, len(offer.Spaces))
	for i, space := range offer.Spaces {
		remoteSpaces[i] = providerSpaceInfoFromParams(space)
	}

	// If a remote application with the same name and endpoints from the same
	// source model already exists, we will use that one.
	// If the status was "terminated", the offer had been removed, so we'll replace
	// the terminated application with a fresh copy.
	remoteApp, appStatus, err := api.maybeUpdateExistingApplicationEndpoints(applicationName, sourceModelTag, remoteEps)
	if err == nil {
		if appStatus != status.Terminated {
			return remoteApp, nil
		}
		// If the same application was previously terminated due to the offer being removed,
		// first ensure we delete it from this consuming model before adding again.
		// TODO(wallyworld) - this operation should be in a single txn.
		logger.Debugf("removing terminated remote app %q before adding a replacement", applicationName)
		op := remoteApp.DestroyOperation(true)
		if err := api.backend.ApplyOperation(op); err != nil {
			return nil, errors.Annotatef(err, "removing terminated saas application %q", applicationName)
		}
	} else if !errors.IsNotFound(err) {
		return nil, errors.Trace(err)
	}

	return api.backend.AddRemoteApplication(state.AddRemoteApplicationParams{
		Name:                   applicationName,
		OfferUUID:              offer.OfferUUID,
		URL:                    offer.OfferURL,
		ExternalControllerUUID: externalControllerUUID,
		SourceModel:            sourceModelTag,
		Endpoints:              remoteEps,
		Spaces:                 remoteSpaces,
		Bindings:               offer.Bindings,
		Macaroon:               mac,
	})
}

// providerSpaceInfoFromParams converts a params.RemoteSpace to the
// equivalent ProviderSpaceInfo.
func providerSpaceInfoFromParams(space params.RemoteSpace) *environs.ProviderSpaceInfo {
	result := &environs.ProviderSpaceInfo{
		CloudType:          space.CloudType,
		ProviderAttributes: space.ProviderAttributes,
		SpaceInfo: network.SpaceInfo{
			Name:       network.SpaceName(space.Name),
			ProviderId: network.Id(space.ProviderId),
		},
	}
	for _, subnet := range space.Subnets {
		resultSubnet := network.SubnetInfo{
			CIDR:              subnet.CIDR,
			ProviderId:        network.Id(subnet.ProviderId),
			ProviderNetworkId: network.Id(subnet.ProviderNetworkId),
			ProviderSpaceId:   network.Id(subnet.ProviderSpaceId),
			VLANTag:           subnet.VLANTag,
			AvailabilityZones: subnet.Zones,
		}
		result.Subnets = append(result.Subnets, resultSubnet)
	}
	return result
}

// maybeUpdateExistingApplicationEndpoints looks for a remote application with the
// specified name and source model tag and tries to update its endpoints with the
// new ones specified. If the endpoints are compatible, the newly updated remote
// application is returned.s.backend.remoteApplications["hosted-mysql"]
// If the application status is Terminated, no updates are done.
func (api *APIBase) maybeUpdateExistingApplicationEndpoints(
	applicationName string, sourceModelTag names.ModelTag, remoteEps []charm.Relation,
) (RemoteApplication, status.Status, error) {
	existingRemoteApp, err := api.backend.RemoteApplication(applicationName)
	if err != nil {
		return nil, "", errors.Trace(err)
	}
	if existingRemoteApp.SourceModel().Id() != sourceModelTag.Id() {
		return nil, "", errors.AlreadyExistsf("saas application called %q from a different model", applicationName)
	}
	if existingRemoteApp.Life() != state.Alive {
		return nil, "", errors.NewAlreadyExists(nil, fmt.Sprintf("saas application called %q exists but is terminating", applicationName))
	}
	appStatus, err := existingRemoteApp.Status()
	if err != nil {
		return nil, "", errors.Trace(err)
	}
	if appStatus.Status == status.Terminated {
		return existingRemoteApp, appStatus.Status, nil
	}
	newEpsMap := make(map[charm.Relation]bool)
	for _, ep := range remoteEps {
		newEpsMap[ep] = true
	}
	existingEps, err := existingRemoteApp.Endpoints()
	if err != nil {
		return nil, "", errors.Trace(err)
	}
	maybeSameEndpoints := len(newEpsMap) == len(existingEps)
	existingEpsByName := make(map[string]charm.Relation)
	for _, ep := range existingEps {
		existingEpsByName[ep.Name] = ep.Relation
		delete(newEpsMap, ep.Relation)
	}
	sameEndpoints := maybeSameEndpoints && len(newEpsMap) == 0
	if sameEndpoints {
		return existingRemoteApp, appStatus.Status, nil
	}

	// Gather the new endpoints. All new endpoints passed to AddEndpoints()
	// below must not have the same name as an existing endpoint.
	var newEps []charm.Relation
	for ep := range newEpsMap {
		// See if we are attempting to update endpoints with the same name but
		// different relation data.
		if existing, ok := existingEpsByName[ep.Name]; ok && existing != ep {
			return nil, "", errors.Errorf("conflicting endpoint %v", ep.Name)
		}
		newEps = append(newEps, ep)
	}

	if len(newEps) > 0 {
		// Update the existing remote app to have the new, additional endpoints.
		if err := existingRemoteApp.AddEndpoints(newEps); err != nil {
			return nil, "", errors.Trace(err)
		}
	}
	return existingRemoteApp, appStatus.Status, nil
}

// CharmConfig returns charm config for the input list of applications and
// model generations.
func (api *APIBase) CharmConfig(args params.ApplicationGetArgs) (params.ApplicationGetConfigResults, error) {
	if err := api.checkCanRead(); err != nil {
		return params.ApplicationGetConfigResults{}, err
	}
	results := params.ApplicationGetConfigResults{
		Results: make([]params.ConfigResult, len(args.Args)),
	}
	for i, arg := range args.Args {
		config, err := api.getCharmConfig(arg.BranchName, arg.ApplicationName)
		results.Results[i].Config = config
		results.Results[i].Error = apiservererrors.ServerError(err)
	}
	return results, nil
}

// GetConfig returns the charm config for each of the input applications.
func (api *APIBase) GetConfig(args params.Entities) (params.ApplicationGetConfigResults, error) {
	if err := api.checkCanRead(); err != nil {
		return params.ApplicationGetConfigResults{}, err
	}
	results := params.ApplicationGetConfigResults{
		Results: make([]params.ConfigResult, len(args.Entities)),
	}
	for i, arg := range args.Entities {
		tag, err := names.ParseTag(arg.Tag)
		if err != nil {
			results.Results[i].Error = apiservererrors.ServerError(err)
			continue
		}
		if tag.Kind() != names.ApplicationTagKind {
			results.Results[i].Error = apiservererrors.ServerError(
				errors.Errorf("unexpected tag type, expected application, got %s", tag.Kind()))
			continue
		}

		// Always deal with the master branch version of config.
		config, err := api.getCharmConfig(model.GenerationMaster, tag.Id())
		results.Results[i].Config = config
		results.Results[i].Error = apiservererrors.ServerError(err)
	}
	return results, nil
}

func (api *APIBase) getCharmConfig(gen string, appName string) (map[string]interface{}, error) {
	app, err := api.backend.Application(appName)
	if err != nil {
		return nil, err
	}
	settings, err := app.CharmConfig(gen)
	if err != nil {
		return nil, err
	}
	ch, _, err := app.Charm()
	if err != nil {
		return nil, err
	}
	return describe(settings, ch.Config()), nil
}

// SetConfigs implements the server side of Application.SetConfig.  Both
// application and charm config are set. It does not unset values in
// Config map that are set to an empty string. Unset should be used for that.
func (api *APIBase) SetConfigs(args params.ConfigSetArgs) (params.ErrorResults, error) {
	var result params.ErrorResults
	if err := api.checkCanWrite(); err != nil {
		return result, errors.Trace(err)
	}
	if err := api.check.ChangeAllowed(); err != nil {
		return result, errors.Trace(err)
	}
	result.Results = make([]params.ErrorResult, len(args.Args))
	for i, arg := range args.Args {
		app, err := api.backend.Application(arg.ApplicationName)
		if err != nil {
			result.Results[i].Error = apiservererrors.ServerError(err)
			continue
		}
		err = api.setConfig(app, arg.Generation, arg.ConfigYAML, arg.Config)
		result.Results[i].Error = apiservererrors.ServerError(err)
	}
	return result, nil
}

func (api *APIBase) addAppToBranch(branchName string, appName string) error {
	gen, err := api.backend.Branch(branchName)
	if err != nil {
		return errors.Annotate(err, "retrieving next generation")
	}
	err = gen.AssignApplication(appName)
	return errors.Annotatef(err, "adding %q to next generation", appName)
}

// UnsetApplicationsConfig implements the server side of Application.UnsetApplicationsConfig.
func (api *APIBase) UnsetApplicationsConfig(args params.ApplicationConfigUnsetArgs) (params.ErrorResults, error) {
	var result params.ErrorResults
	if err := api.checkCanWrite(); err != nil {
		return result, errors.Trace(err)
	}
	if err := api.check.ChangeAllowed(); err != nil {
		return result, errors.Trace(err)
	}
	result.Results = make([]params.ErrorResult, len(args.Args))
	for i, arg := range args.Args {
		err := api.unsetApplicationConfig(arg)
		result.Results[i].Error = apiservererrors.ServerError(err)
	}
	return result, nil
}

func (api *APIBase) unsetApplicationConfig(arg params.ApplicationUnset) error {
	app, err := api.backend.Application(arg.ApplicationName)
	if err != nil {
		return errors.Trace(err)
	}

	configSchema, defaults, err := applicationConfigSchema(api.modelType)
	if err != nil {
		return errors.Trace(err)
	}
	appConfigFields := config.KnownConfigKeys(configSchema)

	var appConfigKeys []string
	charmSettings := make(charm.Settings)
	for _, name := range arg.Options {
		if appConfigFields.Contains(name) {
			appConfigKeys = append(appConfigKeys, name)
		} else {
			charmSettings[name] = nil
		}
	}

	if len(appConfigKeys) > 0 {
		if err := app.UpdateApplicationConfig(nil, appConfigKeys, configSchema, defaults); err != nil {
			return errors.Annotate(err, "updating application config values")
		}
	}

	if len(charmSettings) > 0 {
		// We need a guard on the API server-side for direct API callers such as
		// python-libjuju, and for older clients.
		// Always default to the master branch.
		if arg.BranchName == "" {
			arg.BranchName = model.GenerationMaster
		}
		if err := app.UpdateCharmConfig(arg.BranchName, charmSettings); err != nil {
			return errors.Annotate(err, "updating application charm settings")
		}
	}
	return nil
}

// ResolveUnitErrors marks errors on the specified units as resolved.
func (api *APIBase) ResolveUnitErrors(p params.UnitsResolved) (params.ErrorResults, error) {
	if p.All {
		unitsWithErrors, err := api.backend.UnitsInError()
		if err != nil {
			return params.ErrorResults{}, errors.Trace(err)
		}
		for _, u := range unitsWithErrors {
			if err := u.Resolve(p.Retry); err != nil {
				return params.ErrorResults{}, errors.Annotatef(err, "resolve error for unit %q", u.UnitTag().Id())
			}
		}
	}

	var result params.ErrorResults
	if err := api.checkCanWrite(); err != nil {
		return result, errors.Trace(err)
	}
	if err := api.check.ChangeAllowed(); err != nil {
		return result, errors.Trace(err)
	}

	result.Results = make([]params.ErrorResult, len(p.Tags.Entities))
	for i, entity := range p.Tags.Entities {
		tag, err := names.ParseUnitTag(entity.Tag)
		if err != nil {
			result.Results[i].Error = apiservererrors.ServerError(err)
			continue
		}
		unit, err := api.backend.Unit(tag.Id())
		if err != nil {
			result.Results[i].Error = apiservererrors.ServerError(err)
			continue
		}
		err = unit.Resolve(p.Retry)
		result.Results[i].Error = apiservererrors.ServerError(err)
	}
	return result, nil
}

// ApplicationsInfo returns applications information.
func (api *APIBase) ApplicationsInfo(in params.Entities) (params.ApplicationInfoResults, error) {
	// Get all the space infos before iterating over the application infos.
	allSpaceInfosLookup, err := api.backend.AllSpaceInfos()
	if err != nil {
		return params.ApplicationInfoResults{}, apiservererrors.ServerError(err)
	}

	out := make([]params.ApplicationInfoResult, len(in.Entities))
	for i, one := range in.Entities {
		tag, err := names.ParseApplicationTag(one.Tag)
		if err != nil {
			out[i].Error = apiservererrors.ServerError(err)
			continue
		}
		app, err := api.backend.Application(tag.Name)
		if err != nil {
			out[i].Error = apiservererrors.ServerError(err)
			continue
		}

		details, err := api.getConfig(params.ApplicationGet{ApplicationName: tag.Name}, describe)
		if err != nil {
			out[i].Error = apiservererrors.ServerError(err)
			continue
		}

		bindings, err := app.EndpointBindings()
		if err != nil {
			out[i].Error = apiservererrors.ServerError(err)
			continue
		}

		bindingsMap, err := bindings.MapWithSpaceNames(allSpaceInfosLookup)
		if err != nil {
			out[i].Error = apiservererrors.ServerError(err)
			continue
		}

		exposedEndpoints, err := api.mapExposedEndpointsFromState(app.ExposedEndpoints())
		if err != nil {
			out[i].Error = apiservererrors.ServerError(err)
			continue
		}

		var channel string
		origin := app.CharmOrigin()
		if origin != nil && origin.Channel != nil {
			ch := origin.Channel
			channel = charm.MakePermissiveChannel(ch.Track, ch.Risk, ch.Branch).String()
		} else {
			channel = details.Channel
		}

		out[i].Result = &params.ApplicationResult{
			Tag:              tag.String(),
			Charm:            details.Charm,
			Series:           details.Series,
			Channel:          channel,
			Constraints:      details.Constraints,
			Principal:        app.IsPrincipal(),
			Exposed:          app.IsExposed(),
			Remote:           app.IsRemote(),
			EndpointBindings: bindingsMap,
			ExposedEndpoints: exposedEndpoints,
		}
	}
	return params.ApplicationInfoResults{
		Results: out,
	}, nil
}

func (api *APIBase) mapExposedEndpointsFromState(exposedEndpoints map[string]state.ExposedEndpoint) (map[string]params.ExposedEndpoint, error) {
	if len(exposedEndpoints) == 0 {
		return nil, nil
	}

	var (
		spaceInfos network.SpaceInfos
		err        error
		res        = make(map[string]params.ExposedEndpoint, len(exposedEndpoints))
	)

	for endpointName, exposeDetails := range exposedEndpoints {
		mappedParam := params.ExposedEndpoint{
			ExposeToCIDRs: exposeDetails.ExposeToCIDRs,
		}

		if len(exposeDetails.ExposeToSpaceIDs) != 0 {
			// Lazily fetch SpaceInfos
			if spaceInfos == nil {
				if spaceInfos, err = api.backend.AllSpaceInfos(); err != nil {
					return nil, err
				}
			}

			spaceNames := make([]string, len(exposeDetails.ExposeToSpaceIDs))
			for i, spaceID := range exposeDetails.ExposeToSpaceIDs {
				sp := spaceInfos.GetByID(spaceID)
				if sp == nil {
					return nil, errors.NotFoundf("space with ID %q", spaceID)
				}

				spaceNames[i] = string(sp.Name)
			}
			mappedParam.ExposeToSpaces = spaceNames
		}

		res[endpointName] = mappedParam
	}

	return res, nil
}

// MergeBindings merges operator-defined bindings with the current bindings for
// one or more applications.
func (api *APIBase) MergeBindings(in params.ApplicationMergeBindingsArgs) (params.ErrorResults, error) {
	if err := api.checkCanWrite(); err != nil {
		return params.ErrorResults{}, err
	}

	if err := api.check.ChangeAllowed(); err != nil {
		return params.ErrorResults{}, errors.Trace(err)
	}

	res := make([]params.ErrorResult, len(in.Args))
	for i, arg := range in.Args {
		tag, err := names.ParseApplicationTag(arg.ApplicationTag)
		if err != nil {
			res[i].Error = apiservererrors.ServerError(err)
			continue
		}
		app, err := api.backend.Application(tag.Name)
		if err != nil {
			res[i].Error = apiservererrors.ServerError(err)
			continue
		}

		bindings, err := state.NewBindings(api.backend, arg.Bindings)
		if err != nil {
			res[i].Error = apiservererrors.ServerError(err)
			continue
		}

		if err := app.MergeBindings(bindings, arg.Force); err != nil {
			res[i].Error = apiservererrors.ServerError(err)
		}
	}
	return params.ErrorResults{Results: res}, nil
}

// lxdCharmProfiler massages a *state.Charm into a LXDProfiler
// inside of the core package.
type lxdCharmProfiler struct {
	Charm Charm
}

// LXDProfile implements core.lxdprofile.LXDProfiler
func (p lxdCharmProfiler) LXDProfile() lxdprofile.LXDProfile {
	if p.Charm == nil {
		return nil
	}
	if profiler, ok := p.Charm.(charm.LXDProfiler); ok {
		profile := profiler.LXDProfile()
		if profile == nil {
			return nil
		}
		return profile
	}
	return nil
}

// AgentTools is a point of use agent tools requester.
type AgentTools interface {
	AgentTools() (*tools.Tools, error)
}

// AgentVersioner is a point of use agent version object.
type AgentVersioner interface {
	AgentVersion() (version.Number, error)
}

var (
	// ErrInvalidAgentVersions is a sentinal error for when we can no longer
	// upgrade juju using 2.5.x agents with 2.6 or greater controllers.
	ErrInvalidAgentVersions = errors.Errorf(
		"Unable to upgrade LXDProfile charms with the current model version. " +
			"Please run juju upgrade-juju to upgrade the current model to match your controller.")
)

func getAgentToolsVersion(agentTools AgentTools) (version.Number, error) {
	tools, err := agentTools.AgentTools()
	if err != nil {
		return version.Zero, err
	}
	return tools.Version.Number, nil
}

func getAgentVersion(versioner AgentVersioner) (version.Number, error) {
	agent, err := versioner.AgentVersion()
	if err != nil {
		return version.Zero, err
	}
	return agent, nil
}

func validateAgentVersions(application Application, versioner AgentVersioner) error {
	// The epoch is set like this, because beta tags are less than release tags.
	// So 2.6-beta1.1 < 2.6.0, even though the patch is greater than 0. To
	// prevent the miss-match, we add the upper epoch limit.
	epoch := version.Number{Major: 2, Minor: 5, Patch: math.MaxInt32}

	// Locate the agent tools version to limit the amount of checking we
	// required to do over all. We check for NotFound to also use that as a
	// fallthrough to check the agent version as well. This should take care
	// of places where the application.AgentTools version is not set (IAAS).
	ver, err := getAgentToolsVersion(application)
	if err != nil && !errors.IsNotFound(err) {
		return errors.Trace(err)
	}
	if errors.IsNotFound(err) || ver.Compare(epoch) >= 0 {
		// Check to see if the model config version is valid
		// Arguably we could check on the per-unit level, as that is the
		// *actual* version of the agent that is running, looking at the
		// versioner (alias to model config), we get the intent of the move
		// to that version.
		// This should be enough for a pre-flight check, rather than querying
		// potentially thousands of units (think large production stacks).
		modelVer, modelErr := getAgentVersion(versioner)
		if modelErr != nil {
			// If we can't find the model config version, then we can't do the
			// comparison check.
			return errors.Trace(modelErr)
		}
		if modelVer.Compare(epoch) < 0 {
			return ErrInvalidAgentVersions
		}
	}
	return nil
}

<<<<<<< HEAD
// UnitsInfo returns unit information.
=======
// UnitsInfo isn't on the v11 API.
func (u *APIv11) UnitsInfo(_, _ struct{}) {}

// UnitsInfo returns unit information for the given entities (units or
// applications).
>>>>>>> 442793c8
func (api *APIBase) UnitsInfo(in params.Entities) (params.UnitInfoResults, error) {
	var results []params.UnitInfoResult
	leaders, err := api.leadershipReader.Leaders()
	if err != nil {
		return params.UnitInfoResults{}, errors.Trace(err)
	}
	for _, one := range in.Entities {
		units, err := api.unitsFromTag(one.Tag)
		if err != nil {
			results = append(results, params.UnitInfoResult{Error: apiservererrors.ServerError(err)})
			continue
		}
		for _, unit := range units {
			result, err := api.unitResultForUnit(unit)
			if err != nil {
				results = append(results, params.UnitInfoResult{Error: apiservererrors.ServerError(err)})
				continue
			}
			if leader := leaders[unit.ApplicationName()]; leader == unit.Name() {
				result.Leader = true
			}
			results = append(results, params.UnitInfoResult{Result: result})
		}
	}
	return params.UnitInfoResults{
		Results: results,
	}, nil
}

// Returns the units referred to by the tag argument.  If the tag refers to a
// unit, a slice with a single unit is returned.  If the tag refers to an
// application, all the units in the application are returned.
func (api *APIBase) unitsFromTag(tag string) ([]Unit, error) {
	unitTag, err := names.ParseUnitTag(tag)
	if err == nil {
		unit, err := api.backend.Unit(unitTag.Id())
		if err != nil {
			return nil, err
		}
		return []Unit{unit}, nil
	}
	appTag, err := names.ParseApplicationTag(tag)
	if err == nil {
		app, err := api.backend.Application(appTag.Id())
		if err != nil {
			return nil, err
		}
		return app.AllUnits()
	}
	return nil, fmt.Errorf("tag %q is neither unit nor application tag", tag)
}

// Builds a *params.UnitResult describing the unit argument.
func (api *APIBase) unitResultForUnit(unit Unit) (*params.UnitResult, error) {
	app, err := api.backend.Application(unit.ApplicationName())
	if err != nil {
		return nil, err
	}
	curl, _ := app.CharmURL()
	machineId, _ := unit.AssignedMachineId()
	workloadVersion, err := unit.WorkloadVersion()
	if err != nil {
		return nil, err
	}

	result := &params.UnitResult{
		Tag:             unit.Tag().String(),
		WorkloadVersion: workloadVersion,
		Machine:         machineId,
		Charm:           curl.String(),
	}
	if machineId != "" {
		machine, err := api.backend.Machine(machineId)
		if err != nil {
			return nil, err
		}
		publicAddress, err := machine.PublicAddress()
		if err == nil {
			result.PublicAddress = publicAddress.Value
		}
		// NOTE(achilleasa): this call completely ignores
		// subnets and lumps all port ranges together in a
		// single group. This works fine for pre 2.9 agents
		// as ports where always opened across all subnets.
		openPorts, err := api.openPortsOnMachineForUnit(unit.Name(), machineId)
		if err != nil {
			return nil, err
		}
		result.OpenedPorts = openPorts
	}
	container, err := unit.ContainerInfo()
	if err != nil && !errors.IsNotFound(err) {
		return nil, err
	}
	if err == nil {
		if addr := container.Address(); addr != nil {
			result.Address = addr.Value
		}
		result.ProviderId = container.ProviderId()
		if len(result.OpenedPorts) == 0 {
			result.OpenedPorts = container.Ports()
		}
	}
	result.RelationData, err = api.relationData(app, unit)
	if err != nil {
		return nil, err
	}
	return result, nil
}

// openPortsOnMachineForUnit returns the unique set of opened ports for the
// specified unit and machine arguments without distinguishing between port
// ranges across subnets. This method is provided for backwards compatibility
// with pre 2.9 agents which assume open-ports apply to all subnets.
func (api *APIBase) openPortsOnMachineForUnit(unitName, machineID string) ([]string, error) {
	var result []string
	machinePortRanges, err := api.model.OpenedPortRangesForMachine(machineID)
	if err != nil {
		return nil, errors.Trace(err)
	}

	for _, portRange := range machinePortRanges.ForUnit(unitName).UniquePortRanges() {
		result = append(result, portRange.String())
	}
	return result, nil
}

func (api *APIBase) relationData(app Application, myUnit Unit) ([]params.EndpointRelationData, error) {
	rels, err := app.Relations()
	if err != nil {
		return nil, errors.Trace(err)
	}
	result := make([]params.EndpointRelationData, len(rels))
	for i, rel := range rels {
		ep, err := rel.Endpoint(app.Name())
		if err != nil {
			return nil, errors.Trace(err)
		}
		erd := params.EndpointRelationData{
			Endpoint:         ep.Name,
			ApplicationData:  make(map[string]interface{}),
			UnitRelationData: make(map[string]params.RelationData),
		}
		relatedEps, err := rel.RelatedEndpoints(app.Name())
		if err != nil {
			return nil, errors.Trace(err)
		}
		// There is only one related endpoint.
		related := relatedEps[0]
		erd.RelatedEndpoint = related.Name

		appSettings, err := rel.ApplicationSettings(related.ApplicationName)
		if err != nil {
			return nil, errors.Trace(err)
		}
		for k, v := range appSettings {
			erd.ApplicationData[k] = v
		}

		otherApp, err := api.backend.Application(related.ApplicationName)
		if errors.IsNotFound(err) {
			erd.CrossModel = true
			if err := api.crossModelRelationData(rel, related.ApplicationName, &erd); err != nil {
				return nil, errors.Trace(err)
			}
			result[i] = erd
			continue
		}
		if err != nil {
			return nil, errors.Trace(err)
		}

		otherUnits, err := otherApp.AllUnits()
		if err != nil {
			return nil, errors.Trace(err)
		}
		for _, u := range otherUnits {
			ru, err := rel.Unit(u.Name())
			if err != nil {
				return nil, errors.Trace(err)
			}
			inScope, err := ru.InScope()
			if err != nil {
				return nil, errors.Trace(err)
			}
			urd := params.RelationData{
				InScope: inScope,
			}
			if inScope {
				settings, err := ru.Settings()
				if err != nil && !errors.IsNotFound(err) {
					return nil, errors.Trace(err)
				}
				if err == nil {
					urd.UnitData = make(map[string]interface{})
					for k, v := range settings {
						urd.UnitData[k] = v
					}
				}
			}
			erd.UnitRelationData[u.Name()] = urd
		}

		result[i] = erd
	}
	return result, nil
}

func (api *APIBase) crossModelRelationData(rel Relation, appName string, erd *params.EndpointRelationData) error {
	rus, err := rel.AllRemoteUnits(appName)
	if err != nil {
		return errors.Trace(err)
	}
	for _, ru := range rus {
		inScope, err := ru.InScope()
		if err != nil {
			return errors.Trace(err)
		}
		urd := params.RelationData{
			InScope: inScope,
		}
		if inScope {
			settings, err := ru.Settings()
			if err != nil && !errors.IsNotFound(err) {
				return errors.Trace(err)
			}
			if err == nil {
				urd.UnitData = make(map[string]interface{})
				for k, v := range settings {
					urd.UnitData[k] = v
				}
			}
		}
		erd.UnitRelationData[ru.UnitName()] = urd
	}
	return nil
}

func checkCAASMinVersion(ch charm.Charm, caasVersion *version.Number) (err error) {
	// check caas min version.
	charmDeployment := ch.Meta().Deployment
	if caasVersion == nil || charmDeployment == nil || charmDeployment.MinVersion == "" {
		return nil
	}
	if len(strings.Split(charmDeployment.MinVersion, ".")) == 2 {
		// append build number if it's not specified.
		charmDeployment.MinVersion += ".0"
	}
	minver, err := version.Parse(charmDeployment.MinVersion)
	if err != nil {
		return errors.Trace(err)
	}
	if minver != version.Zero && minver.Compare(*caasVersion) > 0 {
		return errors.NewNotValid(nil, fmt.Sprintf(
			"charm requires a minimum k8s version of %v but the cluster only runs version %v",
			minver, caasVersion,
		))
	}
	return nil
}<|MERGE_RESOLUTION|>--- conflicted
+++ resolved
@@ -2676,15 +2676,8 @@
 	return nil
 }
 
-<<<<<<< HEAD
-// UnitsInfo returns unit information.
-=======
-// UnitsInfo isn't on the v11 API.
-func (u *APIv11) UnitsInfo(_, _ struct{}) {}
-
 // UnitsInfo returns unit information for the given entities (units or
 // applications).
->>>>>>> 442793c8
 func (api *APIBase) UnitsInfo(in params.Entities) (params.UnitInfoResults, error) {
 	var results []params.UnitInfoResult
 	leaders, err := api.leadershipReader.Leaders()
