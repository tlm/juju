// Copyright 2015 Canonical Ltd.
// Licensed under the AGPLv3, see LICENCE file for details.

// Package storage provides an API server facade for managing
// storage entities.
package storage

import (
	"time"

	"github.com/juju/collections/set"
	"github.com/juju/errors"
	"github.com/juju/names/v4"

	"github.com/juju/juju/apiserver/common"
	"github.com/juju/juju/apiserver/common/storagecommon"
	apiservererrors "github.com/juju/juju/apiserver/errors"
	"github.com/juju/juju/apiserver/facade"
	k8sconstants "github.com/juju/juju/caas/kubernetes/provider/constants"
	"github.com/juju/juju/core/life"
	"github.com/juju/juju/core/permission"
	"github.com/juju/juju/core/status"
	"github.com/juju/juju/environs/context"
	"github.com/juju/juju/environs/tags"
	"github.com/juju/juju/rpc/params"
	"github.com/juju/juju/state"
	"github.com/juju/juju/storage"
	"github.com/juju/juju/storage/poolmanager"
)

type storageMetadataFunc func() (poolmanager.PoolManager, storage.ProviderRegistry, error)

// StorageAPI implements the latest version (v6) of the Storage API.
type StorageAPI struct {
	backend         backend
	storageAccess   storageAccess
	storageMetadata storageMetadataFunc
	authorizer      facade.Authorizer
	callContext     context.ProviderCallContext
	modelType       state.ModelType
}

<<<<<<< HEAD
// NewStorageAPI returns a new storage API facade.
func NewStorageAPI(ctx facade.Context) (*StorageAPI, error) {
	st := ctx.State()
	model, err := st.Model()
	if err != nil {
		return nil, errors.Trace(err)
	}
	storageMetadata := func() (poolmanager.PoolManager, storage.ProviderRegistry, error) {
		model, err := st.Model()
		if err != nil {
			return nil, nil, errors.Trace(err)
		}
		registry, err := stateenvirons.NewStorageProviderRegistryForModel(
			model,
			stateenvirons.GetNewEnvironFunc(environs.New),
			stateenvirons.GetNewCAASBrokerFunc(caas.New))
		if err != nil {
			return nil, nil, errors.Trace(err)
		}
		pm := poolmanager.New(state.NewStateSettings(st), registry)
		return pm, registry, nil
	}
	storageAccessor, err := getStorageAccessor(st)
	if err != nil {
		return nil, errors.Annotate(err, "getting backend")
	}

	authorizer := ctx.Auth()
	if !authorizer.AuthClient() {
		return nil, apiservererrors.ErrPerm
	}
	return newStorageAPI(stateShim{st}, model.Type(), storageAccessor, storageMetadata, authorizer, context.CallContext(st)), nil
}

func newStorageAPI(
=======
// StorageAPIv5 implements the storage v5 API.
type StorageAPIv5 struct {
	StorageAPI
}

// StorageAPIv4 implements the storage v4 API adding AddToUnit, Import and Remove (replacing Destroy)
type StorageAPIv4 struct {
	StorageAPIv5
}

// StorageAPIv3 implements the storage v3 API.
type StorageAPIv3 struct {
	StorageAPIv4
}

func NewStorageAPI(
>>>>>>> 756ae5bb
	backend backend,
	modelType state.ModelType,
	storageAccess storageAccess,
	storageMetadata storageMetadataFunc,
	authorizer facade.Authorizer,
	callContext context.ProviderCallContext,
) *StorageAPI {
	return &StorageAPI{
		backend:         backend,
		modelType:       modelType,
		storageAccess:   storageAccess,
		storageMetadata: storageMetadata,
		authorizer:      authorizer,
		callContext:     callContext,
	}
}

func (a *StorageAPI) checkCanRead() error {
	canRead, err := a.authorizer.HasPermission(permission.ReadAccess, a.backend.ModelTag())
	if err != nil {
		return errors.Trace(err)
	}

	// Controller admins should have implicit read access to all models
	// in the controller, even the ones they do not own.
	if !canRead {
		canRead, _ = a.authorizer.HasPermission(permission.SuperuserAccess, a.backend.ControllerTag())
	}

	if !canRead {
		return apiservererrors.ErrPerm
	}
	return nil
}

func (a *StorageAPI) checkCanWrite() error {
	canWrite, err := a.authorizer.HasPermission(permission.WriteAccess, a.backend.ModelTag())
	if err != nil {
		return errors.Trace(err)
	}
	if !canWrite {
		return apiservererrors.ErrPerm
	}
	return nil
}

// StorageDetails retrieves and returns detailed information about desired
// storage identified by supplied tags. If specified storage cannot be
// retrieved, individual error is returned instead of storage information.
func (a *StorageAPI) StorageDetails(entities params.Entities) (params.StorageDetailsResults, error) {
	if err := a.checkCanRead(); err != nil {
		return params.StorageDetailsResults{}, errors.Trace(err)
	}
	results := make([]params.StorageDetailsResult, len(entities.Entities))
	for i, entity := range entities.Entities {
		storageTag, err := names.ParseStorageTag(entity.Tag)
		if err != nil {
			results[i].Error = apiservererrors.ServerError(err)
			continue
		}
		storageInstance, err := a.storageAccess.StorageInstance(storageTag)
		if err != nil {
			results[i].Error = apiservererrors.ServerError(err)
			continue
		}
		details, err := createStorageDetails(a.backend, a.storageAccess, storageInstance)
		if err != nil {
			results[i].Error = apiservererrors.ServerError(err)
			continue
		}
		results[i].Result = details
	}
	return params.StorageDetailsResults{Results: results}, nil
}

// ListStorageDetails returns storage matching a filter.
func (a *StorageAPI) ListStorageDetails(filters params.StorageFilters) (params.StorageDetailsListResults, error) {
	if err := a.checkCanRead(); err != nil {
		return params.StorageDetailsListResults{}, errors.Trace(err)
	}
	results := params.StorageDetailsListResults{
		Results: make([]params.StorageDetailsListResult, len(filters.Filters)),
	}
	for i, filter := range filters.Filters {
		list, err := a.listStorageDetails(filter)
		if err != nil {
			results.Results[i].Error = apiservererrors.ServerError(err)
			continue
		}
		results.Results[i].Result = list
	}
	return results, nil
}

func (a *StorageAPI) listStorageDetails(filter params.StorageFilter) ([]params.StorageDetails, error) {
	if filter != (params.StorageFilter{}) {
		// StorageFilter has no fields at the time of writing, but
		// check that no fields are set in case we forget to update
		// this code.
		return nil, errors.NotSupportedf("storage filters")
	}
	stateInstances, err := a.storageAccess.AllStorageInstances()
	if err != nil {
		return nil, apiservererrors.ServerError(err)
	}
	results := make([]params.StorageDetails, len(stateInstances))
	for i, stateInstance := range stateInstances {
		details, err := createStorageDetails(a.backend, a.storageAccess, stateInstance)
		if err != nil {
			return nil, errors.Annotatef(
				err, "getting details for %s",
				names.ReadableString(stateInstance.Tag()),
			)
		}
		results[i] = *details
	}
	return results, nil
}

func createStorageDetails(
	backend backend,
	st storageAccess,
	si state.StorageInstance,
) (*params.StorageDetails, error) {
	// Get information from underlying volume or filesystem.
	var persistent bool
	var statusEntity status.StatusGetter
	if si.Kind() == state.StorageKindFilesystem {
		stFile := st.FilesystemAccess()
		if stFile == nil {
			return nil, errors.NotImplementedf("FilesystemStorage instance")
		}
		// TODO(axw) when we support persistent filesystems,
		// e.g. CephFS, we'll need to do set "persistent"
		// here too.
		filesystem, err := stFile.StorageInstanceFilesystem(si.StorageTag())
		if err != nil {
			return nil, errors.Trace(err)
		}
		statusEntity = filesystem
	} else {
		stVolume := st.VolumeAccess()
		if stVolume == nil {
			return nil, errors.NotImplementedf("BlockStorage instance")
		}
		volume, err := stVolume.StorageInstanceVolume(si.StorageTag())
		if err != nil {
			return nil, errors.Trace(err)
		}
		if info, err := volume.Info(); err == nil {
			persistent = info.Persistent
		}
		statusEntity = volume
	}
	aStatus, err := statusEntity.Status()
	if err != nil {
		return nil, errors.Trace(err)
	}

	// Get unit storage attachments.
	var storageAttachmentDetails map[string]params.StorageAttachmentDetails
	storageAttachments, err := st.StorageAttachments(si.StorageTag())
	if err != nil {
		return nil, errors.Trace(err)
	}
	if len(storageAttachments) > 0 {
		storageAttachmentDetails = make(map[string]params.StorageAttachmentDetails)
		for _, a := range storageAttachments {
			// TODO(caas) - handle attachments to units
			machineTag, location, err := storageAttachmentInfo(backend, st, a)
			if err != nil {
				return nil, errors.Trace(err)
			}
			details := params.StorageAttachmentDetails{
				StorageTag: a.StorageInstance().String(),
				UnitTag:    a.Unit().String(),
				Location:   location,
				Life:       life.Value(a.Life().String()),
			}
			if machineTag.Id() != "" {
				details.MachineTag = machineTag.String()
			}
			storageAttachmentDetails[a.Unit().String()] = details
		}
	}

	var ownerTag string
	if owner, ok := si.Owner(); ok {
		ownerTag = owner.String()
	}

	return &params.StorageDetails{
		StorageTag:  si.Tag().String(),
		OwnerTag:    ownerTag,
		Kind:        params.StorageKind(si.Kind()),
		Life:        life.Value(si.Life().String()),
		Status:      common.EntityStatusFromState(aStatus),
		Persistent:  persistent,
		Attachments: storageAttachmentDetails,
	}, nil
}

func storageAttachmentInfo(
	backend backend,
	st storageAccess,
	a state.StorageAttachment,
) (_ names.MachineTag, location string, _ error) {
	machineTag, err := unitAssignedMachine(backend, a.Unit())
	if errors.IsNotAssigned(err) {
		return names.MachineTag{}, "", nil
	} else if err != nil {
		return names.MachineTag{}, "", errors.Trace(err)
	}
	info, err := storagecommon.StorageAttachmentInfo(st, st.VolumeAccess(), st.FilesystemAccess(), a, machineTag)
	if errors.IsNotProvisioned(err) {
		return machineTag, "", nil
	} else if err != nil {
		return names.MachineTag{}, "", errors.Trace(err)
	}
	return machineTag, info.Location, nil
}

// ListPools returns a list of pools.
// If filter is provided, returned list only contains pools that match
// the filter.
// Pools can be filtered on names and provider types.
// If both names and types are provided as filter,
// pools that match either are returned.
// This method lists union of pools and environment provider types.
// If no filter is provided, all pools are returned.
func (a *StorageAPI) ListPools(
	filters params.StoragePoolFilters,
) (params.StoragePoolsResults, error) {
	if err := a.checkCanRead(); err != nil {
		return params.StoragePoolsResults{}, errors.Trace(err)
	}

	results := params.StoragePoolsResults{
		Results: make([]params.StoragePoolsResult, len(filters.Filters)),
	}
	for i, filter := range filters.Filters {
		pools, err := a.listPools(a.ensureStoragePoolFilter(filter))
		if err != nil {
			results.Results[i].Error = apiservererrors.ServerError(err)
			continue
		}
		results.Results[i].Result = pools
	}
	return results, nil
}

func (a *StorageAPI) ensureStoragePoolFilter(filter params.StoragePoolFilter) params.StoragePoolFilter {
	if a.modelType == state.ModelTypeCAAS {
		filter.Providers = append(filter.Providers, k8sconstants.CAASProviderType)
	}
	return filter
}

func (a *StorageAPI) listPools(filter params.StoragePoolFilter) ([]params.StoragePool, error) {
	pm, registry, err := a.storageMetadata()
	if err != nil {
		return nil, errors.Trace(err)
	}
	if err := a.validatePoolListFilter(registry, filter); err != nil {
		return nil, errors.Trace(err)
	}

	pools, err := pm.List()
	if err != nil {
		return nil, errors.Trace(err)
	}
	providers, err := registry.StorageProviderTypes()
	if err != nil {
		return nil, errors.Trace(err)
	}
	matches := buildFilter(filter)
	results := append(
		filterPools(pools, matches),
		filterProviders(providers, matches)...,
	)
	return results, nil
}

func buildFilter(filter params.StoragePoolFilter) func(n, p string) bool {
	providerSet := set.NewStrings(filter.Providers...)
	nameSet := set.NewStrings(filter.Names...)

	matches := func(n, p string) bool {
		// no filters supplied = pool matches criteria
		if providerSet.IsEmpty() && nameSet.IsEmpty() {
			return true
		}
		// if at least 1 name and type are supplied, use AND to match
		if !providerSet.IsEmpty() && !nameSet.IsEmpty() {
			return nameSet.Contains(n) && providerSet.Contains(p)
		}
		// Otherwise, if only names or types are supplied, use OR to match
		return nameSet.Contains(n) || providerSet.Contains(p)
	}
	return matches
}

func filterProviders(
	providers []storage.ProviderType,
	matches func(n, p string) bool,
) []params.StoragePool {
	if len(providers) == 0 {
		return nil
	}
	all := make([]params.StoragePool, 0, len(providers))
	for _, p := range providers {
		ps := string(p)
		if matches(ps, ps) {
			all = append(all, params.StoragePool{Name: ps, Provider: ps})
		}
	}
	return all
}

func filterPools(
	pools []*storage.Config,
	matches func(n, p string) bool,
) []params.StoragePool {
	if len(pools) == 0 {
		return nil
	}
	all := make([]params.StoragePool, 0, len(pools))
	for _, p := range pools {
		if matches(p.Name(), string(p.Provider())) {
			all = append(all, params.StoragePool{
				Name:     p.Name(),
				Provider: string(p.Provider()),
				Attrs:    p.Attrs(),
			})
		}
	}
	return all
}

func (a *StorageAPI) validatePoolListFilter(registry storage.ProviderRegistry, filter params.StoragePoolFilter) error {
	if err := a.validateProviderCriteria(registry, filter.Providers); err != nil {
		return errors.Trace(err)
	}
	if err := a.validateNameCriteria(filter.Names); err != nil {
		return errors.Trace(err)
	}
	return nil
}

func (a *StorageAPI) validateNameCriteria(names []string) error {
	for _, n := range names {
		if !storage.IsValidPoolName(n) {
			return errors.NotValidf("pool name %q", n)
		}
	}
	return nil
}

func (a *StorageAPI) validateProviderCriteria(registry storage.ProviderRegistry, providers []string) error {
	for _, p := range providers {
		_, err := registry.StorageProvider(storage.ProviderType(p))
		if err != nil {
			return errors.Trace(err)
		}
	}
	return nil
}

// CreatePool creates a new pool with specified parameters.
func (a *StorageAPI) CreatePool(p params.StoragePoolArgs) (params.ErrorResults, error) {
	results := params.ErrorResults{
		Results: make([]params.ErrorResult, len(p.Pools)),
	}
	pm, _, err := a.storageMetadata()
	if err != nil {
		return params.ErrorResults{}, errors.Trace(err)
	}
	for i, pool := range p.Pools {
		_, err := pm.Create(
			pool.Name,
			storage.ProviderType(pool.Provider),
			pool.Attrs)
		results.Results[i].Error = apiservererrors.ServerError(err)
	}
	return results, nil
}

// ListVolumes lists volumes with the given filters. Each filter produces
// an independent list of volumes, or an error if the filter is invalid
// or the volumes could not be listed.
func (a *StorageAPI) ListVolumes(filters params.VolumeFilters) (params.VolumeDetailsListResults, error) {
	if err := a.checkCanRead(); err != nil {
		return params.VolumeDetailsListResults{}, errors.Trace(err)
	}
	results := params.VolumeDetailsListResults{
		Results: make([]params.VolumeDetailsListResult, len(filters.Filters)),
	}
	stVolumeAccess := a.storageAccess.VolumeAccess()
	for i, filter := range filters.Filters {
		volumes, volumeAttachments, err := filterVolumes(stVolumeAccess, filter)
		if err != nil {
			results.Results[i].Error = apiservererrors.ServerError(err)
			continue
		}
		details, err := createVolumeDetailsList(
			a.backend, a.storageAccess, volumes, volumeAttachments,
		)
		if err != nil {
			results.Results[i].Error = apiservererrors.ServerError(err)
			continue
		}
		results.Results[i].Result = details
	}
	return results, nil
}

func filterVolumes(
	stVolume storageVolume,
	f params.VolumeFilter,
) ([]state.Volume, map[names.VolumeTag][]state.VolumeAttachment, error) {
	// Exit early if there's no volume support.
	if stVolume == nil {
		return nil, nil, nil
	}
	if f.IsEmpty() {
		// No filter was specified: get all volumes, and all attachments.
		volumes, err := stVolume.AllVolumes()
		if err != nil {
			return nil, nil, errors.Trace(err)
		}
		volumeAttachments := make(map[names.VolumeTag][]state.VolumeAttachment)
		for _, v := range volumes {
			attachments, err := stVolume.VolumeAttachments(v.VolumeTag())
			if err != nil {
				return nil, nil, errors.Trace(err)
			}
			volumeAttachments[v.VolumeTag()] = attachments
		}
		return volumes, volumeAttachments, nil
	}
	volumesByTag := make(map[names.VolumeTag]state.Volume)
	volumeAttachments := make(map[names.VolumeTag][]state.VolumeAttachment)
	for _, machine := range f.Machines {
		machineTag, err := names.ParseMachineTag(machine)
		if err != nil {
			return nil, nil, errors.Trace(err)
		}
		attachments, err := stVolume.MachineVolumeAttachments(machineTag)
		if err != nil {
			return nil, nil, errors.Trace(err)
		}
		for _, attachment := range attachments {
			volumeTag := attachment.Volume()
			volumesByTag[volumeTag] = nil
			volumeAttachments[volumeTag] = append(volumeAttachments[volumeTag], attachment)
		}
	}
	for volumeTag := range volumesByTag {
		volume, err := stVolume.Volume(volumeTag)
		if err != nil {
			return nil, nil, errors.Trace(err)
		}
		volumesByTag[volumeTag] = volume
	}
	volumes := make([]state.Volume, 0, len(volumesByTag))
	for _, volume := range volumesByTag {
		volumes = append(volumes, volume)
	}
	return volumes, volumeAttachments, nil
}

func createVolumeDetailsList(
	backend backend,
	st storageAccess,
	volumes []state.Volume,
	attachments map[names.VolumeTag][]state.VolumeAttachment,
) ([]params.VolumeDetails, error) {

	if len(volumes) == 0 {
		return nil, nil
	}
	results := make([]params.VolumeDetails, len(volumes))
	for i, v := range volumes {
		details, err := createVolumeDetails(backend, st, v, attachments[v.VolumeTag()])
		if err != nil {
			return nil, errors.Annotatef(
				err, "getting details for %s",
				names.ReadableString(v.VolumeTag()),
			)
		}
		results[i] = *details
	}
	return results, nil
}

func createVolumeDetails(
	backend backend,
	st storageAccess,
	v state.Volume,
	attachments []state.VolumeAttachment,
) (*params.VolumeDetails, error) {

	details := &params.VolumeDetails{
		VolumeTag: v.VolumeTag().String(),
		Life:      life.Value(v.Life().String()),
	}

	if info, err := v.Info(); err == nil {
		details.Info = storagecommon.VolumeInfoFromState(info)
	}

	if len(attachments) > 0 {
		details.MachineAttachments = make(map[string]params.VolumeAttachmentDetails, len(attachments))
		details.UnitAttachments = make(map[string]params.VolumeAttachmentDetails, len(attachments))
		for _, attachment := range attachments {
			attDetails := params.VolumeAttachmentDetails{
				Life: life.Value(attachment.Life().String()),
			}
			if stateInfo, err := attachment.Info(); err == nil {
				attDetails.VolumeAttachmentInfo = storagecommon.VolumeAttachmentInfoFromState(
					stateInfo,
				)
			}
			if attachment.Host().Kind() == names.MachineTagKind {
				details.MachineAttachments[attachment.Host().String()] = attDetails
			} else {
				details.UnitAttachments[attachment.Host().String()] = attDetails
			}
		}
	}

	aStatus, err := v.Status()
	if err != nil {
		return nil, errors.Trace(err)
	}
	details.Status = common.EntityStatusFromState(aStatus)

	if storageTag, err := v.StorageInstance(); err == nil {
		storageInstance, err := st.StorageInstance(storageTag)
		if err != nil {
			return nil, errors.Trace(err)
		}
		storageDetails, err := createStorageDetails(backend, st, storageInstance)
		if err != nil {
			return nil, errors.Trace(err)
		}
		details.Storage = storageDetails
	}

	return details, nil
}

// ListFilesystems returns a list of filesystems in the environment matching
// the provided filter. Each result describes a filesystem in detail, including
// the filesystem's attachments.
func (a *StorageAPI) ListFilesystems(filters params.FilesystemFilters) (params.FilesystemDetailsListResults, error) {
	results := params.FilesystemDetailsListResults{
		Results: make([]params.FilesystemDetailsListResult, len(filters.Filters)),
	}
	if err := a.checkCanRead(); err != nil {
		return results, errors.Trace(err)
	}

	stFileAccess := a.storageAccess.FilesystemAccess()
	for i, filter := range filters.Filters {
		filesystems, filesystemAttachments, err := filterFilesystems(stFileAccess, filter)
		if err != nil {
			results.Results[i].Error = apiservererrors.ServerError(err)
			continue
		}
		details, err := createFilesystemDetailsList(
			a.backend, a.storageAccess, filesystems, filesystemAttachments,
		)
		if err != nil {
			results.Results[i].Error = apiservererrors.ServerError(err)
			continue
		}
		results.Results[i].Result = details
	}
	return results, nil
}

func filterFilesystems(
	stFile storageFile,
	f params.FilesystemFilter,
) ([]state.Filesystem, map[names.FilesystemTag][]state.FilesystemAttachment, error) {
	if f.IsEmpty() {
		// No filter was specified: get all filesystems, and all attachments.
		filesystems, err := stFile.AllFilesystems()
		if err != nil {
			return nil, nil, errors.Trace(err)
		}
		filesystemAttachments := make(map[names.FilesystemTag][]state.FilesystemAttachment)
		for _, f := range filesystems {
			attachments, err := stFile.FilesystemAttachments(f.FilesystemTag())
			if err != nil {
				return nil, nil, errors.Trace(err)
			}
			filesystemAttachments[f.FilesystemTag()] = attachments
		}
		return filesystems, filesystemAttachments, nil
	}
	filesystemsByTag := make(map[names.FilesystemTag]state.Filesystem)
	filesystemAttachments := make(map[names.FilesystemTag][]state.FilesystemAttachment)
	for _, machine := range f.Machines {
		machineTag, err := names.ParseMachineTag(machine)
		if err != nil {
			return nil, nil, errors.Trace(err)
		}
		attachments, err := stFile.MachineFilesystemAttachments(machineTag)
		if err != nil {
			return nil, nil, errors.Trace(err)
		}
		for _, attachment := range attachments {
			filesystemTag := attachment.Filesystem()
			filesystemsByTag[filesystemTag] = nil
			filesystemAttachments[filesystemTag] = append(filesystemAttachments[filesystemTag], attachment)
		}
	}
	for filesystemTag := range filesystemsByTag {
		filesystem, err := stFile.Filesystem(filesystemTag)
		if err != nil {
			return nil, nil, errors.Trace(err)
		}
		filesystemsByTag[filesystemTag] = filesystem
	}
	filesystems := make([]state.Filesystem, 0, len(filesystemsByTag))
	for _, filesystem := range filesystemsByTag {
		filesystems = append(filesystems, filesystem)
	}
	return filesystems, filesystemAttachments, nil
}

func createFilesystemDetailsList(
	backend backend,
	st storageAccess,
	filesystems []state.Filesystem,
	attachments map[names.FilesystemTag][]state.FilesystemAttachment,
) ([]params.FilesystemDetails, error) {

	if len(filesystems) == 0 {
		return nil, nil
	}
	results := make([]params.FilesystemDetails, len(filesystems))
	for i, f := range filesystems {
		details, err := createFilesystemDetails(backend, st, f, attachments[f.FilesystemTag()])
		if err != nil {
			return nil, errors.Annotatef(
				err, "getting details for %s",
				names.ReadableString(f.FilesystemTag()),
			)
		}
		results[i] = *details
	}
	return results, nil
}

func createFilesystemDetails(
	backend backend,
	st storageAccess,
	f state.Filesystem,
	attachments []state.FilesystemAttachment,
) (*params.FilesystemDetails, error) {

	details := &params.FilesystemDetails{
		FilesystemTag: f.FilesystemTag().String(),
		Life:          life.Value(f.Life().String()),
	}

	if volumeTag, err := f.Volume(); err == nil {
		details.VolumeTag = volumeTag.String()
	}

	if info, err := f.Info(); err == nil {
		details.Info = storagecommon.FilesystemInfoFromState(info)
	}

	if len(attachments) > 0 {
		details.MachineAttachments = make(map[string]params.FilesystemAttachmentDetails, len(attachments))
		details.UnitAttachments = make(map[string]params.FilesystemAttachmentDetails, len(attachments))
		for _, attachment := range attachments {
			attDetails := params.FilesystemAttachmentDetails{
				Life: life.Value(attachment.Life().String()),
			}
			if stateInfo, err := attachment.Info(); err == nil {
				attDetails.FilesystemAttachmentInfo = storagecommon.FilesystemAttachmentInfoFromState(
					stateInfo,
				)
			}
			if attachment.Host().Kind() == names.MachineTagKind {
				details.MachineAttachments[attachment.Host().String()] = attDetails
			} else {
				details.UnitAttachments[attachment.Host().String()] = attDetails
			}
		}
	}

	aStatus, err := f.Status()
	if err != nil {
		return nil, errors.Trace(err)
	}
	details.Status = common.EntityStatusFromState(aStatus)

	if storageTag, err := f.Storage(); err == nil {
		storageInstance, err := st.StorageInstance(storageTag)
		if err != nil {
			return nil, errors.Trace(err)
		}
		storageDetails, err := createStorageDetails(backend, st, storageInstance)
		if err != nil {
			return nil, errors.Trace(err)
		}
		details.Storage = storageDetails
	}

	return details, nil
}

// AddToUnit validates and creates additional storage instances for units.
// A "CHANGE" block can block this operation.
func (a *StorageAPI) AddToUnit(args params.StoragesAddParams) (params.AddStorageResults, error) {
	return a.addToUnit(args)
}

func (a *StorageAPI) addToUnit(args params.StoragesAddParams) (params.AddStorageResults, error) {
	if err := a.checkCanWrite(); err != nil {
		return params.AddStorageResults{}, errors.Trace(err)
	}

	// Check if changes are allowed and the operation may proceed.
	blockChecker := common.NewBlockChecker(a.backend)
	if err := blockChecker.ChangeAllowed(); err != nil {
		return params.AddStorageResults{}, errors.Trace(err)
	}

	paramsToState := func(p params.StorageConstraints) state.StorageConstraints {
		s := state.StorageConstraints{Pool: p.Pool}
		if p.Size != nil {
			s.Size = *p.Size
		}
		if p.Count != nil {
			s.Count = *p.Count
		}
		return s
	}

	result := make([]params.AddStorageResult, len(args.Storages))
	for i, one := range args.Storages {
		u, err := names.ParseUnitTag(one.UnitTag)
		if err != nil {
			result[i].Error = apiservererrors.ServerError(err)
			continue
		}

		storageTags, err := a.storageAccess.AddStorageForUnit(
			u, one.StorageName, paramsToState(one.Constraints),
		)
		if err != nil {
			result[i].Error = apiservererrors.ServerError(err)
		}
		tagStrings := make([]string, len(storageTags))
		for i, tag := range storageTags {
			tagStrings[i] = tag.String()
		}
		result[i].Result = &params.AddStorageDetails{
			StorageTags: tagStrings,
		}
	}
	return params.AddStorageResults{Results: result}, nil
}

// Remove sets the specified storage entities to Dying, unless they are
// already Dying or Dead, such that the storage will eventually be removed
// from the model. If the arguments specify that the storage should be
// destroyed, then the associated cloud storage will be destroyed first;
// otherwise it will only be released from Juju's control.
func (a *StorageAPI) Remove(args params.RemoveStorage) (params.ErrorResults, error) {
	return a.remove(args)
}

func (a *StorageAPI) remove(args params.RemoveStorage) (params.ErrorResults, error) {
	if err := a.checkCanWrite(); err != nil {
		return params.ErrorResults{}, errors.Trace(err)
	}

	blockChecker := common.NewBlockChecker(a.backend)
	if err := blockChecker.RemoveAllowed(); err != nil {
		return params.ErrorResults{}, errors.Trace(err)
	}

	result := make([]params.ErrorResult, len(args.Storage))
	for i, arg := range args.Storage {
		tag, err := names.ParseStorageTag(arg.Tag)
		if err != nil {
			result[i].Error = apiservererrors.ServerError(err)
			continue
		}
		remove := a.storageAccess.DestroyStorageInstance
		if !arg.DestroyStorage {
			remove = a.storageAccess.ReleaseStorageInstance
		}
		force := arg.Force != nil && *arg.Force
		result[i].Error = apiservererrors.ServerError(remove(tag, arg.DestroyAttachments, force, common.MaxWait(arg.MaxWait)))
	}
	return params.ErrorResults{result}, nil
}

// DetachStorage sets the specified storage attachments to Dying, unless they are
// already Dying or Dead. Any associated, persistent storage will remain
// alive. This call can be forced.
func (a *StorageAPI) DetachStorage(args params.StorageDetachmentParams) (params.ErrorResults, error) {
	return a.internalDetach(args.StorageIds, args.Force, args.MaxWait)
}

func (a *StorageAPI) internalDetach(args params.StorageAttachmentIds, force *bool, maxWait *time.Duration) (params.ErrorResults, error) {
	if err := a.checkCanWrite(); err != nil {
		return params.ErrorResults{}, errors.Trace(err)
	}

	blockChecker := common.NewBlockChecker(a.backend)
	if err := blockChecker.ChangeAllowed(); err != nil {
		return params.ErrorResults{}, errors.Trace(err)
	}

	detachOne := func(arg params.StorageAttachmentId) error {
		storageTag, err := names.ParseStorageTag(arg.StorageTag)
		if err != nil {
			return err
		}
		var unitTag names.UnitTag
		if arg.UnitTag != "" {
			var err error
			unitTag, err = names.ParseUnitTag(arg.UnitTag)
			if err != nil {
				return err
			}
		}
		return a.detachStorage(storageTag, unitTag, force, maxWait)
	}

	result := make([]params.ErrorResult, len(args.Ids))
	for i, arg := range args.Ids {
		result[i].Error = apiservererrors.ServerError(detachOne(arg))
	}
	return params.ErrorResults{result}, nil
}

func (a *StorageAPI) detachStorage(storageTag names.StorageTag, unitTag names.UnitTag, force *bool, maxWait *time.Duration) error {
	forcing := force != nil && *force
	if unitTag != (names.UnitTag{}) {
		// The caller has specified a unit explicitly. Do
		// not filter out "not found" errors in this case.
		return a.storageAccess.DetachStorage(storageTag, unitTag, forcing, common.MaxWait(maxWait))
	}
	attachments, err := a.storageAccess.StorageAttachments(storageTag)
	if err != nil {
		return errors.Trace(err)
	}
	if len(attachments) == 0 {
		// No attachments: check if the storage exists at all.
		if _, err := a.storageAccess.StorageInstance(storageTag); err != nil {
			return errors.Trace(err)
		}
	}
	for _, att := range attachments {
		if att.Life() != state.Alive {
			continue
		}
		err := a.storageAccess.DetachStorage(storageTag, att.Unit(), forcing, common.MaxWait(maxWait))
		if err != nil && !errors.IsNotFound(err) {
			// We only care about NotFound errors if
			// the user specified a unit explicitly.
			return errors.Trace(err)
		}
	}
	return nil
}

// Attach attaches existing storage instances to units.
// A "CHANGE" block can block this operation.
func (a *StorageAPI) Attach(args params.StorageAttachmentIds) (params.ErrorResults, error) {
	if err := a.checkCanWrite(); err != nil {
		return params.ErrorResults{}, errors.Trace(err)
	}

	blockChecker := common.NewBlockChecker(a.backend)
	if err := blockChecker.ChangeAllowed(); err != nil {
		return params.ErrorResults{}, errors.Trace(err)
	}

	attachOne := func(arg params.StorageAttachmentId) error {
		storageTag, err := names.ParseStorageTag(arg.StorageTag)
		if err != nil {
			return err
		}
		unitTag, err := names.ParseUnitTag(arg.UnitTag)
		if err != nil {
			return err
		}
		return a.storageAccess.AttachStorage(storageTag, unitTag)
	}

	result := make([]params.ErrorResult, len(args.Ids))
	for i, arg := range args.Ids {
		result[i].Error = apiservererrors.ServerError(attachOne(arg))
	}
	return params.ErrorResults{Results: result}, nil
}

// Import imports existing storage into the model.
// A "CHANGE" block can block this operation.
func (a *StorageAPI) Import(args params.BulkImportStorageParams) (params.ImportStorageResults, error) {
	if err := a.checkCanWrite(); err != nil {
		return params.ImportStorageResults{}, errors.Trace(err)
	}

	blockChecker := common.NewBlockChecker(a.backend)
	if err := blockChecker.ChangeAllowed(); err != nil {
		return params.ImportStorageResults{}, errors.Trace(err)
	}

	results := make([]params.ImportStorageResult, len(args.Storage))
	for i, arg := range args.Storage {
		details, err := a.importStorage(arg)
		if err != nil {
			results[i].Error = apiservererrors.ServerError(err)
			continue
		}
		results[i].Result = details
	}
	return params.ImportStorageResults{Results: results}, nil
}

func (a *StorageAPI) importStorage(arg params.ImportStorageParams) (*params.ImportStorageDetails, error) {
	if arg.Kind != params.StorageKindFilesystem {
		// TODO(axw) implement support for volumes.
		return nil, errors.NotSupportedf("storage kind %q", arg.Kind.String())
	}
	if !storage.IsValidPoolName(arg.Pool) {
		return nil, errors.NotValidf("pool name %q", arg.Pool)
	}

	pm, registry, err := a.storageMetadata()
	if err != nil {
		return nil, errors.Trace(err)
	}

	cfg, err := pm.Get(arg.Pool)
	if errors.IsNotFound(err) {
		cfg, err = storage.NewConfig(
			arg.Pool,
			storage.ProviderType(arg.Pool),
			map[string]interface{}{},
		)
		if err != nil {
			return nil, errors.Trace(err)
		}
	} else if err != nil {
		return nil, errors.Trace(err)
	}
	provider, err := registry.StorageProvider(cfg.Provider())
	if err != nil {
		return nil, errors.Trace(err)
	}
	return a.importFilesystem(arg, provider, cfg)
}

func (a *StorageAPI) importFilesystem(
	arg params.ImportStorageParams,
	provider storage.Provider,
	cfg *storage.Config,
) (*params.ImportStorageDetails, error) {
	resourceTags := map[string]string{
		tags.JujuModel:      a.backend.ModelTag().Id(),
		tags.JujuController: a.backend.ControllerTag().Id(),
	}
	var volumeInfo *state.VolumeInfo
	filesystemInfo := state.FilesystemInfo{Pool: arg.Pool}

	// If the storage provider supports filesystems, import the filesystem,
	// otherwise import a volume which will back a filesystem.
	if provider.Supports(storage.StorageKindFilesystem) {
		filesystemSource, err := provider.FilesystemSource(cfg)
		if err != nil {
			return nil, errors.Trace(err)
		}
		filesystemImporter, ok := filesystemSource.(storage.FilesystemImporter)
		if !ok {
			return nil, errors.NotSupportedf(
				"importing filesystem with storage provider %q",
				cfg.Provider(),
			)
		}
		info, err := filesystemImporter.ImportFilesystem(a.callContext, arg.ProviderId, resourceTags)
		if err != nil {
			return nil, errors.Annotate(err, "importing filesystem")
		}
		filesystemInfo.FilesystemId = arg.ProviderId
		filesystemInfo.Size = info.Size
	} else {
		volumeSource, err := provider.VolumeSource(cfg)
		if err != nil {
			return nil, errors.Trace(err)
		}
		volumeImporter, ok := volumeSource.(storage.VolumeImporter)
		if !ok {
			return nil, errors.NotSupportedf(
				"importing volume with storage provider %q",
				cfg.Provider(),
			)
		}
		info, err := volumeImporter.ImportVolume(a.callContext, arg.ProviderId, resourceTags)
		if err != nil {
			return nil, errors.Annotate(err, "importing volume")
		}
		volumeInfo = &state.VolumeInfo{
			HardwareId: info.HardwareId,
			WWN:        info.WWN,
			Size:       info.Size,
			Pool:       arg.Pool,
			VolumeId:   info.VolumeId,
			Persistent: info.Persistent,
		}
		filesystemInfo.Size = info.Size
	}

	storageTag, err := a.storageAccess.FilesystemAccess().AddExistingFilesystem(filesystemInfo, volumeInfo, arg.StorageName)
	if err != nil {
		return nil, errors.Trace(err)
	}
	return &params.ImportStorageDetails{
		StorageTag: storageTag.String(),
	}, nil
}

// RemovePool deletes the named pool
func (a *StorageAPI) RemovePool(p params.StoragePoolDeleteArgs) (params.ErrorResults, error) {
	results := params.ErrorResults{
		Results: make([]params.ErrorResult, len(p.Pools)),
	}
	if err := a.checkCanWrite(); err != nil {
		return results, errors.Trace(err)
	}
	for i, pool := range p.Pools {
		err := a.storageAccess.RemoveStoragePool(pool.Name)
		if err != nil {
			results.Results[i].Error = apiservererrors.ServerError(err)
		}
	}
	return results, nil
}

// UpdatePool deletes the named pool
func (a *StorageAPI) UpdatePool(p params.StoragePoolArgs) (params.ErrorResults, error) {
	results := params.ErrorResults{
		Results: make([]params.ErrorResult, len(p.Pools)),
	}
	if err := a.checkCanWrite(); err != nil {
		return results, errors.Trace(err)
	}
	pm, _, err := a.storageMetadata()
	if err != nil {
		return results, errors.Trace(err)
	}

	for i, pool := range p.Pools {
		err := pm.Replace(pool.Name, pool.Provider, pool.Attrs)
		if err != nil {
			results.Results[i].Error = apiservererrors.ServerError(err)
		}
	}
	return results, nil
}<|MERGE_RESOLUTION|>--- conflicted
+++ resolved
@@ -40,60 +40,7 @@
 	modelType       state.ModelType
 }
 
-<<<<<<< HEAD
-// NewStorageAPI returns a new storage API facade.
-func NewStorageAPI(ctx facade.Context) (*StorageAPI, error) {
-	st := ctx.State()
-	model, err := st.Model()
-	if err != nil {
-		return nil, errors.Trace(err)
-	}
-	storageMetadata := func() (poolmanager.PoolManager, storage.ProviderRegistry, error) {
-		model, err := st.Model()
-		if err != nil {
-			return nil, nil, errors.Trace(err)
-		}
-		registry, err := stateenvirons.NewStorageProviderRegistryForModel(
-			model,
-			stateenvirons.GetNewEnvironFunc(environs.New),
-			stateenvirons.GetNewCAASBrokerFunc(caas.New))
-		if err != nil {
-			return nil, nil, errors.Trace(err)
-		}
-		pm := poolmanager.New(state.NewStateSettings(st), registry)
-		return pm, registry, nil
-	}
-	storageAccessor, err := getStorageAccessor(st)
-	if err != nil {
-		return nil, errors.Annotate(err, "getting backend")
-	}
-
-	authorizer := ctx.Auth()
-	if !authorizer.AuthClient() {
-		return nil, apiservererrors.ErrPerm
-	}
-	return newStorageAPI(stateShim{st}, model.Type(), storageAccessor, storageMetadata, authorizer, context.CallContext(st)), nil
-}
-
-func newStorageAPI(
-=======
-// StorageAPIv5 implements the storage v5 API.
-type StorageAPIv5 struct {
-	StorageAPI
-}
-
-// StorageAPIv4 implements the storage v4 API adding AddToUnit, Import and Remove (replacing Destroy)
-type StorageAPIv4 struct {
-	StorageAPIv5
-}
-
-// StorageAPIv3 implements the storage v3 API.
-type StorageAPIv3 struct {
-	StorageAPIv4
-}
-
 func NewStorageAPI(
->>>>>>> 756ae5bb
 	backend backend,
 	modelType state.ModelType,
 	storageAccess storageAccess,
