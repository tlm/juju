--- conflicted
+++ resolved
@@ -703,24 +703,10 @@
 	adminTag := names.NewUserTag("admin")
 	defer s.setup(c, adminTag).Finish()
 
-<<<<<<< HEAD
 	_, tag := cloudCredentialTag(credParams{name: "three", owner: "julia", cloudName: "meep", authType: jujucloud.EmptyAuthType,
 		attrs: map[string]string{}})
-=======
-	_, tag := cloudCredentialTag(credParams{name: "three", owner: "julia", cloudName: "meep", permission: jujucloud.EmptyAuthType,
-		attrs: map[string]string{}}, c)
-
-	s.PatchValue(cloud.ValidateNewCredentialForModelFunc,
-		func(
-			_ credentialcommon.PersistentBackend, _ context.ProviderCallContext,
-			_ names.CloudCredentialTag, _ *jujucloud.Credential, _ bool, _ bool,
-		) (params.ErrorResults, error) {
-			return params.ErrorResults{}, nil
-		})
->>>>>>> a669220f
 
 	cred := jujucloud.Credential{}
-
 	s.credService.EXPECT().CheckAndUpdateCredential(gomock.Any(), credential.KeyFromTag(tag), cred, false).Return(
 		[]credentialservice.UpdateCredentialModelResult{{
 			ModelUUID: "deadbeef-0bad-400d-8000-4b1d0d06f00d",
@@ -757,10 +743,7 @@
 	results, err := s.api.UpdateCredentialsCheckModels(stdcontext.Background(), params.UpdateCredentialArgs{
 		Force: false,
 		Credentials: []params.TaggedCredential{{
-<<<<<<< HEAD
 			Tag:        tag.String(),
-=======
-			Tag:        "cloudcred-meep_julia_three",
 			Credential: params.CloudCredential{},
 		}}})
 	c.Assert(err, jc.ErrorIsNil)
@@ -778,311 +761,6 @@
 	})
 }
 
-func (s *cloudSuite) TestUpdateCredentialsModelFailedValidationForce(c *gc.C) {
-	adminTag := names.NewUserTag("admin")
-	defer s.setup(c, adminTag).Finish()
-
-	s.PatchValue(cloud.ValidateNewCredentialForModelFunc,
-		func(backend credentialcommon.PersistentBackend, _ context.ProviderCallContext,
-			_ names.CloudCredentialTag, _ *jujucloud.Credential, _ bool, _ bool,
-		) (params.ErrorResults, error) {
-			return params.ErrorResults{Results: []params.ErrorResult{{Error: &params.Error{Message: "not valid for model"}}}}, nil
-		})
-
-	aCloud := jujucloud.Cloud{
-		Name:      "dummy",
-		Type:      "dummy",
-		AuthTypes: []jujucloud.AuthType{jujucloud.EmptyAuthType, jujucloud.UserPassAuthType},
-		Regions:   []jujucloud.Region{{Name: "nether", Endpoint: "endpoint"}},
-	}
-
-	_, tag := cloudCredentialTag(credParams{name: "three", owner: "julia", cloudName: "meep", permission: jujucloud.EmptyAuthType,
-		attrs: map[string]string{}}, c)
-
-	backend := s.backend.EXPECT()
-	backend.CredentialModels(tag).Return(map[string]string{
-		coretesting.ModelTag.Id(): "testModel1",
-	}, nil)
-	backend.UpdateCloudCredential(tag, jujucloud.Credential{}).Return(nil)
-
-	pool := s.pool.EXPECT()
-	pool.GetModelCallContext(gomock.Any()).DoAndReturn(func(modelUUID string) (
-		credentialcommon.PersistentBackend, context.ProviderCallContext, error,
-	) {
-		return newModelBackend(c, aCloud,
-			modelUUID), context.NewEmptyCloudCallContext(), nil
-	}).MinTimes(1)
-
-	results, err := s.api.UpdateCredentialsCheckModels(params.UpdateCredentialArgs{
-		Force: true,
-		Credentials: []params.TaggedCredential{{
-			Tag:        "cloudcred-meep_julia_three",
->>>>>>> a669220f
-			Credential: params.CloudCredential{},
-		}}})
-	c.Assert(err, jc.ErrorIsNil)
-	c.Assert(results, jc.DeepEquals, params.UpdateCredentialResults{
-		Results: []params.UpdateCredentialResult{{
-			CredentialTag: "cloudcred-meep_julia_three",
-			Models: []params.UpdateCredentialModelResult{
-				{
-					ModelUUID: coretesting.ModelTag.Id(),
-					ModelName: "testModel1",
-					Errors:    []params.ErrorResult{{Error: &params.Error{Message: "not valid for model", Code: ""}}},
-				},
-			},
-		}},
-	})
-}
-
-<<<<<<< HEAD
-=======
-func (s *cloudSuite) TestUpdateCredentialsSomeModelsFailedValidation(c *gc.C) {
-	adminTag := names.NewUserTag("admin")
-	defer s.setup(c, adminTag).Finish()
-
-	aCloud := jujucloud.Cloud{
-		Name:      "dummy",
-		Type:      "dummy",
-		AuthTypes: []jujucloud.AuthType{jujucloud.EmptyAuthType, jujucloud.UserPassAuthType},
-		Regions:   []jujucloud.Region{{Name: "nether", Endpoint: "endpoint"}},
-	}
-
-	s.PatchValue(cloud.ValidateNewCredentialForModelFunc,
-		func(backend credentialcommon.PersistentBackend, _ context.ProviderCallContext,
-			_ names.CloudCredentialTag, _ *jujucloud.Credential, _ bool, _ bool,
-		) (params.ErrorResults, error) {
-			if backend.(*mockModelBackend).uuid == "deadbeef-0bad-400d-8000-4b1d0d06f00d" {
-				return params.ErrorResults{Results: []params.ErrorResult{{Error: &params.Error{Message: "not valid for model"}}}}, nil
-			}
-			return params.ErrorResults{Results: []params.ErrorResult{}}, nil
-		})
-
-	_, tag := cloudCredentialTag(credParams{name: "three", owner: "julia", cloudName: "meep", permission: jujucloud.EmptyAuthType,
-		attrs: map[string]string{}}, c)
-
-	backend := s.backend.EXPECT()
-	backend.CredentialModels(tag).Return(map[string]string{
-		coretesting.ModelTag.Id():              "testModel1",
-		"deadbeef-2f18-4fd2-967d-db9663db7bea": "testModel2",
-	}, nil)
-
-	pool := s.pool.EXPECT()
-	pool.GetModelCallContext(coretesting.ModelTag.Id()).Return(newModelBackend(c, aCloud,
-		coretesting.ModelTag.Id()), context.NewEmptyCloudCallContext(), nil)
-	pool.GetModelCallContext("deadbeef-2f18-4fd2-967d-db9663db7bea").Return(newModelBackend(c, aCloud,
-		"deadbeef-2f18-4fd2-967d-db9663db7bea"), context.NewEmptyCloudCallContext(), nil)
-
-	results, err := s.api.UpdateCredentialsCheckModels(params.UpdateCredentialArgs{
-		Force: false,
-		Credentials: []params.TaggedCredential{{
-			Tag:        "cloudcred-meep_julia_three",
-			Credential: params.CloudCredential{},
-		}},
-	})
-	c.Assert(err, jc.ErrorIsNil)
-	c.Assert(results, jc.DeepEquals, params.UpdateCredentialResults{
-		Results: []params.UpdateCredentialResult{{
-			CredentialTag: "cloudcred-meep_julia_three",
-			Models: []params.UpdateCredentialModelResult{{
-				ModelUUID: "deadbeef-0bad-400d-8000-4b1d0d06f00d",
-				ModelName: "testModel1",
-				Errors: []params.ErrorResult{{
-					Error: &params.Error{Message: "not valid for model", Code: ""},
-				}},
-			}, {
-				ModelUUID: "deadbeef-2f18-4fd2-967d-db9663db7bea",
-				ModelName: "testModel2",
-			}},
-		}},
-	})
-}
-
-func (s *cloudSuite) TestUpdateCredentialsSomeModelsFailedValidationForce(c *gc.C) {
-	adminTag := names.NewUserTag("admin")
-	defer s.setup(c, adminTag).Finish()
-
-	aCloud := jujucloud.Cloud{
-		Name:      "dummy",
-		Type:      "dummy",
-		AuthTypes: []jujucloud.AuthType{jujucloud.EmptyAuthType, jujucloud.UserPassAuthType},
-		Regions:   []jujucloud.Region{{Name: "nether", Endpoint: "endpoint"}},
-	}
-
-	_, tag := cloudCredentialTag(credParams{name: "three", owner: "julia", cloudName: "meep", permission: jujucloud.EmptyAuthType,
-		attrs: map[string]string{}}, c)
-
-	s.PatchValue(cloud.ValidateNewCredentialForModelFunc,
-		func(
-			backend credentialcommon.PersistentBackend, _ context.ProviderCallContext,
-			_ names.CloudCredentialTag, _ *jujucloud.Credential, _ bool, _ bool,
-		) (params.ErrorResults, error) {
-			if backend.(*mockModelBackend).uuid == "deadbeef-0bad-400d-8000-4b1d0d06f00d" {
-				return params.ErrorResults{Results: []params.ErrorResult{{Error: &params.Error{Message: "not valid for model"}}}}, nil
-			}
-			return params.ErrorResults{Results: []params.ErrorResult{}}, nil
-		})
-
-	backend := s.backend.EXPECT()
-	backend.CredentialModels(tag).Return(map[string]string{
-		coretesting.ModelTag.Id():              "testModel1",
-		"deadbeef-2f18-4fd2-967d-db9663db7bea": "testModel2",
-	}, nil)
-	backend.UpdateCloudCredential(tag, jujucloud.Credential{}).Return(nil)
-
-	pool := s.pool.EXPECT()
-	pool.GetModelCallContext(coretesting.ModelTag.Id()).Return(newModelBackend(c, aCloud, coretesting.ModelTag.Id()),
-		context.NewEmptyCloudCallContext(), nil)
-	pool.GetModelCallContext("deadbeef-2f18-4fd2-967d-db9663db7bea").Return(newModelBackend(c, aCloud,
-		"deadbeef-2f18-4fd2-967d-db9663db7bea"), nil, nil)
-
-	results, err := s.api.UpdateCredentialsCheckModels(params.UpdateCredentialArgs{
-		Force: true,
-		Credentials: []params.TaggedCredential{{
-			Tag:        "cloudcred-meep_julia_three",
-			Credential: params.CloudCredential{},
-		}}})
-	c.Assert(err, jc.ErrorIsNil)
-	c.Assert(results, jc.DeepEquals, params.UpdateCredentialResults{
-		Results: []params.UpdateCredentialResult{
-			{
-				CredentialTag: "cloudcred-meep_julia_three",
-				Models: []params.UpdateCredentialModelResult{
-					{
-						ModelUUID: "deadbeef-0bad-400d-8000-4b1d0d06f00d",
-						ModelName: "testModel1",
-						Errors: []params.ErrorResult{{Error: &params.Error{Message: "not valid for model",
-							Code: ""}}},
-					},
-					{
-						ModelUUID: "deadbeef-2f18-4fd2-967d-db9663db7bea",
-						ModelName: "testModel2",
-					},
-				},
-			},
-		},
-	})
-}
-
-func (s *cloudSuite) TestUpdateCredentialsAllModelsFailedValidation(c *gc.C) {
-	adminTag := names.NewUserTag("admin")
-	defer s.setup(c, adminTag).Finish()
-
-	s.PatchValue(cloud.ValidateNewCredentialForModelFunc,
-		func(_ credentialcommon.PersistentBackend, _ context.ProviderCallContext,
-			_ names.CloudCredentialTag, _ *jujucloud.Credential, _ bool, _ bool,
-		) (params.ErrorResults, error) {
-			return params.ErrorResults{Results: []params.ErrorResult{{Error: &params.Error{Message: "not valid for model"}}}}, nil
-		})
-
-	aCloud := jujucloud.Cloud{
-		Name:      "dummy",
-		Type:      "dummy",
-		AuthTypes: []jujucloud.AuthType{jujucloud.EmptyAuthType, jujucloud.UserPassAuthType},
-		Regions:   []jujucloud.Region{{Name: "nether", Endpoint: "endpoint"}},
-	}
-
-	_, tag := cloudCredentialTag(credParams{name: "three", owner: "julia", cloudName: "meep", permission: jujucloud.EmptyAuthType,
-		attrs: map[string]string{}}, c)
-
-	backend := s.backend.EXPECT()
-	backend.CredentialModels(tag).Return(map[string]string{
-		coretesting.ModelTag.Id():              "testModel1",
-		"deadbeef-2f18-4fd2-967d-db9663db7bea": "testModel2",
-	}, nil)
-
-	pool := s.pool.EXPECT()
-	pool.GetModelCallContext(gomock.Any()).Return(newModelBackend(c, aCloud, coretesting.ModelTag.Id()),
-		context.NewEmptyCloudCallContext(), nil).Times(2)
-
-	results, err := s.api.UpdateCredentialsCheckModels(params.UpdateCredentialArgs{
-		Force: false,
-		Credentials: []params.TaggedCredential{{
-			Tag:        "cloudcred-meep_julia_three",
-			Credential: params.CloudCredential{},
-		}}})
-	c.Assert(err, jc.ErrorIsNil)
-	c.Assert(results, jc.DeepEquals, params.UpdateCredentialResults{
-		Results: []params.UpdateCredentialResult{{
-			CredentialTag: "cloudcred-meep_julia_three",
-			Models: []params.UpdateCredentialModelResult{
-				{
-					ModelUUID: coretesting.ModelTag.Id(),
-					ModelName: "testModel1",
-					Errors:    []params.ErrorResult{{Error: &params.Error{Message: "not valid for model"}}},
-				},
-				{
-					ModelUUID: "deadbeef-2f18-4fd2-967d-db9663db7bea",
-					ModelName: "testModel2",
-					Errors:    []params.ErrorResult{{Error: &params.Error{Message: "not valid for model"}}},
-				},
-			},
-		}}},
-	)
-}
-
-func (s *cloudSuite) TestUpdateCredentialsAllModelsFailedValidationForce(c *gc.C) {
-	adminTag := names.NewUserTag("admin")
-	defer s.setup(c, adminTag).Finish()
-
-	s.PatchValue(cloud.ValidateNewCredentialForModelFunc,
-		func(_ credentialcommon.PersistentBackend, _ context.ProviderCallContext,
-			_ names.CloudCredentialTag, _ *jujucloud.Credential, migrating bool, _ bool) (params.ErrorResults,
-			error) {
-			return params.ErrorResults{Results: []params.ErrorResult{{Error: &params.Error{Message: "not valid for model"}}}}, nil
-		})
-
-	aCloud := jujucloud.Cloud{
-		Name:      "dummy",
-		Type:      "dummy",
-		AuthTypes: []jujucloud.AuthType{jujucloud.EmptyAuthType, jujucloud.UserPassAuthType},
-		Regions:   []jujucloud.Region{{Name: "nether", Endpoint: "endpoint"}},
-	}
-
-	_, tag := cloudCredentialTag(credParams{name: "three", owner: "julia", cloudName: "meep", permission: jujucloud.EmptyAuthType,
-		attrs: map[string]string{}}, c)
-
-	backend := s.backend.EXPECT()
-	backend.CredentialModels(tag).Return(map[string]string{
-		coretesting.ModelTag.Id():              "testModel1",
-		"deadbeef-2f18-4fd2-967d-db9663db7bea": "testModel2",
-	}, nil)
-	backend.UpdateCloudCredential(tag, jujucloud.Credential{}).Return(nil)
-
-	pool := s.pool.EXPECT()
-	pool.GetModelCallContext(gomock.Any()).Return(newModelBackend(c, aCloud, coretesting.ModelTag.Id()),
-		context.NewEmptyCloudCallContext(), nil)
-	pool.GetModelCallContext(gomock.Any()).Return(newModelBackend(c, aCloud, "deadbeef-2f18-4fd2-967d-db9663db7bea"),
-		context.NewEmptyCloudCallContext(), nil)
-
-	results, err := s.api.UpdateCredentialsCheckModels(params.UpdateCredentialArgs{
-		Force: true,
-		Credentials: []params.TaggedCredential{{
-			Tag:        "cloudcred-meep_julia_three",
-			Credential: params.CloudCredential{},
-		}},
-	})
-	c.Assert(err, jc.ErrorIsNil)
-	c.Assert(results, jc.DeepEquals, params.UpdateCredentialResults{
-		Results: []params.UpdateCredentialResult{{
-			CredentialTag: "cloudcred-meep_julia_three",
-			Models: []params.UpdateCredentialModelResult{
-				{
-					ModelUUID: coretesting.ModelTag.Id(),
-					ModelName: "testModel1",
-					Errors:    []params.ErrorResult{{Error: &params.Error{Message: "not valid for model"}}},
-				},
-				{
-					ModelUUID: "deadbeef-2f18-4fd2-967d-db9663db7bea",
-					ModelName: "testModel2",
-					Errors:    []params.ErrorResult{{Error: &params.Error{Message: "not valid for model"}}},
-				},
-			},
-		}}},
-	)
-}
-
->>>>>>> a669220f
 func (s *cloudSuite) TestRevokeCredentials(c *gc.C) {
 	bruceTag := names.NewUserTag("bruce")
 	defer s.setup(c, bruceTag).Finish()
