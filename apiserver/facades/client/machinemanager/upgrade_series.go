// Copyright 2021 Canonical Ltd.
// Licensed under the AGPLv3, see LICENCE file for details.

package machinemanager

import (
<<<<<<< HEAD
	"github.com/juju/charm/v9"
=======
	"context"
	"fmt"

	"github.com/juju/charm/v8"
>>>>>>> ddc96a06
	"github.com/juju/collections/set"
	"github.com/juju/errors"
	"github.com/juju/names/v4"

	apiservererrors "github.com/juju/juju/apiserver/errors"
	"github.com/juju/juju/charmhub"
	corecharm "github.com/juju/juju/core/charm"
	"github.com/juju/juju/core/model"
	"github.com/juju/juju/core/os"
	"github.com/juju/juju/core/series"
	"github.com/juju/juju/core/status"
)

// UpgradeSeries defines an interface for interacting with upgrading a series.
type UpgradeSeries interface {

	// Validate validates that the incoming arguments correspond to a
	// valid series upgrade for the target machine.
	// If they do, a list of the machine's current units is returned for use in
	// soliciting user confirmation of the command.
	Validate([]ValidationEntity) ([]ValidationResult, error)

	// Prepare attempts to prepare a machine for a OS series upgrade.
	// It is expected that a validate call has been performed before the prepare
	// step.
	Prepare(string, string, bool) error
}

// UpgradeSeriesState defines a common set of functions for retrieving state
// objects.
type UpgradeSeriesState interface {
	// MachineFromTag returns a machine from a given tag.
	// Returns an error if the machine is not found.
	MachineFromTag(string) (Machine, error)

	// ApplicationsFromMachine returns a list of all the applications for a
	// given machine. This includes all the subordinates.
	ApplicationsFromMachine(Machine) ([]Application, error)
}

// ApplicationValidator defines an application validator. It aims to just
// validate a series of applications for a set series.
type ApplicationValidator interface {
	// ValidateApplications attempts to validate a series of applications for
	// a given series. Using force to allow the overriding of the error to
	// ensure all applications validate.
	//
	// I do question if you actually need to validate anything if force is
	// employed here?
	ValidateApplications(applications []Application, series string, force bool) error
}

// UpgradeSeriesValidator defines a set of validators for the upgrade series
// scenarios.
type UpgradeSeriesValidator interface {
	ApplicationValidator

	// ValidateSeries validates a given requested series against the current
	// machine series.
	// The machine tag is currently used for descriptive information and could
	// be deprecated in reality.
	ValidateSeries(requestedSeries, machineSeries, machineTag string) error

	// ValidateMachine validates a given machine for ensuring it meets a given
	// state (quiescence essentially) and has no current ongoing machine lock.
	ValidateMachine(Machine) error
}

// UpgradeSeriesAPI provides the upgrade series API facade for any given
// version. It is expected that any API parameter changes should be performed
// before entering the API.
type UpgradeSeriesAPI struct {
	state      UpgradeSeriesState
	validator  UpgradeSeriesValidator
	authorizer Authorizer
}

// NewUpgradeSeriesAPI creates a new UpgradeSeriesAPI
func NewUpgradeSeriesAPI(
	state UpgradeSeriesState,
	validator UpgradeSeriesValidator,
	authorizer Authorizer,
) *UpgradeSeriesAPI {
	return &UpgradeSeriesAPI{
		state:      state,
		validator:  validator,
		authorizer: authorizer,
	}
}

// ValidationEntity defines a type that requires validation.
type ValidationEntity struct {
	Tag    string
	Series string
	Force  bool
}

// ValidationResult defines the result of the validation.
type ValidationResult struct {
	Error     error
	UnitNames []string
}

// Validate validates that the incoming arguments correspond to a
// valid series upgrade for the target machine.
// If they do, a list of the machine's current units is returned for use in
// soliciting user confirmation of the command.
func (a *UpgradeSeriesAPI) Validate(entities []ValidationEntity) ([]ValidationResult, error) {
	if err := a.authorizer.CanRead(); err != nil {
		return nil, errors.Trace(err)
	}

	results := make([]ValidationResult, len(entities))
	for i, entity := range entities {
		machine, err := a.state.MachineFromTag(entity.Tag)
		if err != nil {
			results[i].Error = errors.Trace(err)
			continue
		}

		if err := a.validator.ValidateMachine(machine); err != nil {
			results[i].Error = errors.Trace(err)
			continue
		}

		if err := a.validateApplication(machine, entity.Series, entity.Force); err != nil {
			results[i].Error = errors.Trace(err)
			continue
		}

		units, err := machine.Units()
		if err != nil {
			results[i].Error = errors.Trace(err)
			continue
		}

		unitNames, err := verifyUnits(units)
		if err != nil {
			results[i].Error = errors.Trace(err)
			continue
		}

		results[i].UnitNames = unitNames
	}

	return results, nil
}

func (a *UpgradeSeriesAPI) Prepare(tag, series string, force bool) (retErr error) {
	if series == "" {
		return errors.BadRequestf("series missing from args")
	}

	machine, err := a.state.MachineFromTag(tag)
	if err != nil {
		return errors.Trace(err)
	}

	if err := a.validator.ValidateMachine(machine); err != nil {
		return errors.Trace(err)
	}

	units, err := machine.Units()
	if err != nil {
		return errors.Trace(err)
	}
	unitNames := make([]string, len(units))
	for i, unit := range units {
		unitNames[i] = unit.UnitTag().Id()
	}

	// TODO 2018-06-28 managed series upgrade
	// improve error handling based on error type, there will be cases where retrying
	// the hooks is needed etc.
	err = machine.CreateUpgradeSeriesLock(unitNames, series)
	if err != nil {
		return errors.Trace(err)
	}

	// We're inside a series lock transaction. It is required that we remove
	// the series lock upon any error.
	defer func() {
		if retErr == nil {
			return
		}
		if err := machine.RemoveUpgradeSeriesLock(); err != nil {
			retErr = errors.Annotatef(retErr, "%s occurred while cleaning up from", err)
		}
	}()

	// Validate the machine applications for a given series.
	if err := a.validateApplication(machine, series, force); err != nil {
		return errors.Trace(err)
	}

	// Once validated, set the machine status to started.
	message := fmt.Sprintf("started upgrade series from %q to %q", machine.Series(), series)
	return machine.SetUpgradeSeriesStatus(model.UpgradeSeriesPrepareStarted, message)
}

func (a *UpgradeSeriesAPI) validateApplication(machine Machine, requestedSeries string, force bool) error {
	if err := a.validator.ValidateSeries(requestedSeries, machine.Series(), machine.Tag().String()); err != nil {
		return errors.Trace(err)
	}

	// The following returns all the applications including subordinates for a
	// given machine. Validating all applications that are from different stores
	// is also supported.
	applications, err := a.state.ApplicationsFromMachine(machine)
	if err != nil {
		return errors.Trace(err)
	}

	if err := a.validator.ValidateApplications(applications, requestedSeries, force); err != nil {
		return errors.Trace(err)
	}

	return nil
}

func verifyUnits(units []Unit) ([]string, error) {
	unitNames := make([]string, len(units))
	for i, u := range units {
		agentStatus, err := u.AgentStatus()
		if err != nil {
			return nil, errors.Trace(err)
		}
		if agentStatus.Status != status.Idle {
			return nil, errors.Errorf("unit %s is not ready to start a series upgrade; its agent status is: %q %s",
				u.Name(), agentStatus.Status, agentStatus.Message)
		}
		unitStatus, err := u.Status()
		if err != nil {
			return nil, errors.Trace(err)
		}
		if unitStatus.Status == status.Error {
			return nil, errors.Errorf("unit %s is not ready to start a series upgrade; its status is: \"error\" %s",
				u.Name(), unitStatus.Message)
		}

		unitNames[i] = u.UnitTag().Id()
	}
	return unitNames, nil
}

type upgradeSeriesState struct {
	state Backend
}

func (s upgradeSeriesState) MachineFromTag(tag string) (Machine, error) {
	machineTag, err := names.ParseMachineTag(tag)
	if err != nil {
		return nil, errors.Trace(err)
	}
	machine, err := s.state.Machine(machineTag.Id())
	if err != nil {
		return nil, errors.Trace(err)
	}
	return machine, nil
}

func (s upgradeSeriesState) ApplicationsFromMachine(machine Machine) ([]Application, error) {
	names, err := machine.ApplicationNames()
	if err != nil {
		return nil, errors.Trace(err)
	}

	// Ensure that we have unique names for this application request.
	names = set.NewStrings(names...).Values()

	results := make([]Application, len(names))
	for i, name := range names {
		app, err := s.state.Application(name)
		if err != nil {
			return nil, errors.Trace(err)
		}
		results[i] = app
	}
	return results, nil
}

type upgradeSeriesValidator struct {
	localValidator  ApplicationValidator
	removeValidator ApplicationValidator
}

func makeUpgradeSeriesValidator(client CharmhubClient) upgradeSeriesValidator {
	return upgradeSeriesValidator{
		localValidator: stateSeriesValidator{},
		removeValidator: charmhubSeriesValidator{
			client: client,
		},
	}
}

// ValidateSeries validates a given requested series against the current
// machine series.
func (s upgradeSeriesValidator) ValidateSeries(requestedSeries, machineSeries, machineTag string) error {
	if requestedSeries == "" {
		return errors.BadRequestf("series missing from args")
	}

	opSys, err := series.GetOSFromSeries(requestedSeries)
	if err != nil {
		return errors.Trace(err)
	}
	if opSys != os.Ubuntu {
		return errors.Errorf("series %q is from OS %q and is not a valid upgrade target",
			requestedSeries, opSys.String())
	}

	opSys, err = series.GetOSFromSeries(machineSeries)
	if err != nil {
		return errors.Trace(err)
	}
	if opSys != os.Ubuntu {
		return errors.Errorf("%s is running %s and is not valid for Ubuntu series upgrade",
			machineTag, opSys.String())
	}

	if requestedSeries == machineSeries {
		return errors.Errorf("%s is already running series %s", machineTag, requestedSeries)
	}

	// TODO (Check the charmhub API for all applications running on this) machine
	// to see if it's possible to run a charm on this machine.

	isOlderSeries, err := isSeriesLessThan(requestedSeries, machineSeries)
	if err != nil {
		return errors.Trace(err)
	}
	if isOlderSeries {
		return errors.Errorf("machine %s is running %s which is a newer series than %s.",
			machineTag, machineSeries, requestedSeries)
	}

	return nil
}

// ValidateApplications attempts to validate a series of applications for
// a given series.
func (s upgradeSeriesValidator) ValidateApplications(applications []Application, series string, force bool) error {
	// We do it this way, so we can batch the charmhub charm queries. This is
	// leaking an implementation detail into the decision logic, but we can't
	// work around that.
	var (
		stateApps   []Application
		requestApps []Application
	)
	for _, app := range applications {
		origin := app.CharmOrigin()

		// This is not a charmhub charm, so we can fallback to querying state
		// for the supported series.
		if origin == nil || !corecharm.CharmHub.Matches(origin.Source) {
			stateApps = append(stateApps, app)
			continue
		}

		requestApps = append(requestApps, app)
	}

	if err := s.localValidator.ValidateApplications(stateApps, series, force); err != nil {
		return errors.Trace(err)
	}

	return s.removeValidator.ValidateApplications(requestApps, series, force)
}

// ValidateMachine validates a given machine for ensuring it meets a given
// state (quiescence essentially) and has no current ongoing machine lock.
func (s upgradeSeriesValidator) ValidateMachine(machine Machine) error {
	if machine.IsManager() {
		return errors.Errorf("%s is a controller and cannot be targeted for series upgrade", machine.Tag().String())
	}

	// If we've already got a series lock on upgrade, don't go any further.
	if locked, err := machine.IsLockedForSeriesUpgrade(); errors.IsNotFound(errors.Cause(err)) {
		return errors.Trace(err)
	} else if locked {
		// Grab the status from upgrade series and add it to the error.
		status, err := machine.UpgradeSeriesStatus()
		if err != nil {
			return errors.Trace(err)
		}

		// Additionally add the status to the underlying params error. This
		// gives a typed error to the client, which can then decode ths
		// optional information later on.
		return &apiservererrors.UpgradeSeriesValidationError{
			Cause:  errors.Errorf("upgrade series lock found for %q; series upgrade is in the %q state", machine.Id(), status),
			Status: status.String(),
		}
	}
	return nil
}

// stateSeriesValidator validates an application using the state (database)
// version of the charm.
type stateSeriesValidator struct{}

// ValidateApplications attempts to validate a series of applications for
// a given series.
func (s stateSeriesValidator) ValidateApplications(applications []Application, series string, force bool) error {
	if len(applications) == 0 {
		return nil
	}

	for _, app := range applications {
		if err := s.verifySupportedSeries(app, series, force); err != nil {
			return errors.Trace(err)
		}
	}
	return nil
}

func (s stateSeriesValidator) verifySupportedSeries(application Application, series string, force bool) error {
	ch, _, err := application.Charm()
	if err != nil {
		return errors.Trace(err)
	}
	supportedSeries := ch.Meta().ComputedSeries()
	if len(supportedSeries) == 0 {
		supportedSeries = append(supportedSeries, ch.URL().Series)
	}
	_, seriesSupportedErr := charm.SeriesForCharm(series, supportedSeries)
	if seriesSupportedErr != nil && !force {
		// TODO (stickupkid): Once all commands are placed in this API, we
		// should relocate these to the API server.
		return apiservererrors.NewErrIncompatibleSeries(supportedSeries, series, ch.String())
	}
	return nil
}

type charmhubSeriesValidator struct {
	client CharmhubClient
}

// ValidateApplications attempts to validate a series of applications for
// a given series.
func (s charmhubSeriesValidator) ValidateApplications(applications []Application, series string, force bool) error {
	if len(applications) == 0 {
		return nil
	}

	configs := make([]charmhub.RefreshConfig, len(applications))
	for i, app := range applications {
		// We can be assured that the charm origin is not nil, because we
		// guarded against it before.
		origin := app.CharmOrigin()
		rev := origin.Revision
		if rev == nil {
			return errors.Errorf("no revision found for application %q", app.Name())
		}

		platform := charmhub.RefreshPlatform{
			Architecture: origin.Platform.Architecture,
			OS:           origin.Platform.OS,
			Series:       series,
		}
		cfg, err := charmhub.DownloadOneFromRevision(origin.ID, *rev, platform)
		if err != nil {
			return errors.Trace(err)
		}
		configs[i] = cfg
	}
	refreshResp, err := s.client.Refresh(context.TODO(), charmhub.RefreshMany(configs...))
	if err != nil {
		return errors.Trace(err)
	}
	if len(refreshResp) != len(applications) {
		return errors.Errorf("unexpected number of responses %d for applications %d", len(refreshResp), len(applications))
	}
	for _, resp := range refreshResp {
		if err := resp.Error; err != nil && !force {
			return errors.Annotatef(err, "unable to locate application with series %s", series)
		}
	}
	return nil
}<|MERGE_RESOLUTION|>--- conflicted
+++ resolved
@@ -4,14 +4,7 @@
 package machinemanager
 
 import (
-<<<<<<< HEAD
 	"github.com/juju/charm/v9"
-=======
-	"context"
-	"fmt"
-
-	"github.com/juju/charm/v8"
->>>>>>> ddc96a06
 	"github.com/juju/collections/set"
 	"github.com/juju/errors"
 	"github.com/juju/names/v4"
