// Copyright 2020 Canonical Ltd.
// Licensed under the AGPLv3, see LICENCE file for details.

package action

import (
	"fmt"
	"strings"

	"github.com/juju/collections/set"
	"github.com/juju/errors"
	"github.com/juju/names/v4"

	"github.com/juju/juju/apiserver/common"
	apiservererrors "github.com/juju/juju/apiserver/errors"
	"github.com/juju/juju/apiserver/params"
	"github.com/juju/juju/state"
)

// EnqueueOperation takes a list of Actions and queues them up to be executed as
// an operation, each action running as a task on the the designated ActionReceiver.
// We return the ID of the overall operation and each individual task.
func (a *ActionAPI) EnqueueOperation(arg params.Actions) (params.EnqueuedActions, error) {
	operationId, actionResults, err := a.enqueue(arg)
	if err != nil {
		return params.EnqueuedActions{}, err
	}
	results := params.EnqueuedActions{
		OperationTag: names.NewOperationTag(operationId).String(),
		Actions:      actionResults.Results,
	}
	return results, nil
}

func (a *ActionAPI) enqueue(arg params.Actions) (string, params.ActionResults, error) {
	if err := a.checkCanWrite(); err != nil {
		return "", params.ActionResults{}, errors.Trace(err)
	}

	var leaders map[string]string
	getLeader := func(appName string) (string, error) {
		if leaders == nil {
			var err error
			leaders, err = a.state.ApplicationLeaders()
			if err != nil {
				return "", err
			}
		}
		if leader, ok := leaders[appName]; ok {
			return leader, nil
		}
		return "", errors.Errorf("could not determine leader for %q", appName)
	}

	var operationName string
	var receivers []string
	for _, a := range arg.Actions {
		if a.Receiver != "" {
			receivers = append(receivers, a.Receiver)
		}
		if operationName == "" {
			operationName = a.Name
			continue
		}
		if operationName != a.Name {
			operationName = "multiple actions"
		}
	}
	summary := fmt.Sprintf("%v run on %v", operationName, strings.Join(receivers, ","))
	operationID, err := a.model.EnqueueOperation(summary)
	if err != nil {
		return "", params.ActionResults{}, errors.Annotate(err, "creating operation for actions")
	}

	tagToActionReceiver := common.TagToActionReceiverFn(a.state.FindEntity)
	response := params.ActionResults{Results: make([]params.ActionResult, len(arg.Actions))}
	errorRecorded := false
	for i, action := range arg.Actions {
		currentResult := &response.Results[i]
		actionReceiver := action.Receiver
		var (
			actionErr    error
			enqueued     state.Action
			receiver     state.ActionReceiver
			receiverName string
		)
		if strings.HasSuffix(actionReceiver, "leader") {
			app := strings.Split(actionReceiver, "/")[0]
			receiverName, actionErr = getLeader(app)
			if actionErr != nil {
				currentResult.Error = apiservererrors.ServerError(actionErr)
				goto failOperation
			}
			actionReceiver = names.NewUnitTag(receiverName).String()
		}
		receiver, actionErr = tagToActionReceiver(actionReceiver)
		if actionErr != nil {
			currentResult.Error = apiservererrors.ServerError(actionErr)
			goto failOperation
		}
<<<<<<< HEAD
		enqueued, err := receiver.AddAction(operationID, action.Name, action.Parameters, action.Parallel, action.ExecutionGroup)
		if err != nil {
			currentResult.Error = apiservererrors.ServerError(err)
			continue
		}

		response.Results[i] = common.MakeActionResult(receiver.Tag(), enqueued)
=======
		enqueued, actionErr = a.model.AddAction(receiver, operationID, action.Name, action.Parameters)
		if actionErr != nil {
			currentResult.Error = apiservererrors.ServerError(actionErr)
			goto failOperation
		}
		response.Results[i] = common.MakeActionResult(receiver.Tag(), enqueued, false)
		continue

	failOperation:
		// If we failed to enqueue the action, record the error on the operation.
		if !errorRecorded {
			errorRecorded = true
			err = a.model.FailOperation(operationID, actionErr)
		}
		currentResult.Error = apiservererrors.ServerError(actionErr)
>>>>>>> d597250f
	}
	return operationID, response, nil
}

// ListOperations fetches the called actions for specified apps/units.
func (a *ActionAPI) ListOperations(arg params.OperationQueryArgs) (params.OperationResults, error) {
	if err := a.checkCanRead(); err != nil {
		return params.OperationResults{}, errors.Trace(err)
	}

	var receiverTags []names.Tag
	for _, name := range arg.Units {
		receiverTags = append(receiverTags, names.NewUnitTag(name))
	}
	for _, id := range arg.Machines {
		receiverTags = append(receiverTags, names.NewMachineTag(id))
	}
	appNames := arg.Applications
	if len(arg.ActionNames) == 0 && len(appNames) == 0 && len(receiverTags) == 0 {
		apps, err := a.state.AllApplications()
		if err != nil {
			return params.OperationResults{}, errors.Trace(err)
		}
		for _, a := range apps {
			appNames = append(appNames, a.Name())
		}
	}
	for _, aName := range appNames {
		app, err := a.state.Application(aName)
		if err != nil {
			return params.OperationResults{}, errors.Trace(err)
		}
		units, err := app.AllUnits()
		if err != nil {
			return params.OperationResults{}, errors.Trace(err)
		}
		for _, u := range units {
			receiverTags = append(receiverTags, u.Tag())
		}
	}

	status := set.NewStrings(arg.Status...)
	actionStatus := make([]state.ActionStatus, len(status))
	for i, s := range status.Values() {
		actionStatus[i] = state.ActionStatus(s)

	}
	limit := 0
	if arg.Limit != nil {
		limit = *arg.Limit
	}
	offset := 0
	if arg.Offset != nil {
		offset = *arg.Offset
	}
	summaryResults, truncated, err := a.model.ListOperations(arg.ActionNames, receiverTags, actionStatus, offset, limit)
	if err != nil {
		return params.OperationResults{}, errors.Trace(err)
	}

	result := params.OperationResults{
		Truncated: truncated,
		Results:   make([]params.OperationResult, len(summaryResults)),
	}
	for i, r := range summaryResults {
		result.Results[i] = params.OperationResult{
			OperationTag: r.Operation.Tag().String(),
			Summary:      r.Operation.Summary(),
			Fail:         r.Operation.Fail(),
			Enqueued:     r.Operation.Enqueued(),
			Started:      r.Operation.Started(),
			Completed:    r.Operation.Completed(),
			Status:       string(r.Operation.Status()),
			Actions:      make([]params.ActionResult, len(r.Actions)),
		}
		for j, a := range r.Actions {
			receiver, err := names.ActionReceiverTag(a.Receiver())
			if err == nil {
				result.Results[i].Actions[j] = common.MakeActionResult(receiver, a)
				continue
			}
			result.Results[i].Actions[j] = params.ActionResult{
				Error: apiservererrors.ServerError(errors.Errorf("unknown action receiver %q", a.Receiver())),
			}
		}
	}
	return result, nil
}

// Operations fetches the specified operation ids.
func (a *ActionAPI) Operations(arg params.Entities) (params.OperationResults, error) {
	if err := a.checkCanRead(); err != nil {
		return params.OperationResults{}, errors.Trace(err)
	}
	results := params.OperationResults{Results: make([]params.OperationResult, len(arg.Entities))}

	for i, entity := range arg.Entities {
		tag, err := names.ParseOperationTag(entity.Tag)
		if err != nil {
			results.Results[i].Error = apiservererrors.ServerError(err)
			continue
		}
		op, err := a.model.OperationWithActions(tag.Id())
		if err != nil {
			results.Results[i].Error = apiservererrors.ServerError(err)
			continue
		}

		results.Results[i] = params.OperationResult{
			OperationTag: op.Operation.Tag().String(),
			Summary:      op.Operation.Summary(),
			Fail:         op.Operation.Fail(),
			Enqueued:     op.Operation.Enqueued(),
			Started:      op.Operation.Started(),
			Completed:    op.Operation.Completed(),
			Status:       string(op.Operation.Status()),
			Actions:      make([]params.ActionResult, len(op.Actions)),
		}
		for j, a := range op.Actions {
			receiver, err := names.ActionReceiverTag(a.Receiver())
			if err == nil {
				results.Results[i].Actions[j] = common.MakeActionResult(receiver, a)
				continue
			}
			results.Results[i].Actions[j] = params.ActionResult{
				Error: apiservererrors.ServerError(errors.Errorf("unknown action receiver %q", a.Receiver())),
			}
		}
	}
	return results, nil
}<|MERGE_RESOLUTION|>--- conflicted
+++ resolved
@@ -98,21 +98,13 @@
 			currentResult.Error = apiservererrors.ServerError(actionErr)
 			goto failOperation
 		}
-<<<<<<< HEAD
-		enqueued, err := receiver.AddAction(operationID, action.Name, action.Parameters, action.Parallel, action.ExecutionGroup)
-		if err != nil {
-			currentResult.Error = apiservererrors.ServerError(err)
-			continue
-		}
-
-		response.Results[i] = common.MakeActionResult(receiver.Tag(), enqueued)
-=======
-		enqueued, actionErr = a.model.AddAction(receiver, operationID, action.Name, action.Parameters)
+		enqueued, actionErr = a.model.AddAction(receiver, operationID, action.Name, action.Parameters, action.Parallel, action.ExecutionGroup)
 		if actionErr != nil {
 			currentResult.Error = apiservererrors.ServerError(actionErr)
 			goto failOperation
 		}
-		response.Results[i] = common.MakeActionResult(receiver.Tag(), enqueued, false)
+
+		response.Results[i] = common.MakeActionResult(receiver.Tag(), enqueued)
 		continue
 
 	failOperation:
@@ -122,7 +114,6 @@
 			err = a.model.FailOperation(operationID, actionErr)
 		}
 		currentResult.Error = apiservererrors.ServerError(actionErr)
->>>>>>> d597250f
 	}
 	return operationID, response, nil
 }
