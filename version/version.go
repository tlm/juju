// Copyright 2012, 2013 Canonical Ltd.
// Licensed under the AGPLv3, see LICENCE file for details.

package version

import (
	"fmt"
	"os"
	"path/filepath"
	"runtime"
	"strconv"
	"strings"

	"github.com/juju/errors"
	semversion "github.com/juju/version/v2"
)

// The presence and format of this constant is very important.
// The debian/rules build recipe uses this value for the version
// number of the release package.
<<<<<<< HEAD
<<<<<<< HEAD
const version = "3.0.3"
=======
const version = "2.9.39"
>>>>>>> c13fbe80f8 (Increment juju to 2.9.39)
=======
const version = "2.9.39"
>>>>>>> 078a093d

// UserAgentVersion defines a user agent version used for communication for
// outside resources.
const UserAgentVersion = "Juju/" + version

const (
	// TreeStateDirty when the build was made with a dirty checkout.
	TreeStateDirty = "dirty"
	// TreeStateClean when the build was made with a clean checkout.
	TreeStateClean = "clean"
	// TreeStateArchive when the build was made outside of a git checkout.
	TreeStateArchive = "archive"
)

// The version that we switched over from old style numbering to new style.
var switchOverVersion = semversion.MustParse("1.19.9")

// build is injected by Jenkins, it must be an integer or empty.
var build string

// OfficialBuild is a monotonic number injected by Jenkins.
var OfficialBuild = mustParseBuildInt(build)

// Current gives the current version of the system.  If the file
// "FORCE-VERSION" is present in the same directory as the running
// binary, it will override this.
var Current = semversion.MustParse(version)

// Compiler is the go compiler used to build the binary.
var Compiler = runtime.Compiler

// GitCommit represents the git commit sha used to build the binary.
// Generated by the Makefile.
var GitCommit string

// GitTreeState is "clean" when built from a working copy that matches the
// GitCommit treeish.
// Generated by the Makefile.
var GitTreeState string = TreeStateDirty

func init() {
	defer func() {
		if Current.Build == 0 {
			// We set the Build to OfficialBuild if no build number provided in the FORCE-VERSION file.
			Current.Build = OfficialBuild
		}
	}()

	toolsDir := filepath.Dir(os.Args[0])
	v, err := os.ReadFile(filepath.Join(toolsDir, "FORCE-VERSION"))
	if err != nil {
		if !os.IsNotExist(err) {
			fmt.Fprintf(os.Stderr, "WARNING: cannot read forced version: %v\n", err)
		}
		return
	}
	Current = semversion.MustParse(strings.TrimSpace(string(v)))
}

func isOdd(x int) bool {
	return x%2 != 0
}

// IsDev returns whether the version represents a development version. A
// version with a tag or a nonzero build component is considered to be a
// development version.  Versions older than or equal to 1.19.3 (the switch
// over time) check for odd minor versions.
func IsDev(v semversion.Number) bool {
	if v.Compare(switchOverVersion) <= 0 {
		return isOdd(v.Minor) || v.Build > 0
	}
	return v.Tag != "" || v.Build > 0
}

func mustParseBuildInt(buildInt string) int {
	if buildInt == "" {
		return 0
	}
	i, err := strconv.Atoi(buildInt)
	if err != nil {
		panic(err)
	}
	return i
}

// CheckJujuMinVersion returns an error if the specified version to check is
// less than the current Juju version.
func CheckJujuMinVersion(toCheck semversion.Number, jujuVersion semversion.Number) (err error) {
	// It only makes sense to allow charms to specify they depend
	// on a released version of Juju. If this is a beta or rc version
	// of Juju, treat it like it's the released version to allow
	// charms to be tested prior to release.
	jujuVersion.Tag = ""
	jujuVersion.Build = 0
	if toCheck != semversion.Zero && toCheck.Compare(jujuVersion) > 0 {
		return minVersionError(toCheck, jujuVersion)
	}
	return nil
}

func minVersionError(minver, jujuver semversion.Number) error {
	err := errors.NewErr("charm's min version (%s) is higher than this juju model's version (%s)",
		minver, jujuver)
	err.SetLocation(1)
	return minJujuVersionErr{&err}
}

type minJujuVersionErr struct {
	*errors.Err
}

// IsMinVersionError returns true if the given error was caused by the charm
// having a minjujuversion higher than the juju model's version.
func IsMinVersionError(err error) bool {
	_, ok := errors.Cause(err).(minJujuVersionErr)
	return ok
}<|MERGE_RESOLUTION|>--- conflicted
+++ resolved
@@ -18,15 +18,7 @@
 // The presence and format of this constant is very important.
 // The debian/rules build recipe uses this value for the version
 // number of the release package.
-<<<<<<< HEAD
-<<<<<<< HEAD
 const version = "3.0.3"
-=======
-const version = "2.9.39"
->>>>>>> c13fbe80f8 (Increment juju to 2.9.39)
-=======
-const version = "2.9.39"
->>>>>>> 078a093d
 
 // UserAgentVersion defines a user agent version used for communication for
 // outside resources.
